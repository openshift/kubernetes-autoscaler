/*
Copyright 2017 The Kubernetes Authors.

Licensed under the Apache License, Version 2.0 (the "License");
you may not use this file except in compliance with the License.
You may obtain a copy of the License at

    http://www.apache.org/licenses/LICENSE-2.0

Unless required by applicable law or agreed to in writing, software
distributed under the License is distributed on an "AS IS" BASIS,
WITHOUT WARRANTIES OR CONDITIONS OF ANY KIND, either express or implied.
See the License for the specific language governing permissions and
limitations under the License.
*/

package routines

import (
	"context"
	"flag"
	"time"

	"github.com/golang/glog"
	vpa_types "k8s.io/autoscaler/vertical-pod-autoscaler/pkg/apis/autoscaling.k8s.io/v1beta1"
	vpa_clientset "k8s.io/autoscaler/vertical-pod-autoscaler/pkg/client/clientset/versioned"
	vpa_api "k8s.io/autoscaler/vertical-pod-autoscaler/pkg/client/clientset/versioned/typed/autoscaling.k8s.io/v1beta1"
	"k8s.io/autoscaler/vertical-pod-autoscaler/pkg/recommender/checkpoint"
	"k8s.io/autoscaler/vertical-pod-autoscaler/pkg/recommender/input"
	"k8s.io/autoscaler/vertical-pod-autoscaler/pkg/recommender/logic"
	"k8s.io/autoscaler/vertical-pod-autoscaler/pkg/recommender/model"
	metrics_recommender "k8s.io/autoscaler/vertical-pod-autoscaler/pkg/utils/metrics/recommender"
	vpa_utils "k8s.io/autoscaler/vertical-pod-autoscaler/pkg/utils/vpa"
	"k8s.io/client-go/rest"
)

const (
	// AggregateContainerStateGCInterval defines how often expired AggregateContainerStates are garbage collected.
	AggregateContainerStateGCInterval = 1 * time.Hour
)

var (
	checkpointsWriteTimeout = flag.Duration("checkpoints-timeout", time.Minute, `Timeout for writing checkpoints since the start of the recommender's main loop`)
	minCheckpointsPerRun    = flag.Int("min-checkpoints", 10, "Minimum number of checkpoints to write per recommender's main loop")
)

// Recommender recommend resources for certain containers, based on utilization periodically got from metrics api.
type Recommender interface {
	// RunOnce performs one iteration of recommender duties followed by update of recommendations in VPA objects.
	RunOnce()
	// GetClusterState returns ClusterState used by Recommender
	GetClusterState() *model.ClusterState
	// GetClusterStateFeeder returns ClusterStateFeeder used by Recommender
	GetClusterStateFeeder() input.ClusterStateFeeder
	// UpdateVPAs computes recommendations and sends VPAs status updates to API Server
	UpdateVPAs()
	// MaintainCheckpoints stores current checkpoints in API Server and garbage collect old ones
	// MaintainCheckpoints writes at least minCheckpoints if there are more checkpoints to write.
	// Checkpoints are written until ctx permits or all checkpoints are written.
	MaintainCheckpoints(ctx context.Context, minCheckpoints int)
	// GarbageCollect removes old AggregateCollectionStates
	GarbageCollect()
}

type recommender struct {
	clusterState                  *model.ClusterState
	clusterStateFeeder            input.ClusterStateFeeder
	checkpointWriter              checkpoint.CheckpointWriter
	checkpointsGCInterval         time.Duration
	lastCheckpointGC              time.Time
	vpaClient                     vpa_api.VerticalPodAutoscalersGetter
	podResourceRecommender        logic.PodResourceRecommender
	useCheckpoints                bool
	lastAggregateContainerStateGC time.Time
}

func (r *recommender) GetClusterState() *model.ClusterState {
	return r.clusterState
}

func (r *recommender) GetClusterStateFeeder() input.ClusterStateFeeder {
	return r.clusterStateFeeder
}

// Updates VPA CRD objects' statuses.
func (r *recommender) UpdateVPAs() {
	cnt := metrics_recommender.NewObjectCounter()
	defer cnt.Observe()

	for _, observedVpa := range r.clusterState.ObservedVpas {
		key := model.VpaID{
			Namespace: observedVpa.Namespace,
			VpaName:   observedVpa.Name}
<<<<<<< HEAD

		vpa, found := r.clusterState.Vpas[key]
		if !found {
			continue
		}
		resources := r.podResourceRecommender.GetRecommendedPodResources(GetContainerNameToAggregateStateMap(vpa))
		containerResources := make([]vpa_types.RecommendedContainerResources, 0, len(resources))
		for containerName, res := range resources {
			containerResources = append(containerResources, vpa_types.RecommendedContainerResources{
				ContainerName: containerName,
				Target:        model.ResourcesAsResourceList(res.Target),
				LowerBound:    model.ResourcesAsResourceList(res.LowerBound),
				UpperBound:    model.ResourcesAsResourceList(res.UpperBound),
			})
=======
>>>>>>> e9a81cf8

		vpa, found := r.clusterState.Vpas[key]
		if !found {
			continue
		}
		resources := r.podResourceRecommender.GetRecommendedPodResources(GetContainerNameToAggregateStateMap(vpa))
		had := vpa.HasRecommendation()
		vpa.Recommendation = getCappedRecommendation(vpa.ID, resources, observedVpa.Spec.ResourcePolicy)
		// Set RecommendationProvided if recommendation not empty.
		if len(vpa.Recommendation.ContainerRecommendations) > 0 {
			vpa.Conditions.Set(vpa_types.RecommendationProvided, true, "", "")
			if !had {
				metrics_recommender.ObserveRecommendationLatency(vpa.Created)
			}
		}
		cnt.Add(vpa)

<<<<<<< HEAD
		_, err := vpa_api_util.UpdateVpaStatusIfNeeded(
=======
		_, err := vpa_utils.UpdateVpaStatusIfNeeded(
>>>>>>> e9a81cf8
			r.vpaClient.VerticalPodAutoscalers(vpa.ID.Namespace), vpa, &observedVpa.Status)
		if err != nil {
			glog.Errorf(
				"Cannot update VPA %v object. Reason: %+v", vpa.ID.VpaName, err)
		}
	}
}

// getCappedRecommendation creates a recommendation based on recommended pod
// resources, setting the UncappedTarget to the calculated recommended target
// and if necessary, capping the Target, LowerBound and UpperBound according
// to the ResourcePolicy.
func getCappedRecommendation(vpaID model.VpaID, resources logic.RecommendedPodResources,
	policy *vpa_types.PodResourcePolicy) *vpa_types.RecommendedPodResources {
	containerResources := make([]vpa_types.RecommendedContainerResources, 0, len(resources))
	for containerName, res := range resources {
		containerResources = append(containerResources, vpa_types.RecommendedContainerResources{
			ContainerName:  containerName,
			Target:         model.ResourcesAsResourceList(res.Target),
			LowerBound:     model.ResourcesAsResourceList(res.LowerBound),
			UpperBound:     model.ResourcesAsResourceList(res.UpperBound),
			UncappedTarget: model.ResourcesAsResourceList(res.Target),
		})
	}
	recommendation := &vpa_types.RecommendedPodResources{containerResources}
	cappedRecommendation, err := vpa_utils.ApplyVPAPolicy(recommendation, policy)
	if err != nil {
		glog.Errorf("Failed to apply policy for VPA %v/%v: %v", vpaID.Namespace, vpaID.VpaName, err)
		return recommendation
	}
	return cappedRecommendation
}

func (r *recommender) MaintainCheckpoints(ctx context.Context, minCheckpointsPerRun int) {
	now := time.Now()
	if r.useCheckpoints {
		r.checkpointWriter.StoreCheckpoints(ctx, now, minCheckpointsPerRun)
		if time.Now().Sub(r.lastCheckpointGC) > r.checkpointsGCInterval {
			r.lastCheckpointGC = now
			r.clusterStateFeeder.GarbageCollectCheckpoints()
		}
	}

}

func (r *recommender) GarbageCollect() {
	gcTime := time.Now()
	if gcTime.Sub(r.lastAggregateContainerStateGC) > AggregateContainerStateGCInterval {
		r.clusterState.GarbageCollectAggregateCollectionStates(gcTime)
		r.lastAggregateContainerStateGC = gcTime
	}
}

func (r *recommender) RunOnce() {
	timer := metrics_recommender.NewExecutionTimer()
	defer timer.ObserveTotal()

	ctx := context.Background()
	ctx, cancelFunc := context.WithDeadline(ctx, time.Now().Add(*checkpointsWriteTimeout))
	defer cancelFunc()

	glog.V(3).Infof("Recommender Run")

	r.clusterStateFeeder.LoadVPAs()
	timer.ObserveStep("LoadVPAs")

	r.clusterStateFeeder.LoadPods()
	timer.ObserveStep("LoadPods")

	r.clusterStateFeeder.LoadRealTimeMetrics()
	timer.ObserveStep("LoadMetrics")
	glog.V(3).Infof("ClusterState is tracking %v PodStates and %v VPAs", len(r.clusterState.Pods), len(r.clusterState.Vpas))

	r.UpdateVPAs()
	timer.ObserveStep("UpdateVPAs")

	r.MaintainCheckpoints(ctx, *minCheckpointsPerRun)
	timer.ObserveStep("MaintainCheckpoints")

	r.GarbageCollect()
	timer.ObserveStep("GarbageCollect")
}

// RecommenderFactory makes instances of Recommender.
type RecommenderFactory struct {
	ClusterState *model.ClusterState

	ClusterStateFeeder     input.ClusterStateFeeder
	CheckpointWriter       checkpoint.CheckpointWriter
	PodResourceRecommender logic.PodResourceRecommender
	VpaClient              vpa_api.VerticalPodAutoscalersGetter

	CheckpointsGCInterval time.Duration
	UseCheckpoints        bool
}

// Make creates a new recommender instance,
// which can be run in order to provide continuous resource recommendations for containers.
func (c RecommenderFactory) Make() Recommender {
	recommender := &recommender{
		clusterState:                  c.ClusterState,
		clusterStateFeeder:            c.ClusterStateFeeder,
		checkpointWriter:              c.CheckpointWriter,
		checkpointsGCInterval:         c.CheckpointsGCInterval,
		useCheckpoints:                c.UseCheckpoints,
		vpaClient:                     c.VpaClient,
		podResourceRecommender:        c.PodResourceRecommender,
		lastAggregateContainerStateGC: time.Now(),
		lastCheckpointGC:              time.Now(),
	}
	glog.V(3).Infof("New Recommender created %+v", recommender)
	return recommender
}

// NewRecommender creates a new recommender instance.
// Dependencies are created automatically.
// Deprecated; use RecommenderFactory instead.
func NewRecommender(config *rest.Config, checkpointsGCInterval time.Duration, useCheckpoints bool) Recommender {
	clusterState := model.NewClusterState()
	return RecommenderFactory{
		ClusterState:           clusterState,
		ClusterStateFeeder:     input.NewClusterStateFeeder(config, clusterState),
		CheckpointWriter:       checkpoint.NewCheckpointWriter(clusterState, vpa_clientset.NewForConfigOrDie(config).AutoscalingV1beta1()),
		VpaClient:              vpa_clientset.NewForConfigOrDie(config).AutoscalingV1beta1(),
		PodResourceRecommender: logic.CreatePodResourceRecommender(),
		CheckpointsGCInterval:  checkpointsGCInterval,
		UseCheckpoints:         useCheckpoints,
	}.Make()
}<|MERGE_RESOLUTION|>--- conflicted
+++ resolved
@@ -91,23 +91,6 @@
 		key := model.VpaID{
 			Namespace: observedVpa.Namespace,
 			VpaName:   observedVpa.Name}
-<<<<<<< HEAD
-
-		vpa, found := r.clusterState.Vpas[key]
-		if !found {
-			continue
-		}
-		resources := r.podResourceRecommender.GetRecommendedPodResources(GetContainerNameToAggregateStateMap(vpa))
-		containerResources := make([]vpa_types.RecommendedContainerResources, 0, len(resources))
-		for containerName, res := range resources {
-			containerResources = append(containerResources, vpa_types.RecommendedContainerResources{
-				ContainerName: containerName,
-				Target:        model.ResourcesAsResourceList(res.Target),
-				LowerBound:    model.ResourcesAsResourceList(res.LowerBound),
-				UpperBound:    model.ResourcesAsResourceList(res.UpperBound),
-			})
-=======
->>>>>>> e9a81cf8
 
 		vpa, found := r.clusterState.Vpas[key]
 		if !found {
@@ -125,11 +108,7 @@
 		}
 		cnt.Add(vpa)
 
-<<<<<<< HEAD
-		_, err := vpa_api_util.UpdateVpaStatusIfNeeded(
-=======
 		_, err := vpa_utils.UpdateVpaStatusIfNeeded(
->>>>>>> e9a81cf8
 			r.vpaClient.VerticalPodAutoscalers(vpa.ID.Namespace), vpa, &observedVpa.Status)
 		if err != nil {
 			glog.Errorf(
