/*
Copyright 2018 The Kubernetes Authors.

Licensed under the Apache License, Version 2.0 (the "License");
you may not use this file except in compliance with the License.
You may obtain a copy of the License at

    http://www.apache.org/licenses/LICENSE-2.0

Unless required by applicable law or agreed to in writing, software
distributed under the License is distributed on an "AS IS" BASIS,
WITHOUT WARRANTIES OR CONDITIONS OF ANY KIND, either express or implied.
See the License for the specific language governing permissions and
limitations under the License.
*/

package input

import (
	"context"
	"fmt"
	"slices"
	"time"

	apiv1 "k8s.io/api/core/v1"
	metav1 "k8s.io/apimachinery/pkg/apis/meta/v1"
	"k8s.io/apimachinery/pkg/fields"
	"k8s.io/apimachinery/pkg/labels"
	"k8s.io/apimachinery/pkg/util/wait"
	"k8s.io/apimachinery/pkg/watch"
	kube_client "k8s.io/client-go/kubernetes"
	corev1 "k8s.io/client-go/kubernetes/typed/core/v1"
	v1lister "k8s.io/client-go/listers/core/v1"
	"k8s.io/client-go/tools/cache"
	"k8s.io/klog/v2"

	vpa_types "k8s.io/autoscaler/vertical-pod-autoscaler/pkg/apis/autoscaling.k8s.io/v1"
	vpa_api "k8s.io/autoscaler/vertical-pod-autoscaler/pkg/client/clientset/versioned/typed/autoscaling.k8s.io/v1"
	vpa_lister "k8s.io/autoscaler/vertical-pod-autoscaler/pkg/client/listers/autoscaling.k8s.io/v1"
	"k8s.io/autoscaler/vertical-pod-autoscaler/pkg/recommender/input/history"
	"k8s.io/autoscaler/vertical-pod-autoscaler/pkg/recommender/input/metrics"
	"k8s.io/autoscaler/vertical-pod-autoscaler/pkg/recommender/input/oom"
	"k8s.io/autoscaler/vertical-pod-autoscaler/pkg/recommender/input/spec"
	"k8s.io/autoscaler/vertical-pod-autoscaler/pkg/recommender/model"
	"k8s.io/autoscaler/vertical-pod-autoscaler/pkg/target"
	controllerfetcher "k8s.io/autoscaler/vertical-pod-autoscaler/pkg/target/controller_fetcher"
	metrics_recommender "k8s.io/autoscaler/vertical-pod-autoscaler/pkg/utils/metrics/recommender"
)

const (
	evictionWatchRetryWait    = 10 * time.Second
	evictionWatchJitterFactor = 0.5
	// DefaultRecommenderName recommender name explicitly (and so implicitly specify that the default recommender should handle them)
	DefaultRecommenderName = "default"
)

// ClusterStateFeeder can update state of clusterState object.
type ClusterStateFeeder interface {
	// InitFromHistoryProvider loads historical pod spec into clusterState.
	InitFromHistoryProvider(historyProvider history.HistoryProvider)

	// InitFromCheckpoints loads historical checkpoints into clusterState.
	InitFromCheckpoints(ctx context.Context)

	// LoadVPAs updates clusterState with current state of VPAs.
	LoadVPAs(ctx context.Context)

	// LoadPods updates clusterState with current specification of Pods and their Containers.
	LoadPods()

	// LoadRealTimeMetrics updates clusterState with current usage metrics of containers.
	LoadRealTimeMetrics(ctx context.Context)

	// GarbageCollectCheckpoints removes historical checkpoints that don't have a matching VPA.
	GarbageCollectCheckpoints(ctx context.Context)
}

// ClusterStateFeederFactory makes instances of ClusterStateFeeder.
type ClusterStateFeederFactory struct {
	ClusterState        model.ClusterState
	KubeClient          kube_client.Interface
	MetricsClient       metrics.MetricsClient
	VpaCheckpointClient vpa_api.VerticalPodAutoscalerCheckpointsGetter
	VpaLister           vpa_lister.VerticalPodAutoscalerLister
	PodLister           v1lister.PodLister
	OOMObserver         oom.Observer
	SelectorFetcher     target.VpaTargetSelectorFetcher
	MemorySaveMode      bool
	ControllerFetcher   controllerfetcher.ControllerFetcher
	RecommenderName     string
	IgnoredNamespaces   []string
	VpaObjectNamespace  string
}

// Make creates new ClusterStateFeeder with internal data providers, based on kube client.
func (m ClusterStateFeederFactory) Make() *clusterStateFeeder {
	return &clusterStateFeeder{
		coreClient:          m.KubeClient.CoreV1(),
		metricsClient:       m.MetricsClient,
		oomChan:             m.OOMObserver.GetObservedOomsChannel(),
		vpaCheckpointClient: m.VpaCheckpointClient,
		vpaLister:           m.VpaLister,
		clusterState:        m.ClusterState,
		specClient:          spec.NewSpecClient(m.PodLister),
		selectorFetcher:     m.SelectorFetcher,
		memorySaveMode:      m.MemorySaveMode,
		controllerFetcher:   m.ControllerFetcher,
		recommenderName:     m.RecommenderName,
		ignoredNamespaces:   m.IgnoredNamespaces,
		vpaObjectNamespace:  m.VpaObjectNamespace,
	}
}

// WatchEvictionEventsWithRetries watches new Events with reason=Evicted and passes them to the observer.
func WatchEvictionEventsWithRetries(ctx context.Context, kubeClient kube_client.Interface, observer oom.Observer, namespace string) {
	go func() {
		options := metav1.ListOptions{
			FieldSelector: "reason=Evicted",
		}

		watchEvictionEventsOnce := func() {
			watchInterface, err := kubeClient.CoreV1().Events(namespace).Watch(ctx, options)
			if err != nil {
				klog.ErrorS(err, "Cannot initialize watching events")
				return
			}
			defer watchInterface.Stop()
			watchEvictionEvents(watchInterface.ResultChan(), observer)
		}
		for {
			select {
			case <-ctx.Done():
				return
			default:
				watchEvictionEventsOnce()
				// Wait between attempts, retrying too often breaks API server.
				waitTime := wait.Jitter(evictionWatchRetryWait, evictionWatchJitterFactor)
				klog.V(1).InfoS("An attempt to watch eviction events finished", "waitTime", waitTime)
				time.Sleep(waitTime)
			}
		}
	}()
}

func watchEvictionEvents(evictedEventChan <-chan watch.Event, observer oom.Observer) {
	for {
		evictedEvent, ok := <-evictedEventChan
		if !ok {
			klog.V(3).InfoS("Eviction event chan closed")
			return
		}
		if evictedEvent.Type == watch.Added {
			evictedEvent, ok := evictedEvent.Object.(*apiv1.Event)
			if !ok {
				continue
			}
			observer.OnEvent(evictedEvent)
		}
	}
}

// Creates clients watching pods: PodLister (listing only not terminated pods).
func newPodClients(kubeClient kube_client.Interface, resourceEventHandler cache.ResourceEventHandler, namespace string, stopCh <-chan struct{}) v1lister.PodLister {
	// We are interested in pods which are Running or Unknown (in case the pod is
	// running but there are some transient errors we don't want to delete it from
	// our model).
	// We don't want to watch Pending pods because they didn't generate any usage
	// yet.
	// Succeeded and Failed failed pods don't generate any usage anymore but we
	// don't necessarily want to immediately delete them.
	selector := fields.ParseSelectorOrDie("status.phase!=" + string(apiv1.PodPending))
	podListWatch := cache.NewListWatchFromClient(kubeClient.CoreV1().RESTClient(), "pods", namespace, selector)
	informerOptions := cache.InformerOptions{
		ObjectType:    &apiv1.Pod{},
		ListerWatcher: podListWatch,
		Handler:       resourceEventHandler,
		ResyncPeriod:  time.Hour,
		Indexers:      cache.Indexers{cache.NamespaceIndex: cache.MetaNamespaceIndexFunc},
	}

	store, controller := cache.NewInformerWithOptions(informerOptions)
	indexer, ok := store.(cache.Indexer)
	if !ok {
		klog.ErrorS(nil, "Expected Indexer, but got a Store that does not implement Indexer")
		klog.FlushAndExit(klog.ExitFlushTimeout, 1)
	}
	podLister := v1lister.NewPodLister(indexer)
	go controller.Run(stopCh)
	if !cache.WaitForCacheSync(stopCh, controller.HasSynced) {
		klog.ErrorS(nil, "Failed to sync Pod cache during initialization")
	}
	return podLister
}

// NewPodListerAndOOMObserver creates pair of pod lister and OOM observer.
func NewPodListerAndOOMObserver(ctx context.Context, kubeClient kube_client.Interface, namespace string, stopCh <-chan struct{}) (v1lister.PodLister, oom.Observer) {
	oomObserver := oom.NewObserver()
	podLister := newPodClients(kubeClient, oomObserver, namespace, stopCh)
	WatchEvictionEventsWithRetries(ctx, kubeClient, oomObserver, namespace)
	return podLister, oomObserver
}

type clusterStateFeeder struct {
	coreClient          corev1.CoreV1Interface
	specClient          spec.SpecClient
	metricsClient       metrics.MetricsClient
	oomChan             <-chan oom.OomInfo
	vpaCheckpointClient vpa_api.VerticalPodAutoscalerCheckpointsGetter
	vpaLister           vpa_lister.VerticalPodAutoscalerLister
	clusterState        model.ClusterState
	selectorFetcher     target.VpaTargetSelectorFetcher
	memorySaveMode      bool
	controllerFetcher   controllerfetcher.ControllerFetcher
	recommenderName     string
	ignoredNamespaces   []string
	vpaObjectNamespace  string
}

func (feeder *clusterStateFeeder) InitFromHistoryProvider(historyProvider history.HistoryProvider) {
	klog.V(3).InfoS("Initializing VPA from history provider")
	clusterHistory, err := historyProvider.GetClusterHistory()
	if err != nil {
		klog.ErrorS(err, "Cannot get cluster history")
	}
	for podID, podHistory := range clusterHistory {
		klog.V(4).InfoS("Adding pod with labels", "pod", podID, "labels", podHistory.LastLabels)
		feeder.clusterState.AddOrUpdatePod(podID, podHistory.LastLabels, apiv1.PodUnknown)
		for containerName, sampleList := range podHistory.Samples {
			containerID := model.ContainerID{
				PodID:         podID,
				ContainerName: containerName,
			}
			if err = feeder.clusterState.AddOrUpdateContainer(containerID, nil); err != nil {
				klog.V(0).InfoS("Failed to add container", "container", containerID, "error", err)
			}
			klog.V(4).InfoS("Adding samples for container", "sampleCount", len(sampleList), "container", containerID)
			for _, sample := range sampleList {
				if err := feeder.clusterState.AddSample(
					&model.ContainerUsageSampleWithKey{
						ContainerUsageSample: sample,
						Container:            containerID,
					}); err != nil {
					// Ignore missing "POD" containers returned by prometheus adapter
					if _, isKeyError := err.(model.KeyError); isKeyError && containerName == "POD" {
						continue
					}
					klog.V(0).InfoS("Failed to add sample", "sample", sample, "error", err)
				}
			}
		}
	}
}

func (feeder *clusterStateFeeder) setVpaCheckpoint(checkpoint *vpa_types.VerticalPodAutoscalerCheckpoint) error {
	vpaID := model.VpaID{Namespace: checkpoint.Namespace, VpaName: checkpoint.Spec.VPAObjectName}
	vpa, exists := feeder.clusterState.VPAs()[vpaID]
	if !exists {
		return fmt.Errorf("cannot load checkpoint to missing VPA object %s/%s", vpaID.Namespace, vpaID.VpaName)
	}

	cs := model.NewAggregateContainerState()
	err := cs.LoadFromCheckpoint(&checkpoint.Status)
	if err != nil {
		return fmt.Errorf("cannot load checkpoint for VPA %s/%s. Reason: %v", vpaID.Namespace, vpaID.VpaName, err)
	}
	vpa.ContainersInitialAggregateState[checkpoint.Spec.ContainerName] = cs
	return nil
}

func (feeder *clusterStateFeeder) InitFromCheckpoints(ctx context.Context) {
	klog.V(3).InfoS("Initializing VPA from checkpoints")
	feeder.LoadVPAs(ctx)

	namespaces := make(map[string]bool)
	for _, v := range feeder.clusterState.VPAs() {
		namespaces[v.ID.Namespace] = true
	}

	for namespace := range namespaces {
		klog.V(3).InfoS("Fetching checkpoints", "namespace", namespace)
		checkpointList, err := feeder.vpaCheckpointClient.VerticalPodAutoscalerCheckpoints(namespace).List(ctx, metav1.ListOptions{})
		if err != nil {
			klog.ErrorS(err, "Cannot list VPA checkpoints", "namespace", namespace)
		}
		for _, checkpoint := range checkpointList.Items {

			klog.V(3).InfoS("Loading checkpoint for VPA", "checkpoint", klog.KRef(checkpoint.ObjectMeta.Namespace, checkpoint.Spec.VPAObjectName), "container", checkpoint.Spec.ContainerName)
			err = feeder.setVpaCheckpoint(&checkpoint)
			if err != nil {
				klog.ErrorS(err, "Error while loading checkpoint")
			}

		}
	}
}

func (feeder *clusterStateFeeder) GarbageCollectCheckpoints(ctx context.Context) {
	klog.V(3).InfoS("Starting garbage collection of checkpoints")

	allVPAKeys := map[model.VpaID]bool{}

	allVpaResources, err := feeder.vpaLister.List(labels.Everything())
	if err != nil {
		klog.ErrorS(err, "Cannot list VPAs")
		return
	}
	for _, vpa := range allVpaResources {
		vpaID := model.VpaID{
			Namespace: vpa.Namespace,
			VpaName:   vpa.Name,
		}
		allVPAKeys[vpaID] = true
	}

	namespaceList, err := feeder.coreClient.Namespaces().List(ctx, metav1.ListOptions{})
	if err != nil {
		klog.ErrorS(err, "Cannot list namespaces")
		return
	}

	for _, namespaceItem := range namespaceList.Items {
		namespace := namespaceItem.Name
		// Clean the namespace if any of the following conditions are true:
		// 1. `vpaObjectNamespace` is set and matches the current namespace.
		// 2. `ignoredNamespaces` is set, but the current namespace is not in the list.
		// 3. Neither `vpaObjectNamespace` nor `ignoredNamespaces` is set, so all namespaces are included.
		if feeder.shouldIgnoreNamespace(namespace) {
			klog.V(3).InfoS("Skipping namespace; it does not meet cleanup criteria", "namespace", namespace, "vpaObjectNamespace", feeder.vpaObjectNamespace, "ignoredNamespaces", feeder.ignoredNamespaces)
			continue
		}
		err := feeder.cleanupCheckpointsForNamespace(ctx, namespace, allVPAKeys)
		if err != nil {
			klog.ErrorS(err, "error cleanining checkpoints")
		}
	}
}

func (feeder *clusterStateFeeder) shouldIgnoreNamespace(namespace string) bool {
	// 1. `vpaObjectNamespace` is set but doesn't match the current namespace.
	if feeder.vpaObjectNamespace != "" && namespace != feeder.vpaObjectNamespace {
		return true
	}
	// 2. `ignoredNamespaces` is set, and the current namespace is in the list.
	if len(feeder.ignoredNamespaces) > 0 && slices.Contains(feeder.ignoredNamespaces, namespace) {
		return true
	}
	return false
}

func (feeder *clusterStateFeeder) cleanupCheckpointsForNamespace(ctx context.Context, namespace string, allVPAKeys map[model.VpaID]bool) error {
	var err error
	checkpointList, err := feeder.vpaCheckpointClient.VerticalPodAutoscalerCheckpoints(namespace).List(ctx, metav1.ListOptions{})
	if err != nil {
		return err
	}
	for _, checkpoint := range checkpointList.Items {
		vpaID := model.VpaID{Namespace: checkpoint.Namespace, VpaName: checkpoint.Spec.VPAObjectName}
		if !allVPAKeys[vpaID] {
			if errFeeder := feeder.vpaCheckpointClient.VerticalPodAutoscalerCheckpoints(namespace).Delete(ctx, checkpoint.Name, metav1.DeleteOptions{}); errFeeder != nil {
				err = fmt.Errorf("failed to delete orphaned checkpoint %s: %w", klog.KRef(namespace, checkpoint.Name), err)
				continue
			}
			klog.V(3).InfoS("Orphaned VPA checkpoint cleanup - deleting", "checkpoint", klog.KRef(namespace, checkpoint.Name))
		}
	}
	return err
}

func implicitDefaultRecommender(selectors []*vpa_types.VerticalPodAutoscalerRecommenderSelector) bool {
	return len(selectors) == 0
}

func selectsRecommender(selectors []*vpa_types.VerticalPodAutoscalerRecommenderSelector, name *string) bool {
	for _, s := range selectors {
		if s.Name == *name {
			return true
		}
	}
	return false
}

// Filter VPA objects whose specified recommender names are not default
func filterVPAs(feeder *clusterStateFeeder, allVpaCRDs []*vpa_types.VerticalPodAutoscaler) []*vpa_types.VerticalPodAutoscaler {
	klog.V(3).InfoS("Start selecting the vpaCRDs.")
	var vpaCRDs []*vpa_types.VerticalPodAutoscaler
	for _, vpaCRD := range allVpaCRDs {
		if feeder.recommenderName == DefaultRecommenderName {
			if !implicitDefaultRecommender(vpaCRD.Spec.Recommenders) && !selectsRecommender(vpaCRD.Spec.Recommenders, &feeder.recommenderName) {
				klog.V(6).InfoS("Ignoring vpaCRD as current recommender's name doesn't appear among its recommenders", "vpaCRD", klog.KObj(vpaCRD), "recommenderName", feeder.recommenderName)
				continue
			}
		} else {
			if implicitDefaultRecommender(vpaCRD.Spec.Recommenders) {
				klog.V(6).InfoS("Ignoring vpaCRD as recommender doesn't process CRDs implicitly destined to default recommender", "vpaCRD", klog.KObj(vpaCRD), "recommenderName", feeder.recommenderName, "defaultRecommenderName", DefaultRecommenderName)
				continue
			}
			if !selectsRecommender(vpaCRD.Spec.Recommenders, &feeder.recommenderName) {
				klog.V(6).InfoS("Ignoring vpaCRD as current recommender's name doesn't appear among its recommenders", "vpaCRD", klog.KObj(vpaCRD), "recommenderName", feeder.recommenderName)
				continue
			}
		}

		if feeder.shouldIgnoreNamespace(vpaCRD.ObjectMeta.Namespace) {
			klog.V(6).InfoS("Ignoring vpaCRD as this namespace is ignored", "vpaCRD", klog.KObj(vpaCRD))
			continue
		}

		vpaCRDs = append(vpaCRDs, vpaCRD)
	}
	return vpaCRDs
}

// LoadVPAs fetches VPA objects and loads them into the cluster state.
func (feeder *clusterStateFeeder) LoadVPAs(ctx context.Context) {
	// List VPA API objects.
	allVpaCRDs, err := feeder.vpaLister.List(labels.Everything())
	if err != nil {
		klog.ErrorS(err, "Cannot list VPAs")
		return
	}

	// Filter out VPAs that specified recommenders with names not equal to "default"
	vpaCRDs := filterVPAs(feeder, allVpaCRDs)

	klog.V(3).InfoS("Fetching VPAs", "count", len(vpaCRDs))
	// Add or update existing VPAs in the model.
	vpaKeys := make(map[model.VpaID]bool)
	for _, vpaCRD := range vpaCRDs {
		vpaID := model.VpaID{
			Namespace: vpaCRD.Namespace,
			VpaName:   vpaCRD.Name,
		}

		selector, conditions := feeder.getSelector(ctx, vpaCRD)
		klog.V(4).InfoS("Using selector", "selector", selector.String(), "vpa", klog.KObj(vpaCRD))

		if feeder.clusterState.AddOrUpdateVpa(vpaCRD, selector) == nil {
			// Successfully added VPA to the model.
			vpaKeys[vpaID] = true

			for _, condition := range conditions {
				if condition.delete {
					delete(feeder.clusterState.VPAs()[vpaID].Conditions, condition.conditionType)
				} else {
					feeder.clusterState.VPAs()[vpaID].Conditions.Set(condition.conditionType, true, "", condition.message)
				}
			}
		}
	}
	// Delete non-existent VPAs from the model.
	for vpaID := range feeder.clusterState.VPAs() {
		if _, exists := vpaKeys[vpaID]; !exists {
			klog.V(3).InfoS("Deleting VPA", "vpa", klog.KRef(vpaID.Namespace, vpaID.VpaName))
			if err := feeder.clusterState.DeleteVpa(vpaID); err != nil {
				klog.ErrorS(err, "Deleting VPA failed", "vpa", klog.KRef(vpaID.Namespace, vpaID.VpaName))
			}
		}
	}
	feeder.clusterState.SetObservedVPAs(vpaCRDs)
}

// LoadPods loads pod into the cluster state.
func (feeder *clusterStateFeeder) LoadPods() {
	podSpecs, err := feeder.specClient.GetPodSpecs()
	if err != nil {
		klog.ErrorS(err, "Cannot get SimplePodSpecs")
	}
	pods := make(map[model.PodID]*spec.BasicPodSpec)
	for _, spec := range podSpecs {
		pods[spec.ID] = spec
	}
	for key := range feeder.clusterState.Pods() {
		if _, exists := pods[key]; !exists {
			klog.V(3).InfoS("Deleting Pod", "pod", klog.KRef(key.Namespace, key.PodName))
			feeder.clusterState.DeletePod(key)
		}
	}
	for _, pod := range pods {
		if feeder.memorySaveMode && !feeder.matchesVPA(pod) {
			continue
		}
		feeder.clusterState.AddOrUpdatePod(pod.ID, pod.PodLabels, pod.Phase)
		for _, container := range pod.Containers {
			if err = feeder.clusterState.AddOrUpdateContainer(container.ID, container.Request); err != nil {
				klog.V(0).InfoS("Failed to add container", "container", container.ID, "error", err)
			}
		}
		for _, initContainer := range pod.InitContainers {
			podInitContainers := feeder.clusterState.Pods()[pod.ID].InitContainers
			feeder.clusterState.Pods()[pod.ID].InitContainers = append(podInitContainers, initContainer.ID.ContainerName)

		}
	}
}

func (feeder *clusterStateFeeder) LoadRealTimeMetrics(ctx context.Context) {
	containersMetrics, err := feeder.metricsClient.GetContainersMetrics(ctx)
	if err != nil {
		klog.ErrorS(err, "Cannot get ContainerMetricsSnapshot from MetricsClient")
	}

	sampleCount := 0
	droppedSampleCount := 0
	for _, containerMetrics := range containersMetrics {
		// Container metrics are fetched for all pods, however, not all pod states are tracked in memory saver mode.
		if pod, exists := feeder.clusterState.Pods()[containerMetrics.ID.PodID]; exists && pod != nil {
			if slices.Contains(pod.InitContainers, containerMetrics.ID.ContainerName) {
				klog.V(3).InfoS("Skipping metric samples for init container", "pod", klog.KRef(containerMetrics.ID.PodID.Namespace, containerMetrics.ID.PodID.PodName), "container", containerMetrics.ID.ContainerName)
				droppedSampleCount += len(containerMetrics.Usage)
				continue
			}
		}
		for _, sample := range newContainerUsageSamplesWithKey(containerMetrics) {
			if err := feeder.clusterState.AddSample(sample); err != nil {
<<<<<<< HEAD
				// Not all pod states are tracked in memory saver mode
				// Also ignore missing containers named "POD" which prometheus adapter returns
				if _, isKeyError := err.(model.KeyError); isKeyError && (feeder.memorySaveMode || sample.Container.ContainerName == "POD") {
=======
				// Not all pod states are tracked in memory saver mode.
				if _, isKeyError := err.(model.KeyError); isKeyError && feeder.memorySaveMode {
>>>>>>> 0fafd9ef
					continue
				}
				klog.V(0).InfoS("Error adding metric sample", "sample", sample, "error", err)
				droppedSampleCount++
			} else {
				sampleCount++
			}
		}
	}
	klog.V(3).InfoS("ClusterSpec fed with ContainerUsageSamples", "sampleCount", sampleCount, "containerCount", len(containersMetrics), "droppedSampleCount", droppedSampleCount)
Loop:
	for {
		select {
		case oomInfo := <-feeder.oomChan:
			klog.V(3).InfoS("OOM detected", "oomInfo", oomInfo)
			if err = feeder.clusterState.RecordOOM(oomInfo.ContainerID, oomInfo.Timestamp, oomInfo.Memory); err != nil {
				klog.V(0).InfoS("Failed to record OOM", "oomInfo", oomInfo, "error", err)
			}
		default:
			break Loop
		}
	}
	metrics_recommender.RecordAggregateContainerStatesCount(feeder.clusterState.StateMapSize())
}

func (feeder *clusterStateFeeder) matchesVPA(pod *spec.BasicPodSpec) bool {
	for vpaKey, vpa := range feeder.clusterState.VPAs() {
		podLabels := labels.Set(pod.PodLabels)
		if vpaKey.Namespace == pod.ID.Namespace && vpa.PodSelector.Matches(podLabels) {
			return true
		}
	}
	return false
}

func newContainerUsageSamplesWithKey(metrics *metrics.ContainerMetricsSnapshot) []*model.ContainerUsageSampleWithKey {
	var samples []*model.ContainerUsageSampleWithKey

	for metricName, resourceAmount := range metrics.Usage {
		sample := &model.ContainerUsageSampleWithKey{
			Container: metrics.ID,
			ContainerUsageSample: model.ContainerUsageSample{
				MeasureStart: metrics.SnapshotTime,
				Resource:     metricName,
				Usage:        resourceAmount,
			},
		}
		samples = append(samples, sample)
	}
	return samples
}

type condition struct {
	conditionType vpa_types.VerticalPodAutoscalerConditionType
	delete        bool
	message       string
}

func (feeder *clusterStateFeeder) validateTargetRef(ctx context.Context, vpa *vpa_types.VerticalPodAutoscaler) (bool, condition) {
	//
	if vpa.Spec.TargetRef == nil {
		return false, condition{}
	}
	k := controllerfetcher.ControllerKeyWithAPIVersion{
		ControllerKey: controllerfetcher.ControllerKey{
			Namespace: vpa.Namespace,
			Kind:      vpa.Spec.TargetRef.Kind,
			Name:      vpa.Spec.TargetRef.Name,
		},
		ApiVersion: vpa.Spec.TargetRef.APIVersion,
	}
	top, err := feeder.controllerFetcher.FindTopMostWellKnownOrScalable(ctx, &k)
	if err != nil {
		return false, condition{conditionType: vpa_types.ConfigUnsupported, delete: false, message: fmt.Sprintf("Error checking if target is a topmost well-known or scalable controller: %s", err)}
	}
	if top == nil {
		return false, condition{conditionType: vpa_types.ConfigUnsupported, delete: false, message: fmt.Sprintf("Unknown error during checking if target is a topmost well-known or scalable controller: %s", err)}
	}
	if *top != k {
		return false, condition{conditionType: vpa_types.ConfigUnsupported, delete: false, message: "The targetRef controller has a parent but it should point to a topmost well-known or scalable controller"}
	}
	return true, condition{}
}

func (feeder *clusterStateFeeder) getSelector(ctx context.Context, vpa *vpa_types.VerticalPodAutoscaler) (labels.Selector, []condition) {
	selector, fetchErr := feeder.selectorFetcher.Fetch(ctx, vpa)
	if selector != nil {
		validTargetRef, unsupportedCondition := feeder.validateTargetRef(ctx, vpa)
		if !validTargetRef {
			return labels.Nothing(), []condition{
				unsupportedCondition,
				{conditionType: vpa_types.ConfigDeprecated, delete: true},
			}
		}
		return selector, []condition{
			{conditionType: vpa_types.ConfigUnsupported, delete: true},
			{conditionType: vpa_types.ConfigDeprecated, delete: true},
		}
	}
	msg := "Cannot read targetRef"
	if fetchErr != nil {
		klog.ErrorS(fetchErr, "Cannot get target selector from VPA's targetRef")
		msg = fmt.Sprintf("Cannot read targetRef. Reason: %s", fetchErr.Error())
	}
	return labels.Nothing(), []condition{
		{conditionType: vpa_types.ConfigUnsupported, delete: false, message: msg},
		{conditionType: vpa_types.ConfigDeprecated, delete: true},
	}
}<|MERGE_RESOLUTION|>--- conflicted
+++ resolved
@@ -240,10 +240,6 @@
 						ContainerUsageSample: sample,
 						Container:            containerID,
 					}); err != nil {
-					// Ignore missing "POD" containers returned by prometheus adapter
-					if _, isKeyError := err.(model.KeyError); isKeyError && containerName == "POD" {
-						continue
-					}
 					klog.V(0).InfoS("Failed to add sample", "sample", sample, "error", err)
 				}
 			}
@@ -512,14 +508,8 @@
 		}
 		for _, sample := range newContainerUsageSamplesWithKey(containerMetrics) {
 			if err := feeder.clusterState.AddSample(sample); err != nil {
-<<<<<<< HEAD
-				// Not all pod states are tracked in memory saver mode
-				// Also ignore missing containers named "POD" which prometheus adapter returns
-				if _, isKeyError := err.(model.KeyError); isKeyError && (feeder.memorySaveMode || sample.Container.ContainerName == "POD") {
-=======
 				// Not all pod states are tracked in memory saver mode.
 				if _, isKeyError := err.(model.KeyError); isKeyError && feeder.memorySaveMode {
->>>>>>> 0fafd9ef
 					continue
 				}
 				klog.V(0).InfoS("Error adding metric sample", "sample", sample, "error", err)
