/*
Copyright 2018 The Kubernetes Authors.

Licensed under the Apache License, Version 2.0 (the "License");
you may not use this file except in compliance with the License.
You may obtain a copy of the License at

    http://www.apache.org/licenses/LICENSE-2.0

Unless required by applicable law or agreed to in writing, software
distributed under the License is distributed on an "AS IS" BASIS,
WITHOUT WARRANTIES OR CONDITIONS OF ANY KIND, either express or implied.
See the License for the specific language governing permissions and
limitations under the License.
*/

package input

import (
	"context"
	"fmt"
	"slices"
	"time"

	apiv1 "k8s.io/api/core/v1"
	metav1 "k8s.io/apimachinery/pkg/apis/meta/v1"
	"k8s.io/apimachinery/pkg/fields"
	"k8s.io/apimachinery/pkg/labels"
	"k8s.io/apimachinery/pkg/util/wait"
	"k8s.io/apimachinery/pkg/watch"
	kube_client "k8s.io/client-go/kubernetes"
	corev1 "k8s.io/client-go/kubernetes/typed/core/v1"
	v1lister "k8s.io/client-go/listers/core/v1"
	"k8s.io/client-go/tools/cache"
	"k8s.io/klog/v2"

	vpa_types "k8s.io/autoscaler/vertical-pod-autoscaler/pkg/apis/autoscaling.k8s.io/v1"
	vpa_api "k8s.io/autoscaler/vertical-pod-autoscaler/pkg/client/clientset/versioned/typed/autoscaling.k8s.io/v1"
	vpa_lister "k8s.io/autoscaler/vertical-pod-autoscaler/pkg/client/listers/autoscaling.k8s.io/v1"
	"k8s.io/autoscaler/vertical-pod-autoscaler/pkg/recommender/input/history"
	"k8s.io/autoscaler/vertical-pod-autoscaler/pkg/recommender/input/metrics"
	"k8s.io/autoscaler/vertical-pod-autoscaler/pkg/recommender/input/oom"
	"k8s.io/autoscaler/vertical-pod-autoscaler/pkg/recommender/input/spec"
	"k8s.io/autoscaler/vertical-pod-autoscaler/pkg/recommender/model"
	"k8s.io/autoscaler/vertical-pod-autoscaler/pkg/target"
	controllerfetcher "k8s.io/autoscaler/vertical-pod-autoscaler/pkg/target/controller_fetcher"
	metrics_recommender "k8s.io/autoscaler/vertical-pod-autoscaler/pkg/utils/metrics/recommender"
)

const (
	evictionWatchRetryWait    = 10 * time.Second
	evictionWatchJitterFactor = 0.5
	// DefaultRecommenderName recommender name explicitly (and so implicitly specify that the default recommender should handle them)
	DefaultRecommenderName = "default"
)

// ClusterStateFeeder can update state of ClusterState object.
type ClusterStateFeeder interface {
	// InitFromHistoryProvider loads historical pod spec into clusterState.
	InitFromHistoryProvider(historyProvider history.HistoryProvider)

	// InitFromCheckpoints loads historical checkpoints into clusterState.
	InitFromCheckpoints()

	// LoadVPAs updates clusterState with current state of VPAs.
	LoadVPAs(ctx context.Context)

	// LoadPods updates clusterState with current specification of Pods and their Containers.
	LoadPods()

	// LoadRealTimeMetrics updates clusterState with current usage metrics of containers.
	LoadRealTimeMetrics()

	// GarbageCollectCheckpoints removes historical checkpoints that don't have a matching VPA.
	GarbageCollectCheckpoints()
}

// ClusterStateFeederFactory makes instances of ClusterStateFeeder.
type ClusterStateFeederFactory struct {
	ClusterState        *model.ClusterState
	KubeClient          kube_client.Interface
	MetricsClient       metrics.MetricsClient
	VpaCheckpointClient vpa_api.VerticalPodAutoscalerCheckpointsGetter
	VpaLister           vpa_lister.VerticalPodAutoscalerLister
	PodLister           v1lister.PodLister
	OOMObserver         oom.Observer
	SelectorFetcher     target.VpaTargetSelectorFetcher
	MemorySaveMode      bool
	ControllerFetcher   controllerfetcher.ControllerFetcher
	RecommenderName     string
	IgnoredNamespaces   []string
}

// Make creates new ClusterStateFeeder with internal data providers, based on kube client.
func (m ClusterStateFeederFactory) Make() *clusterStateFeeder {
	return &clusterStateFeeder{
		coreClient:          m.KubeClient.CoreV1(),
		metricsClient:       m.MetricsClient,
		oomChan:             m.OOMObserver.GetObservedOomsChannel(),
		vpaCheckpointClient: m.VpaCheckpointClient,
		vpaLister:           m.VpaLister,
		clusterState:        m.ClusterState,
		specClient:          spec.NewSpecClient(m.PodLister),
		selectorFetcher:     m.SelectorFetcher,
		memorySaveMode:      m.MemorySaveMode,
		controllerFetcher:   m.ControllerFetcher,
		recommenderName:     m.RecommenderName,
		ignoredNamespaces:   m.IgnoredNamespaces,
	}
}

// WatchEvictionEventsWithRetries watches new Events with reason=Evicted and passes them to the observer.
func WatchEvictionEventsWithRetries(kubeClient kube_client.Interface, observer oom.Observer, namespace string) {
	go func() {
		options := metav1.ListOptions{
			FieldSelector: "reason=Evicted",
		}

		watchEvictionEventsOnce := func() {
			watchInterface, err := kubeClient.CoreV1().Events(namespace).Watch(context.TODO(), options)
			if err != nil {
				klog.ErrorS(err, "Cannot initialize watching events")
				return
			}
			watchEvictionEvents(watchInterface.ResultChan(), observer)
		}
		for {
			watchEvictionEventsOnce()
			// Wait between attempts, retrying too often breaks API server.
			waitTime := wait.Jitter(evictionWatchRetryWait, evictionWatchJitterFactor)
			klog.V(1).InfoS("An attempt to watch eviction events finished", "waitTime", waitTime)
			time.Sleep(waitTime)
		}
	}()
}

func watchEvictionEvents(evictedEventChan <-chan watch.Event, observer oom.Observer) {
	for {
		evictedEvent, ok := <-evictedEventChan
		if !ok {
			klog.V(3).InfoS("Eviction event chan closed")
			return
		}
		if evictedEvent.Type == watch.Added {
			evictedEvent, ok := evictedEvent.Object.(*apiv1.Event)
			if !ok {
				continue
			}
			observer.OnEvent(evictedEvent)
		}
	}
}

// Creates clients watching pods: PodLister (listing only not terminated pods).
func newPodClients(kubeClient kube_client.Interface, resourceEventHandler cache.ResourceEventHandler, namespace string) v1lister.PodLister {
	// We are interested in pods which are Running or Unknown (in case the pod is
	// running but there are some transient errors we don't want to delete it from
	// our model).
	// We don't want to watch Pending pods because they didn't generate any usage
	// yet.
	// Succeeded and Failed failed pods don't generate any usage anymore but we
	// don't necessarily want to immediately delete them.
	selector := fields.ParseSelectorOrDie("status.phase!=" + string(apiv1.PodPending))
	podListWatch := cache.NewListWatchFromClient(kubeClient.CoreV1().RESTClient(), "pods", namespace, selector)
	indexer, controller := cache.NewIndexerInformer(
		podListWatch,
		&apiv1.Pod{},
		time.Hour,
		resourceEventHandler,
		cache.Indexers{cache.NamespaceIndex: cache.MetaNamespaceIndexFunc},
	)
	podLister := v1lister.NewPodLister(indexer)
	stopCh := make(chan struct{})
	go controller.Run(stopCh)
	return podLister
}

// NewPodListerAndOOMObserver creates pair of pod lister and OOM observer.
func NewPodListerAndOOMObserver(kubeClient kube_client.Interface, namespace string) (v1lister.PodLister, oom.Observer) {
	oomObserver := oom.NewObserver()
	podLister := newPodClients(kubeClient, oomObserver, namespace)
	WatchEvictionEventsWithRetries(kubeClient, oomObserver, namespace)
	return podLister, oomObserver
}

type clusterStateFeeder struct {
	coreClient          corev1.CoreV1Interface
	specClient          spec.SpecClient
	metricsClient       metrics.MetricsClient
	oomChan             <-chan oom.OomInfo
	vpaCheckpointClient vpa_api.VerticalPodAutoscalerCheckpointsGetter
	vpaLister           vpa_lister.VerticalPodAutoscalerLister
	clusterState        *model.ClusterState
	selectorFetcher     target.VpaTargetSelectorFetcher
	memorySaveMode      bool
	controllerFetcher   controllerfetcher.ControllerFetcher
	recommenderName     string
	ignoredNamespaces   []string
}

func (feeder *clusterStateFeeder) InitFromHistoryProvider(historyProvider history.HistoryProvider) {
	klog.V(3).InfoS("Initializing VPA from history provider")
	clusterHistory, err := historyProvider.GetClusterHistory()
	if err != nil {
		klog.ErrorS(err, "Cannot get cluster history")
	}
	for podID, podHistory := range clusterHistory {
		klog.V(4).InfoS("Adding pod with labels", "pod", podID, "labels", podHistory.LastLabels)
		feeder.clusterState.AddOrUpdatePod(podID, podHistory.LastLabels, apiv1.PodUnknown)
		for containerName, sampleList := range podHistory.Samples {
			containerID := model.ContainerID{
				PodID:         podID,
				ContainerName: containerName,
			}
			if err = feeder.clusterState.AddOrUpdateContainer(containerID, nil); err != nil {
				klog.V(0).InfoS("Failed to add container", "container", containerID, "error", err)
			}
			klog.V(4).InfoS("Adding samples for container", "sampleCount", len(sampleList), "container", containerID)
			for _, sample := range sampleList {
				if err := feeder.clusterState.AddSample(
					&model.ContainerUsageSampleWithKey{
						ContainerUsageSample: sample,
						Container:            containerID,
					}); err != nil {
<<<<<<< HEAD
					// Ignore missing "POD" containers returned by prometheus adapter
					if _, isKeyError := err.(model.KeyError); isKeyError && containerName == "POD" {
						continue
					}
					klog.Warningf("Error adding metric sample for container %v: %v", containerID, err)
=======
					klog.V(0).InfoS("Failed to add sample", "sample", sample, "error", err)
>>>>>>> 2cbd4fd7
				}
			}
		}
	}
}

func (feeder *clusterStateFeeder) setVpaCheckpoint(checkpoint *vpa_types.VerticalPodAutoscalerCheckpoint) error {
	vpaID := model.VpaID{Namespace: checkpoint.Namespace, VpaName: checkpoint.Spec.VPAObjectName}
	vpa, exists := feeder.clusterState.Vpas[vpaID]
	if !exists {
		return fmt.Errorf("cannot load checkpoint to missing VPA object %s/%s", vpaID.Namespace, vpaID.VpaName)
	}

	cs := model.NewAggregateContainerState()
	err := cs.LoadFromCheckpoint(&checkpoint.Status)
	if err != nil {
		return fmt.Errorf("cannot load checkpoint for VPA %s/%s. Reason: %v", vpaID.Namespace, vpaID.VpaName, err)
	}
	vpa.ContainersInitialAggregateState[checkpoint.Spec.ContainerName] = cs
	return nil
}

func (feeder *clusterStateFeeder) InitFromCheckpoints() {
	klog.V(3).InfoS("Initializing VPA from checkpoints")
	feeder.LoadVPAs(context.TODO())

	namespaces := make(map[string]bool)
	for _, v := range feeder.clusterState.Vpas {
		namespaces[v.ID.Namespace] = true
	}

	for namespace := range namespaces {
		klog.V(3).InfoS("Fetching checkpoints", "namespace", namespace)
		checkpointList, err := feeder.vpaCheckpointClient.VerticalPodAutoscalerCheckpoints(namespace).List(context.TODO(), metav1.ListOptions{})
		if err != nil {
			klog.ErrorS(err, "Cannot list VPA checkpoints", "namespace", namespace)
		}
		for _, checkpoint := range checkpointList.Items {

			klog.V(3).InfoS("Loading checkpoint for VPA", "checkpoint", klog.KRef(checkpoint.ObjectMeta.Namespace, checkpoint.Spec.VPAObjectName), "container", checkpoint.Spec.ContainerName)
			err = feeder.setVpaCheckpoint(&checkpoint)
			if err != nil {
				klog.ErrorS(err, "Error while loading checkpoint")
			}

		}
	}
}

func (feeder *clusterStateFeeder) GarbageCollectCheckpoints() {
	klog.V(3).InfoS("Starting garbage collection of checkpoints")
	feeder.LoadVPAs(context.TODO())

	namespaceList, err := feeder.coreClient.Namespaces().List(context.TODO(), metav1.ListOptions{})
	if err != nil {
		klog.ErrorS(err, "Cannot list namespaces")
		return
	}

	for _, namespaceItem := range namespaceList.Items {
		namespace := namespaceItem.Name
		checkpointList, err := feeder.vpaCheckpointClient.VerticalPodAutoscalerCheckpoints(namespace).List(context.TODO(), metav1.ListOptions{})
		if err != nil {
			klog.ErrorS(err, "Cannot list VPA checkpoints", "namespace", namespace)
		}
		for _, checkpoint := range checkpointList.Items {
			vpaID := model.VpaID{Namespace: checkpoint.Namespace, VpaName: checkpoint.Spec.VPAObjectName}
			_, exists := feeder.clusterState.Vpas[vpaID]
			if !exists {
				err = feeder.vpaCheckpointClient.VerticalPodAutoscalerCheckpoints(namespace).Delete(context.TODO(), checkpoint.Name, metav1.DeleteOptions{})
				if err == nil {
					klog.V(3).InfoS("Orphaned VPA checkpoint cleanup - deleting", "checkpoint", klog.KRef(namespace, checkpoint.Name))
				} else {
					klog.ErrorS(err, "Orphaned VPA checkpoint cleanup - error deleting", "checkpoint", klog.KRef(namespace, checkpoint.Name))
				}
			}
		}
	}
}

func implicitDefaultRecommender(selectors []*vpa_types.VerticalPodAutoscalerRecommenderSelector) bool {
	return len(selectors) == 0
}

func selectsRecommender(selectors []*vpa_types.VerticalPodAutoscalerRecommenderSelector, name *string) bool {
	for _, s := range selectors {
		if s.Name == *name {
			return true
		}
	}
	return false
}

// Filter VPA objects whose specified recommender names are not default
func filterVPAs(feeder *clusterStateFeeder, allVpaCRDs []*vpa_types.VerticalPodAutoscaler) []*vpa_types.VerticalPodAutoscaler {
	klog.V(3).InfoS("Start selecting the vpaCRDs.")
	var vpaCRDs []*vpa_types.VerticalPodAutoscaler
	for _, vpaCRD := range allVpaCRDs {
		if feeder.recommenderName == DefaultRecommenderName {
			if !implicitDefaultRecommender(vpaCRD.Spec.Recommenders) && !selectsRecommender(vpaCRD.Spec.Recommenders, &feeder.recommenderName) {
				klog.V(6).InfoS("Ignoring vpaCRD as current recommender's name doesn't appear among its recommenders", "vpaCRD", klog.KObj(vpaCRD), "recommenderName", feeder.recommenderName)
				continue
			}
		} else {
			if implicitDefaultRecommender(vpaCRD.Spec.Recommenders) {
				klog.V(6).InfoS("Ignoring vpaCRD as recommender doesn't process CRDs implicitly destined to default recommender", "vpaCRD", klog.KObj(vpaCRD), "recommenderName", feeder.recommenderName, "defaultRecommenderName", DefaultRecommenderName)
				continue
			}
			if !selectsRecommender(vpaCRD.Spec.Recommenders, &feeder.recommenderName) {
				klog.V(6).InfoS("Ignoring vpaCRD as current recommender's name doesn't appear among its recommenders", "vpaCRD", klog.KObj(vpaCRD), "recommenderName", feeder.recommenderName)
				continue
			}
		}

		if slices.Contains(feeder.ignoredNamespaces, vpaCRD.ObjectMeta.Namespace) {
			klog.V(6).InfoS("Ignoring vpaCRD as this namespace is ignored", "vpaCRD", klog.KObj(vpaCRD))
			continue
		}

		vpaCRDs = append(vpaCRDs, vpaCRD)
	}
	return vpaCRDs
}

// LoadVPAs fetches VPA objects and loads them into the cluster state.
func (feeder *clusterStateFeeder) LoadVPAs(ctx context.Context) {
	// List VPA API objects.
	allVpaCRDs, err := feeder.vpaLister.List(labels.Everything())
	if err != nil {
		klog.ErrorS(err, "Cannot list VPAs")
		return
	}

	// Filter out VPAs that specified recommenders with names not equal to "default"
	vpaCRDs := filterVPAs(feeder, allVpaCRDs)

	klog.V(3).InfoS("Fetching VPAs", "count", len(vpaCRDs))
	// Add or update existing VPAs in the model.
	vpaKeys := make(map[model.VpaID]bool)
	for _, vpaCRD := range vpaCRDs {
		vpaID := model.VpaID{
			Namespace: vpaCRD.Namespace,
			VpaName:   vpaCRD.Name,
		}

		selector, conditions := feeder.getSelector(ctx, vpaCRD)
		klog.V(4).InfoS("Using selector", "selector", selector.String(), "vpa", klog.KObj(vpaCRD))

		if feeder.clusterState.AddOrUpdateVpa(vpaCRD, selector) == nil {
			// Successfully added VPA to the model.
			vpaKeys[vpaID] = true

			for _, condition := range conditions {
				if condition.delete {
					delete(feeder.clusterState.Vpas[vpaID].Conditions, condition.conditionType)
				} else {
					feeder.clusterState.Vpas[vpaID].Conditions.Set(condition.conditionType, true, "", condition.message)
				}
			}
		}
	}
	// Delete non-existent VPAs from the model.
	for vpaID := range feeder.clusterState.Vpas {
		if _, exists := vpaKeys[vpaID]; !exists {
			klog.V(3).InfoS("Deleting VPA", "vpa", klog.KRef(vpaID.Namespace, vpaID.VpaName))
			if err := feeder.clusterState.DeleteVpa(vpaID); err != nil {
				klog.ErrorS(err, "Deleting VPA failed", "vpa", klog.KRef(vpaID.Namespace, vpaID.VpaName))
			}
		}
	}
	feeder.clusterState.ObservedVpas = vpaCRDs
}

// LoadPods loads pod into the cluster state.
func (feeder *clusterStateFeeder) LoadPods() {
	podSpecs, err := feeder.specClient.GetPodSpecs()
	if err != nil {
		klog.ErrorS(err, "Cannot get SimplePodSpecs")
	}
	pods := make(map[model.PodID]*spec.BasicPodSpec)
	for _, spec := range podSpecs {
		pods[spec.ID] = spec
	}
	for key := range feeder.clusterState.Pods {
		if _, exists := pods[key]; !exists {
			klog.V(3).InfoS("Deleting Pod", "pod", klog.KRef(key.Namespace, key.PodName))
			feeder.clusterState.DeletePod(key)
		}
	}
	for _, pod := range pods {
		if feeder.memorySaveMode && !feeder.matchesVPA(pod) {
			continue
		}
		feeder.clusterState.AddOrUpdatePod(pod.ID, pod.PodLabels, pod.Phase)
		for _, container := range pod.Containers {
			if err = feeder.clusterState.AddOrUpdateContainer(container.ID, container.Request); err != nil {
				klog.V(0).InfoS("Failed to add container", "container", container.ID, "error", err)
			}
		}
	}
}

func (feeder *clusterStateFeeder) LoadRealTimeMetrics() {
	containersMetrics, err := feeder.metricsClient.GetContainersMetrics()
	if err != nil {
		klog.ErrorS(err, "Cannot get ContainerMetricsSnapshot from MetricsClient")
	}

	sampleCount := 0
	droppedSampleCount := 0
	for _, containerMetrics := range containersMetrics {
		for _, sample := range newContainerUsageSamplesWithKey(containerMetrics) {
			if err := feeder.clusterState.AddSample(sample); err != nil {
				// Not all pod states are tracked in memory saver mode
				// Also ignore missing containers named "POD" which prometheus adapter returns
				if _, isKeyError := err.(model.KeyError); isKeyError && (feeder.memorySaveMode || sample.Container.ContainerName == "POD") {
					continue
				}
				klog.V(0).InfoS("Error adding metric sample", "sample", sample, "error", err)
				droppedSampleCount++
			} else {
				sampleCount++
			}
		}
	}
	klog.V(3).InfoS("ClusterSpec fed with ContainerUsageSamples", "sampleCount", sampleCount, "containerCount", len(containersMetrics), "droppedSampleCount", droppedSampleCount)
Loop:
	for {
		select {
		case oomInfo := <-feeder.oomChan:
			klog.V(3).InfoS("OOM detected", "oomInfo", oomInfo)
			if err = feeder.clusterState.RecordOOM(oomInfo.ContainerID, oomInfo.Timestamp, oomInfo.Memory); err != nil {
				klog.V(0).InfoS("Failed to record OOM", "oomInfo", oomInfo, "error", err)
			}
		default:
			break Loop
		}
	}
	metrics_recommender.RecordAggregateContainerStatesCount(feeder.clusterState.StateMapSize())
}

func (feeder *clusterStateFeeder) matchesVPA(pod *spec.BasicPodSpec) bool {
	for vpaKey, vpa := range feeder.clusterState.Vpas {
		podLabels := labels.Set(pod.PodLabels)
		if vpaKey.Namespace == pod.ID.Namespace && vpa.PodSelector.Matches(podLabels) {
			return true
		}
	}
	return false
}

func newContainerUsageSamplesWithKey(metrics *metrics.ContainerMetricsSnapshot) []*model.ContainerUsageSampleWithKey {
	var samples []*model.ContainerUsageSampleWithKey

	for metricName, resourceAmount := range metrics.Usage {
		sample := &model.ContainerUsageSampleWithKey{
			Container: metrics.ID,
			ContainerUsageSample: model.ContainerUsageSample{
				MeasureStart: metrics.SnapshotTime,
				Resource:     metricName,
				Usage:        resourceAmount,
			},
		}
		samples = append(samples, sample)
	}
	return samples
}

type condition struct {
	conditionType vpa_types.VerticalPodAutoscalerConditionType
	delete        bool
	message       string
}

func (feeder *clusterStateFeeder) validateTargetRef(ctx context.Context, vpa *vpa_types.VerticalPodAutoscaler) (bool, condition) {
	//
	if vpa.Spec.TargetRef == nil {
		return false, condition{}
	}
	k := controllerfetcher.ControllerKeyWithAPIVersion{
		ControllerKey: controllerfetcher.ControllerKey{
			Namespace: vpa.Namespace,
			Kind:      vpa.Spec.TargetRef.Kind,
			Name:      vpa.Spec.TargetRef.Name,
		},
		ApiVersion: vpa.Spec.TargetRef.APIVersion,
	}
	top, err := feeder.controllerFetcher.FindTopMostWellKnownOrScalable(ctx, &k)
	if err != nil {
		return false, condition{conditionType: vpa_types.ConfigUnsupported, delete: false, message: fmt.Sprintf("Error checking if target is a topmost well-known or scalable controller: %s", err)}
	}
	if top == nil {
		return false, condition{conditionType: vpa_types.ConfigUnsupported, delete: false, message: fmt.Sprintf("Unknown error during checking if target is a topmost well-known or scalable controller: %s", err)}
	}
	if *top != k {
		return false, condition{conditionType: vpa_types.ConfigUnsupported, delete: false, message: "The targetRef controller has a parent but it should point to a topmost well-known or scalable controller"}
	}
	return true, condition{}
}

func (feeder *clusterStateFeeder) getSelector(ctx context.Context, vpa *vpa_types.VerticalPodAutoscaler) (labels.Selector, []condition) {
	selector, fetchErr := feeder.selectorFetcher.Fetch(ctx, vpa)
	if selector != nil {
		validTargetRef, unsupportedCondition := feeder.validateTargetRef(ctx, vpa)
		if !validTargetRef {
			return labels.Nothing(), []condition{
				unsupportedCondition,
				{conditionType: vpa_types.ConfigDeprecated, delete: true},
			}
		}
		return selector, []condition{
			{conditionType: vpa_types.ConfigUnsupported, delete: true},
			{conditionType: vpa_types.ConfigDeprecated, delete: true},
		}
	}
	msg := "Cannot read targetRef"
	if fetchErr != nil {
		klog.ErrorS(fetchErr, "Cannot get target selector from VPA's targetRef")
		msg = fmt.Sprintf("Cannot read targetRef. Reason: %s", fetchErr.Error())
	}
	return labels.Nothing(), []condition{
		{conditionType: vpa_types.ConfigUnsupported, delete: false, message: msg},
		{conditionType: vpa_types.ConfigDeprecated, delete: true},
	}
}<|MERGE_RESOLUTION|>--- conflicted
+++ resolved
@@ -222,15 +222,7 @@
 						ContainerUsageSample: sample,
 						Container:            containerID,
 					}); err != nil {
-<<<<<<< HEAD
-					// Ignore missing "POD" containers returned by prometheus adapter
-					if _, isKeyError := err.(model.KeyError); isKeyError && containerName == "POD" {
-						continue
-					}
-					klog.Warningf("Error adding metric sample for container %v: %v", containerID, err)
-=======
 					klog.V(0).InfoS("Failed to add sample", "sample", sample, "error", err)
->>>>>>> 2cbd4fd7
 				}
 			}
 		}
@@ -445,8 +437,7 @@
 		for _, sample := range newContainerUsageSamplesWithKey(containerMetrics) {
 			if err := feeder.clusterState.AddSample(sample); err != nil {
 				// Not all pod states are tracked in memory saver mode
-				// Also ignore missing containers named "POD" which prometheus adapter returns
-				if _, isKeyError := err.(model.KeyError); isKeyError && (feeder.memorySaveMode || sample.Container.ContainerName == "POD") {
+				if _, isKeyError := err.(model.KeyError); isKeyError && feeder.memorySaveMode {
 					continue
 				}
 				klog.V(0).InfoS("Error adding metric sample", "sample", sample, "error", err)
