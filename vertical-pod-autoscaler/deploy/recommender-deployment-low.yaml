---
apiVersion: v1
kind: ServiceAccount
metadata:
  name: vpa-recommender
  namespace: kube-system
---
apiVersion: apps/v1
kind: Deployment
metadata:
  name: vpa-recommender-frugal
  namespace: kube-system
spec:
  replicas: 1
  selector:
    matchLabels:
      app: vpa-recommender-frugal
  template:
    metadata:
      labels:
        app: vpa-recommender-frugal
    spec:
      serviceAccountName: vpa-recommender
      securityContext:
        runAsNonRoot: true
        runAsUser: 65534 # nobody
      containers:
      - name: recommender
<<<<<<< HEAD
        image: k8s.gcr.io/autoscaling/vpa-recommender:0.13.0
=======
        image: registry.k8s.io/autoscaling/vpa-recommender:0.13.0
>>>>>>> d3ec0c4d
        imagePullPolicy: Always
        args:
          - --name=frugal
          - --target-cpu-percentile=0.50
        resources:
          limits:
            cpu: 200m
            memory: 1000Mi
          requests:
            cpu: 50m
            memory: 500Mi
        ports:
        - name: prometheus
          containerPort: 8942<|MERGE_RESOLUTION|>--- conflicted
+++ resolved
@@ -26,11 +26,7 @@
         runAsUser: 65534 # nobody
       containers:
       - name: recommender
-<<<<<<< HEAD
-        image: k8s.gcr.io/autoscaling/vpa-recommender:0.13.0
-=======
         image: registry.k8s.io/autoscaling/vpa-recommender:0.13.0
->>>>>>> d3ec0c4d
         imagePullPolicy: Always
         args:
           - --name=frugal
