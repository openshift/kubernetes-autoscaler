--- conflicted
+++ resolved
@@ -17,8 +17,4 @@
 package common
 
 // VerticalPodAutoscalerVersion is the version of VPA.
-<<<<<<< HEAD
-const VerticalPodAutoscalerVersion = "1.1.2"
-=======
-const VerticalPodAutoscalerVersion = "1.2.0"
->>>>>>> 04b1402d
+const VerticalPodAutoscalerVersion = "1.2.0"