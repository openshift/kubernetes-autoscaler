{
  "auth": {
    "oauth2": {
      "scopes": {
        "https://www.googleapis.com/auth/cloud-platform": {
          "description": "View and manage your data across Google Cloud Platform services"
        }
      }
    }
  },
  "basePath": "",
  "baseUrl": "https://tpu.googleapis.com/",
  "batchPath": "batch",
  "canonicalName": "TPU",
  "description": "TPU API provides customers with access to Google TPU technology.",
  "discoveryVersion": "v1",
  "documentationLink": "https://cloud.google.com/tpu/",
  "fullyEncodeReservedExpansion": true,
  "icons": {
    "x16": "http://www.google.com/images/icons/product/search-16.gif",
    "x32": "http://www.google.com/images/icons/product/search-32.gif"
  },
  "id": "tpu:v1",
  "kind": "discovery#restDescription",
  "name": "tpu",
  "ownerDomain": "google.com",
  "ownerName": "Google",
  "parameters": {
    "$.xgafv": {
      "description": "V1 error format.",
      "enum": [
        "1",
        "2"
      ],
      "enumDescriptions": [
        "v1 error format",
        "v2 error format"
      ],
      "location": "query",
      "type": "string"
    },
    "access_token": {
      "description": "OAuth access token.",
      "location": "query",
      "type": "string"
    },
    "alt": {
      "default": "json",
      "description": "Data format for response.",
      "enum": [
        "json",
        "media",
        "proto"
      ],
      "enumDescriptions": [
        "Responses with Content-Type of application/json",
        "Media download with context-dependent Content-Type",
        "Responses with Content-Type of application/x-protobuf"
      ],
      "location": "query",
      "type": "string"
    },
    "callback": {
      "description": "JSONP",
      "location": "query",
      "type": "string"
    },
    "fields": {
      "description": "Selector specifying which fields to include in a partial response.",
      "location": "query",
      "type": "string"
    },
    "key": {
      "description": "API key. Your API key identifies your project and provides you with API access, quota, and reports. Required unless you provide an OAuth 2.0 token.",
      "location": "query",
      "type": "string"
    },
    "oauth_token": {
      "description": "OAuth 2.0 token for the current user.",
      "location": "query",
      "type": "string"
    },
    "prettyPrint": {
      "default": "true",
      "description": "Returns response with indentations and line breaks.",
      "location": "query",
      "type": "boolean"
    },
    "quotaUser": {
      "description": "Available to use for quota purposes for server-side applications. Can be any arbitrary string assigned to a user, but should not exceed 40 characters.",
      "location": "query",
      "type": "string"
    },
    "uploadType": {
      "description": "Legacy upload protocol for media (e.g. \"media\", \"multipart\").",
      "location": "query",
      "type": "string"
    },
    "upload_protocol": {
      "description": "Upload protocol for media (e.g. \"raw\", \"multipart\").",
      "location": "query",
      "type": "string"
    }
  },
  "protocol": "rest",
  "resources": {
    "projects": {
      "resources": {
        "locations": {
          "methods": {
            "get": {
              "description": "Gets information about a location.",
              "flatPath": "v1/projects/{projectsId}/locations/{locationsId}",
              "httpMethod": "GET",
              "id": "tpu.projects.locations.get",
              "parameterOrder": [
                "name"
              ],
              "parameters": {
                "name": {
                  "description": "Resource name for the location.",
                  "location": "path",
                  "pattern": "^projects/[^/]+/locations/[^/]+$",
                  "required": true,
                  "type": "string"
                }
              },
              "path": "v1/{+name}",
              "response": {
                "$ref": "Location"
              },
              "scopes": [
                "https://www.googleapis.com/auth/cloud-platform"
              ]
            },
            "list": {
              "description": "Lists information about the supported locations for this service.",
              "flatPath": "v1/projects/{projectsId}/locations",
              "httpMethod": "GET",
              "id": "tpu.projects.locations.list",
              "parameterOrder": [
                "name"
              ],
              "parameters": {
                "filter": {
                  "description": "The standard list filter.",
                  "location": "query",
                  "type": "string"
                },
                "name": {
                  "description": "The resource that owns the locations collection, if applicable.",
                  "location": "path",
                  "pattern": "^projects/[^/]+$",
                  "required": true,
                  "type": "string"
                },
                "pageSize": {
                  "description": "The standard list page size.",
                  "format": "int32",
                  "location": "query",
                  "type": "integer"
                },
                "pageToken": {
                  "description": "The standard list page token.",
                  "location": "query",
                  "type": "string"
                }
              },
              "path": "v1/{+name}/locations",
              "response": {
                "$ref": "ListLocationsResponse"
              },
              "scopes": [
                "https://www.googleapis.com/auth/cloud-platform"
              ]
            }
          },
          "resources": {
            "acceleratorTypes": {
              "methods": {
                "get": {
                  "description": "Gets AcceleratorType.",
                  "flatPath": "v1/projects/{projectsId}/locations/{locationsId}/acceleratorTypes/{acceleratorTypesId}",
                  "httpMethod": "GET",
                  "id": "tpu.projects.locations.acceleratorTypes.get",
                  "parameterOrder": [
                    "name"
                  ],
                  "parameters": {
                    "name": {
                      "description": "The resource name.",
                      "location": "path",
                      "pattern": "^projects/[^/]+/locations/[^/]+/acceleratorTypes/[^/]+$",
                      "required": true,
                      "type": "string"
                    }
                  },
                  "path": "v1/{+name}",
                  "response": {
                    "$ref": "AcceleratorType"
                  },
                  "scopes": [
                    "https://www.googleapis.com/auth/cloud-platform"
                  ]
                },
                "list": {
                  "description": "Lists accelerator types supported by this API.",
                  "flatPath": "v1/projects/{projectsId}/locations/{locationsId}/acceleratorTypes",
                  "httpMethod": "GET",
                  "id": "tpu.projects.locations.acceleratorTypes.list",
                  "parameterOrder": [
                    "parent"
                  ],
                  "parameters": {
                    "filter": {
                      "description": "List filter.",
                      "location": "query",
                      "type": "string"
                    },
                    "orderBy": {
                      "description": "Sort results.",
                      "location": "query",
                      "type": "string"
                    },
                    "pageSize": {
                      "description": "The maximum number of items to return.",
                      "format": "int32",
                      "location": "query",
                      "type": "integer"
                    },
                    "pageToken": {
                      "description": "The next_page_token value returned from a previous List request, if any.",
                      "location": "query",
                      "type": "string"
                    },
                    "parent": {
                      "description": "The parent resource name.",
                      "location": "path",
                      "pattern": "^projects/[^/]+/locations/[^/]+$",
                      "required": true,
                      "type": "string"
                    }
                  },
                  "path": "v1/{+parent}/acceleratorTypes",
                  "response": {
                    "$ref": "ListAcceleratorTypesResponse"
                  },
                  "scopes": [
                    "https://www.googleapis.com/auth/cloud-platform"
                  ]
                }
              }
            },
            "nodes": {
              "methods": {
                "create": {
                  "description": "Creates a node.",
                  "flatPath": "v1/projects/{projectsId}/locations/{locationsId}/nodes",
                  "httpMethod": "POST",
                  "id": "tpu.projects.locations.nodes.create",
                  "parameterOrder": [
                    "parent"
                  ],
                  "parameters": {
                    "nodeId": {
                      "description": "The unqualified resource name.",
                      "location": "query",
                      "type": "string"
                    },
                    "parent": {
                      "description": "The parent resource name.",
                      "location": "path",
                      "pattern": "^projects/[^/]+/locations/[^/]+$",
                      "required": true,
                      "type": "string"
                    }
                  },
                  "path": "v1/{+parent}/nodes",
                  "request": {
                    "$ref": "Node"
                  },
                  "response": {
                    "$ref": "Operation"
                  },
                  "scopes": [
                    "https://www.googleapis.com/auth/cloud-platform"
                  ]
                },
                "delete": {
                  "description": "Deletes a node.",
                  "flatPath": "v1/projects/{projectsId}/locations/{locationsId}/nodes/{nodesId}",
                  "httpMethod": "DELETE",
                  "id": "tpu.projects.locations.nodes.delete",
                  "parameterOrder": [
                    "name"
                  ],
                  "parameters": {
                    "name": {
                      "description": "The resource name.",
                      "location": "path",
                      "pattern": "^projects/[^/]+/locations/[^/]+/nodes/[^/]+$",
                      "required": true,
                      "type": "string"
                    }
                  },
                  "path": "v1/{+name}",
                  "response": {
                    "$ref": "Operation"
                  },
                  "scopes": [
                    "https://www.googleapis.com/auth/cloud-platform"
                  ]
                },
                "get": {
                  "description": "Gets the details of a node.",
                  "flatPath": "v1/projects/{projectsId}/locations/{locationsId}/nodes/{nodesId}",
                  "httpMethod": "GET",
                  "id": "tpu.projects.locations.nodes.get",
                  "parameterOrder": [
                    "name"
                  ],
                  "parameters": {
                    "name": {
                      "description": "The resource name.",
                      "location": "path",
                      "pattern": "^projects/[^/]+/locations/[^/]+/nodes/[^/]+$",
                      "required": true,
                      "type": "string"
                    }
                  },
                  "path": "v1/{+name}",
                  "response": {
                    "$ref": "Node"
                  },
                  "scopes": [
                    "https://www.googleapis.com/auth/cloud-platform"
                  ]
                },
                "list": {
                  "description": "Lists nodes.",
                  "flatPath": "v1/projects/{projectsId}/locations/{locationsId}/nodes",
                  "httpMethod": "GET",
                  "id": "tpu.projects.locations.nodes.list",
                  "parameterOrder": [
                    "parent"
                  ],
                  "parameters": {
                    "pageSize": {
                      "description": "The maximum number of items to return.",
                      "format": "int32",
                      "location": "query",
                      "type": "integer"
                    },
                    "pageToken": {
                      "description": "The next_page_token value returned from a previous List request, if any.",
                      "location": "query",
                      "type": "string"
                    },
                    "parent": {
                      "description": "The parent resource name.",
                      "location": "path",
                      "pattern": "^projects/[^/]+/locations/[^/]+$",
                      "required": true,
                      "type": "string"
                    }
                  },
                  "path": "v1/{+parent}/nodes",
                  "response": {
                    "$ref": "ListNodesResponse"
                  },
                  "scopes": [
                    "https://www.googleapis.com/auth/cloud-platform"
                  ]
                },
                "reimage": {
                  "description": "Reimages a node's OS.",
                  "flatPath": "v1/projects/{projectsId}/locations/{locationsId}/nodes/{nodesId}:reimage",
                  "httpMethod": "POST",
                  "id": "tpu.projects.locations.nodes.reimage",
                  "parameterOrder": [
                    "name"
                  ],
                  "parameters": {
                    "name": {
                      "description": "The resource name.",
                      "location": "path",
                      "pattern": "^projects/[^/]+/locations/[^/]+/nodes/[^/]+$",
                      "required": true,
                      "type": "string"
                    }
                  },
                  "path": "v1/{+name}:reimage",
                  "request": {
                    "$ref": "ReimageNodeRequest"
                  },
                  "response": {
                    "$ref": "Operation"
                  },
                  "scopes": [
                    "https://www.googleapis.com/auth/cloud-platform"
                  ]
                },
                "start": {
                  "description": "Starts a node.",
                  "flatPath": "v1/projects/{projectsId}/locations/{locationsId}/nodes/{nodesId}:start",
                  "httpMethod": "POST",
                  "id": "tpu.projects.locations.nodes.start",
                  "parameterOrder": [
                    "name"
                  ],
                  "parameters": {
                    "name": {
                      "description": "The resource name.",
                      "location": "path",
                      "pattern": "^projects/[^/]+/locations/[^/]+/nodes/[^/]+$",
                      "required": true,
                      "type": "string"
                    }
                  },
                  "path": "v1/{+name}:start",
                  "request": {
                    "$ref": "StartNodeRequest"
                  },
                  "response": {
                    "$ref": "Operation"
                  },
                  "scopes": [
                    "https://www.googleapis.com/auth/cloud-platform"
                  ]
                },
                "stop": {
                  "description": "Stops a node.",
                  "flatPath": "v1/projects/{projectsId}/locations/{locationsId}/nodes/{nodesId}:stop",
                  "httpMethod": "POST",
                  "id": "tpu.projects.locations.nodes.stop",
                  "parameterOrder": [
                    "name"
                  ],
                  "parameters": {
                    "name": {
                      "description": "The resource name.",
                      "location": "path",
                      "pattern": "^projects/[^/]+/locations/[^/]+/nodes/[^/]+$",
                      "required": true,
                      "type": "string"
                    }
                  },
                  "path": "v1/{+name}:stop",
                  "request": {
                    "$ref": "StopNodeRequest"
                  },
                  "response": {
                    "$ref": "Operation"
                  },
                  "scopes": [
                    "https://www.googleapis.com/auth/cloud-platform"
                  ]
                }
              }
            },
            "operations": {
              "methods": {
                "cancel": {
                  "description": "Starts asynchronous cancellation on a long-running operation.  The server\nmakes a best effort to cancel the operation, but success is not\nguaranteed.  If the server doesn't support this method, it returns\n`google.rpc.Code.UNIMPLEMENTED`.  Clients can use\nOperations.GetOperation or\nother methods to check whether the cancellation succeeded or whether the\noperation completed despite cancellation. On successful cancellation,\nthe operation is not deleted; instead, it becomes an operation with\nan Operation.error value with a google.rpc.Status.code of 1,\ncorresponding to `Code.CANCELLED`.",
                  "flatPath": "v1/projects/{projectsId}/locations/{locationsId}/operations/{operationsId}:cancel",
                  "httpMethod": "POST",
                  "id": "tpu.projects.locations.operations.cancel",
                  "parameterOrder": [
                    "name"
                  ],
                  "parameters": {
                    "name": {
                      "description": "The name of the operation resource to be cancelled.",
                      "location": "path",
                      "pattern": "^projects/[^/]+/locations/[^/]+/operations/[^/]+$",
                      "required": true,
                      "type": "string"
                    }
                  },
                  "path": "v1/{+name}:cancel",
                  "response": {
                    "$ref": "Empty"
                  },
                  "scopes": [
                    "https://www.googleapis.com/auth/cloud-platform"
                  ]
                },
                "delete": {
                  "description": "Deletes a long-running operation. This method indicates that the client is\nno longer interested in the operation result. It does not cancel the\noperation. If the server doesn't support this method, it returns\n`google.rpc.Code.UNIMPLEMENTED`.",
                  "flatPath": "v1/projects/{projectsId}/locations/{locationsId}/operations/{operationsId}",
                  "httpMethod": "DELETE",
                  "id": "tpu.projects.locations.operations.delete",
                  "parameterOrder": [
                    "name"
                  ],
                  "parameters": {
                    "name": {
                      "description": "The name of the operation resource to be deleted.",
                      "location": "path",
                      "pattern": "^projects/[^/]+/locations/[^/]+/operations/[^/]+$",
                      "required": true,
                      "type": "string"
                    }
                  },
                  "path": "v1/{+name}",
                  "response": {
                    "$ref": "Empty"
                  },
                  "scopes": [
                    "https://www.googleapis.com/auth/cloud-platform"
                  ]
                },
                "get": {
                  "description": "Gets the latest state of a long-running operation.  Clients can use this\nmethod to poll the operation result at intervals as recommended by the API\nservice.",
                  "flatPath": "v1/projects/{projectsId}/locations/{locationsId}/operations/{operationsId}",
                  "httpMethod": "GET",
                  "id": "tpu.projects.locations.operations.get",
                  "parameterOrder": [
                    "name"
                  ],
                  "parameters": {
                    "name": {
                      "description": "The name of the operation resource.",
                      "location": "path",
                      "pattern": "^projects/[^/]+/locations/[^/]+/operations/[^/]+$",
                      "required": true,
                      "type": "string"
                    }
                  },
                  "path": "v1/{+name}",
                  "response": {
                    "$ref": "Operation"
                  },
                  "scopes": [
                    "https://www.googleapis.com/auth/cloud-platform"
                  ]
                },
                "list": {
                  "description": "Lists operations that match the specified filter in the request. If the\nserver doesn't support this method, it returns `UNIMPLEMENTED`.\n\nNOTE: the `name` binding allows API services to override the binding\nto use different resource name schemes, such as `users/*/operations`. To\noverride the binding, API services can add a binding such as\n`\"/v1/{name=users/*}/operations\"` to their service configuration.\nFor backwards compatibility, the default name includes the operations\ncollection id, however overriding users must ensure the name binding\nis the parent resource, without the operations collection id.",
                  "flatPath": "v1/projects/{projectsId}/locations/{locationsId}/operations",
                  "httpMethod": "GET",
                  "id": "tpu.projects.locations.operations.list",
                  "parameterOrder": [
                    "name"
                  ],
                  "parameters": {
                    "filter": {
                      "description": "The standard list filter.",
                      "location": "query",
                      "type": "string"
                    },
                    "name": {
                      "description": "The name of the operation's parent resource.",
                      "location": "path",
                      "pattern": "^projects/[^/]+/locations/[^/]+$",
                      "required": true,
                      "type": "string"
                    },
                    "pageSize": {
                      "description": "The standard list page size.",
                      "format": "int32",
                      "location": "query",
                      "type": "integer"
                    },
                    "pageToken": {
                      "description": "The standard list page token.",
                      "location": "query",
                      "type": "string"
                    }
                  },
                  "path": "v1/{+name}/operations",
                  "response": {
                    "$ref": "ListOperationsResponse"
                  },
                  "scopes": [
                    "https://www.googleapis.com/auth/cloud-platform"
                  ]
                }
              }
            },
            "tensorflowVersions": {
              "methods": {
                "get": {
                  "description": "Gets TensorFlow Version.",
                  "flatPath": "v1/projects/{projectsId}/locations/{locationsId}/tensorflowVersions/{tensorflowVersionsId}",
                  "httpMethod": "GET",
                  "id": "tpu.projects.locations.tensorflowVersions.get",
                  "parameterOrder": [
                    "name"
                  ],
                  "parameters": {
                    "name": {
                      "description": "The resource name.",
                      "location": "path",
                      "pattern": "^projects/[^/]+/locations/[^/]+/tensorflowVersions/[^/]+$",
                      "required": true,
                      "type": "string"
                    }
                  },
                  "path": "v1/{+name}",
                  "response": {
                    "$ref": "TensorFlowVersion"
                  },
                  "scopes": [
                    "https://www.googleapis.com/auth/cloud-platform"
                  ]
                },
                "list": {
                  "description": "List TensorFlow versions supported by this API.",
                  "flatPath": "v1/projects/{projectsId}/locations/{locationsId}/tensorflowVersions",
                  "httpMethod": "GET",
                  "id": "tpu.projects.locations.tensorflowVersions.list",
                  "parameterOrder": [
                    "parent"
                  ],
                  "parameters": {
                    "filter": {
                      "description": "List filter.",
                      "location": "query",
                      "type": "string"
                    },
                    "orderBy": {
                      "description": "Sort results.",
                      "location": "query",
                      "type": "string"
                    },
                    "pageSize": {
                      "description": "The maximum number of items to return.",
                      "format": "int32",
                      "location": "query",
                      "type": "integer"
                    },
                    "pageToken": {
                      "description": "The next_page_token value returned from a previous List request, if any.",
                      "location": "query",
                      "type": "string"
                    },
                    "parent": {
                      "description": "The parent resource name.",
                      "location": "path",
                      "pattern": "^projects/[^/]+/locations/[^/]+$",
                      "required": true,
                      "type": "string"
                    }
                  },
                  "path": "v1/{+parent}/tensorflowVersions",
                  "response": {
                    "$ref": "ListTensorFlowVersionsResponse"
                  },
                  "scopes": [
                    "https://www.googleapis.com/auth/cloud-platform"
                  ]
                }
              }
            }
          }
        }
      }
    }
  },
<<<<<<< HEAD
  "revision": "20180807",
=======
  "revision": "20180902",
>>>>>>> d54edf18
  "rootUrl": "https://tpu.googleapis.com/",
  "schemas": {
    "AcceleratorType": {
      "description": "A accelerator type that a Node can be configured with.",
      "id": "AcceleratorType",
      "properties": {
        "name": {
          "description": "The resource name.",
          "type": "string"
        },
        "type": {
          "description": "the accelerator type.",
          "type": "string"
        }
      },
      "type": "object"
    },
    "Empty": {
      "description": "A generic empty message that you can re-use to avoid defining duplicated\nempty messages in your APIs. A typical example is to use it as the request\nor the response type of an API method. For instance:\n\n    service Foo {\n      rpc Bar(google.protobuf.Empty) returns (google.protobuf.Empty);\n    }\n\nThe JSON representation for `Empty` is empty JSON object `{}`.",
      "id": "Empty",
      "properties": {},
      "type": "object"
    },
    "ListAcceleratorTypesResponse": {
      "description": "Response for ListAcceleratorTypes.",
      "id": "ListAcceleratorTypesResponse",
      "properties": {
        "acceleratorTypes": {
          "description": "The listed nodes.",
          "items": {
            "$ref": "AcceleratorType"
          },
          "type": "array"
        },
        "nextPageToken": {
          "description": "The next page token or empty if none.",
          "type": "string"
        }
      },
      "type": "object"
    },
    "ListLocationsResponse": {
      "description": "The response message for Locations.ListLocations.",
      "id": "ListLocationsResponse",
      "properties": {
        "locations": {
          "description": "A list of locations that matches the specified filter in the request.",
          "items": {
            "$ref": "Location"
          },
          "type": "array"
        },
        "nextPageToken": {
          "description": "The standard List next-page token.",
          "type": "string"
        }
      },
      "type": "object"
    },
    "ListNodesResponse": {
      "description": "Response for ListNodes.",
      "id": "ListNodesResponse",
      "properties": {
        "nextPageToken": {
          "description": "The next page token or empty if none.",
          "type": "string"
        },
        "nodes": {
          "description": "The listed nodes.",
          "items": {
            "$ref": "Node"
          },
          "type": "array"
        }
      },
      "type": "object"
    },
    "ListOperationsResponse": {
      "description": "The response message for Operations.ListOperations.",
      "id": "ListOperationsResponse",
      "properties": {
        "nextPageToken": {
          "description": "The standard List next-page token.",
          "type": "string"
        },
        "operations": {
          "description": "A list of operations that matches the specified filter in the request.",
          "items": {
            "$ref": "Operation"
          },
          "type": "array"
        }
      },
      "type": "object"
    },
    "ListTensorFlowVersionsResponse": {
      "description": "Response for ListTensorFlowVersions.",
      "id": "ListTensorFlowVersionsResponse",
      "properties": {
        "nextPageToken": {
          "description": "The next page token or empty if none.",
          "type": "string"
        },
        "tensorflowVersions": {
          "description": "The listed nodes.",
          "items": {
            "$ref": "TensorFlowVersion"
          },
          "type": "array"
        }
      },
      "type": "object"
    },
    "Location": {
      "description": "A resource that represents Google Cloud Platform location.",
      "id": "Location",
      "properties": {
        "displayName": {
          "description": "The friendly name for this location, typically a nearby city name.\nFor example, \"Tokyo\".",
          "type": "string"
        },
        "labels": {
          "additionalProperties": {
            "type": "string"
          },
          "description": "Cross-service attributes for the location. For example\n\n    {\"cloud.googleapis.com/region\": \"us-east1\"}",
          "type": "object"
        },
        "locationId": {
          "description": "The canonical id for this location. For example: `\"us-east1\"`.",
          "type": "string"
        },
        "metadata": {
          "additionalProperties": {
            "description": "Properties of the object. Contains field @type with type URL.",
            "type": "any"
          },
          "description": "Service-specific metadata. For example the available capacity at the given\nlocation.",
          "type": "object"
        },
        "name": {
          "description": "Resource name for the location, which may vary between implementations.\nFor example: `\"projects/example-project/locations/us-east1\"`",
          "type": "string"
        }
      },
      "type": "object"
    },
    "NetworkEndpoint": {
      "description": "A network endpoint over which a TPU worker can be reached.",
      "id": "NetworkEndpoint",
      "properties": {
        "ipAddress": {
          "description": "The IP address of this network endpoint.",
          "type": "string"
        },
        "port": {
          "description": "The port of this network endpoint.",
          "format": "int32",
          "type": "integer"
        }
      },
      "type": "object"
    },
    "Node": {
      "description": "A TPU instance.",
      "id": "Node",
      "properties": {
        "acceleratorType": {
          "description": "The type of hardware accelerators associated with this node.\nRequired.",
          "type": "string"
        },
        "cidrBlock": {
          "description": "The CIDR block that the TPU node will use when selecting an IP address.\nThis CIDR block must be a /29 block; the Compute Engine networks API\nforbids a smaller block, and using a larger block would be wasteful (a\nnode can only consume one IP address). Errors will occur if the CIDR block\nhas already been used for a currently existing TPU node, the CIDR block\nconflicts with any subnetworks in the user's provided network, or the\nprovided network is peered with another network that is using that CIDR\nblock.\nRequired.",
          "type": "string"
        },
        "createTime": {
          "description": "Output only.\nThe time when the node was created.",
          "format": "google-datetime",
          "type": "string"
        },
        "description": {
          "description": "The user-supplied description of the TPU. Maximum of 512 characters.",
          "type": "string"
        },
        "health": {
          "description": "The health status of the TPU node.",
          "enum": [
            "HEALTH_UNSPECIFIED",
            "HEALTHY",
            "UNHEALTHY",
            "TIMEOUT"
          ],
          "enumDescriptions": [
            "Health status is unknown: not initialized or failed to retrieve.",
            "The resource is healthy.",
            "The resource is unhealthy.",
            "The resource is unresponsive."
          ],
          "type": "string"
        },
        "healthDescription": {
          "description": "Output only.\nIf this field is populated, it contains a description of why the TPU Node\nis unhealthy.",
          "type": "string"
        },
        "ipAddress": {
          "description": "Output only.\nDEPRECATED! Use network_endpoints instead.\nThe network address for the TPU Node as visible to Compute Engine\ninstances.",
          "type": "string"
        },
        "labels": {
          "additionalProperties": {
            "type": "string"
          },
          "description": "Resource labels to represent user-provided metadata.",
          "type": "object"
        },
        "name": {
          "description": "Output only.\nThe immutable name of the TPU",
          "type": "string"
        },
        "network": {
          "description": "The name of a network they wish to peer the TPU node to. It must be a\npreexisting Compute Engine network inside of the project on which this API\nhas been activated. If none is provided, \"default\" will be used.",
          "type": "string"
        },
        "networkEndpoints": {
          "description": "Output only. The network endpoints where TPU workers can be accessed and sent work.\nIt is recommended that Tensorflow clients of the node reach out to the 0th\nentry in this map first.",
          "items": {
            "$ref": "NetworkEndpoint"
          },
          "type": "array"
        },
        "port": {
          "description": "Output only.\nDEPRECATED! Use network_endpoints instead.\nThe network port for the TPU Node as visible to Compute Engine instances.",
          "type": "string"
        },
        "schedulingConfig": {
          "$ref": "SchedulingConfig"
        },
        "serviceAccount": {
          "description": "Output only.\nThe service account used to run the tensor flow services within the node.\nTo share resources, including Google Cloud Storage data, with the\nTensorflow job running in the Node, this account must have permissions to\nthat data.",
          "type": "string"
        },
        "state": {
          "description": "Output only.\nThe current state for the TPU Node.",
          "enum": [
            "STATE_UNSPECIFIED",
            "CREATING",
            "READY",
            "RESTARTING",
            "REIMAGING",
            "DELETING",
            "REPAIRING",
            "STOPPED",
            "STOPPING",
            "STARTING",
<<<<<<< HEAD
            "PREEMPTED"
=======
            "PREEMPTED",
            "TERMINATED"
>>>>>>> d54edf18
          ],
          "enumDescriptions": [
            "TPU node state is not known/set.",
            "TPU node is being created.",
            "TPU node has been created and is fully usable.",
            "TPU node is restarting.",
            "TPU node is undergoing reimaging.",
            "TPU node is being deleted.",
            "TPU node is being repaired and may be unusable. Details can be\nfound in the `help_description` field.",
            "7 - Reserved. Was SUSPENDED.\nTPU node is stopped.",
            "TPU node is currently stopping.",
            "TPU node is currently starting.",
<<<<<<< HEAD
            "TPU node has been preempted. Only applies to Preemptible TPU Nodes."
=======
            "TPU node has been preempted. Only applies to Preemptible TPU Nodes.",
            "TPU node has been terminated due to maintenance or has reached the end of\nits life cycle (for preemptible nodes)."
>>>>>>> d54edf18
          ],
          "type": "string"
        },
        "tensorflowVersion": {
          "description": "The version of Tensorflow running in the Node.\nRequired.",
          "type": "string"
        }
      },
      "type": "object"
    },
    "Operation": {
      "description": "This resource represents a long-running operation that is the result of a\nnetwork API call.",
      "id": "Operation",
      "properties": {
        "done": {
          "description": "If the value is `false`, it means the operation is still in progress.\nIf `true`, the operation is completed, and either `error` or `response` is\navailable.",
          "type": "boolean"
        },
        "error": {
          "$ref": "Status",
          "description": "The error result of the operation in case of failure or cancellation."
        },
        "metadata": {
          "additionalProperties": {
            "description": "Properties of the object. Contains field @type with type URL.",
            "type": "any"
          },
          "description": "Service-specific metadata associated with the operation.  It typically\ncontains progress information and common metadata such as create time.\nSome services might not provide such metadata.  Any method that returns a\nlong-running operation should document the metadata type, if any.",
          "type": "object"
        },
        "name": {
          "description": "The server-assigned name, which is only unique within the same service that\noriginally returns it. If you use the default HTTP mapping, the\n`name` should have the format of `operations/some/unique/name`.",
          "type": "string"
        },
        "response": {
          "additionalProperties": {
            "description": "Properties of the object. Contains field @type with type URL.",
            "type": "any"
          },
          "description": "The normal response of the operation in case of success.  If the original\nmethod returns no data on success, such as `Delete`, the response is\n`google.protobuf.Empty`.  If the original method is standard\n`Get`/`Create`/`Update`, the response should be the resource.  For other\nmethods, the response should have the type `XxxResponse`, where `Xxx`\nis the original method name.  For example, if the original method name\nis `TakeSnapshot()`, the inferred response type is\n`TakeSnapshotResponse`.",
          "type": "object"
        }
      },
      "type": "object"
    },
    "OperationMetadata": {
      "description": "Represents the metadata of the long-running operation.",
      "id": "OperationMetadata",
      "properties": {
        "apiVersion": {
          "description": "[Output only] API version used to start the operation.",
          "type": "string"
        },
        "cancelRequested": {
          "description": "[Output only] Identifies whether the user has requested cancellation\nof the operation. Operations that have successfully been cancelled\nhave Operation.error value with a google.rpc.Status.code of 1,\ncorresponding to `Code.CANCELLED`.",
          "type": "boolean"
        },
        "createTime": {
          "description": "[Output only] The time the operation was created.",
          "format": "google-datetime",
          "type": "string"
        },
        "endTime": {
          "description": "[Output only] The time the operation finished running.",
          "format": "google-datetime",
          "type": "string"
        },
        "statusDetail": {
          "description": "[Output only] Human-readable status of the operation, if any.",
          "type": "string"
        },
        "target": {
          "description": "[Output only] Server-defined resource path for the target of the operation.",
          "type": "string"
        },
        "verb": {
          "description": "[Output only] Name of the verb executed by the operation.",
          "type": "string"
        }
      },
      "type": "object"
    },
    "ReimageNodeRequest": {
      "description": "Request for ReimageNode.",
      "id": "ReimageNodeRequest",
      "properties": {
        "tensorflowVersion": {
          "description": "The version for reimage to create.",
          "type": "string"
        }
      },
      "type": "object"
    },
    "SchedulingConfig": {
      "id": "SchedulingConfig",
      "properties": {
        "preemptible": {
          "type": "boolean"
        }
      },
      "type": "object"
    },
    "StartNodeRequest": {
      "description": "Request for StartNode.",
      "id": "StartNodeRequest",
      "properties": {},
      "type": "object"
    },
    "Status": {
      "description": "The `Status` type defines a logical error model that is suitable for different\nprogramming environments, including REST APIs and RPC APIs. It is used by\n[gRPC](https://github.com/grpc). The error model is designed to be:\n\n- Simple to use and understand for most users\n- Flexible enough to meet unexpected needs\n\n# Overview\n\nThe `Status` message contains three pieces of data: error code, error message,\nand error details. The error code should be an enum value of\ngoogle.rpc.Code, but it may accept additional error codes if needed.  The\nerror message should be a developer-facing English message that helps\ndevelopers *understand* and *resolve* the error. If a localized user-facing\nerror message is needed, put the localized message in the error details or\nlocalize it in the client. The optional error details may contain arbitrary\ninformation about the error. There is a predefined set of error detail types\nin the package `google.rpc` that can be used for common error conditions.\n\n# Language mapping\n\nThe `Status` message is the logical representation of the error model, but it\nis not necessarily the actual wire format. When the `Status` message is\nexposed in different client libraries and different wire protocols, it can be\nmapped differently. For example, it will likely be mapped to some exceptions\nin Java, but more likely mapped to some error codes in C.\n\n# Other uses\n\nThe error model and the `Status` message can be used in a variety of\nenvironments, either with or without APIs, to provide a\nconsistent developer experience across different environments.\n\nExample uses of this error model include:\n\n- Partial errors. If a service needs to return partial errors to the client,\n    it may embed the `Status` in the normal response to indicate the partial\n    errors.\n\n- Workflow errors. A typical workflow has multiple steps. Each step may\n    have a `Status` message for error reporting.\n\n- Batch operations. If a client uses batch request and batch response, the\n    `Status` message should be used directly inside batch response, one for\n    each error sub-response.\n\n- Asynchronous operations. If an API call embeds asynchronous operation\n    results in its response, the status of those operations should be\n    represented directly using the `Status` message.\n\n- Logging. If some API errors are stored in logs, the message `Status` could\n    be used directly after any stripping needed for security/privacy reasons.",
      "id": "Status",
      "properties": {
        "code": {
          "description": "The status code, which should be an enum value of google.rpc.Code.",
          "format": "int32",
          "type": "integer"
        },
        "details": {
          "description": "A list of messages that carry the error details.  There is a common set of\nmessage types for APIs to use.",
          "items": {
            "additionalProperties": {
              "description": "Properties of the object. Contains field @type with type URL.",
              "type": "any"
            },
            "type": "object"
          },
          "type": "array"
        },
        "message": {
          "description": "A developer-facing error message, which should be in English. Any\nuser-facing error message should be localized and sent in the\ngoogle.rpc.Status.details field, or localized by the client.",
          "type": "string"
        }
      },
      "type": "object"
    },
    "StopNodeRequest": {
      "description": "Request for StopNode.",
      "id": "StopNodeRequest",
      "properties": {},
      "type": "object"
    },
    "TensorFlowVersion": {
      "description": "A tensorflow version that a Node can be configured with.",
      "id": "TensorFlowVersion",
      "properties": {
        "name": {
          "description": "The resource name.",
          "type": "string"
        },
        "version": {
          "description": "the tensorflow version.",
          "type": "string"
        }
      },
      "type": "object"
    }
  },
  "servicePath": "",
  "title": "Cloud TPU API",
  "version": "v1",
  "version_module": true
}<|MERGE_RESOLUTION|>--- conflicted
+++ resolved
@@ -658,11 +658,7 @@
       }
     }
   },
-<<<<<<< HEAD
-  "revision": "20180807",
-=======
   "revision": "20180902",
->>>>>>> d54edf18
   "rootUrl": "https://tpu.googleapis.com/",
   "schemas": {
     "AcceleratorType": {
@@ -917,12 +913,8 @@
             "STOPPED",
             "STOPPING",
             "STARTING",
-<<<<<<< HEAD
-            "PREEMPTED"
-=======
             "PREEMPTED",
             "TERMINATED"
->>>>>>> d54edf18
           ],
           "enumDescriptions": [
             "TPU node state is not known/set.",
@@ -935,12 +927,8 @@
             "7 - Reserved. Was SUSPENDED.\nTPU node is stopped.",
             "TPU node is currently stopping.",
             "TPU node is currently starting.",
-<<<<<<< HEAD
-            "TPU node has been preempted. Only applies to Preemptible TPU Nodes."
-=======
             "TPU node has been preempted. Only applies to Preemptible TPU Nodes.",
             "TPU node has been terminated due to maintenance or has reached the end of\nits life cycle (for preemptible nodes)."
->>>>>>> d54edf18
           ],
           "type": "string"
         },
