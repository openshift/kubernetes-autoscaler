# Vertical Pod Autoscaler

## Contents
- [Contents](#contents)
- [Intro](#intro)
- [Installation](#installation)
  - [Compatibility](#compatibility)
  - [Notice on deprecation of v1beta2 version (>=0.13.0)](#notice-on-deprecation-of-v1beta2-version-0130)
  - [Notice on removal of v1beta1 version (>=0.5.0)](#notice-on-removal-of-v1beta1-version-050)
  - [Prerequisites](#prerequisites)
  - [Install command](#install-command)
  - [Quick start](#quick-start)
  - [Test your installation](#test-your-installation)
  - [Example VPA configuration](#example-vpa-configuration)
  - [Troubleshooting](#troubleshooting)
  - [Components of VPA](#components-of-vpa)
  - [Tear down](#tear-down)
- [Examples](#examples)
  - [Keeping limit proportional to request](#keeping-limit-proportional-to-request)
  - [Capping to Limit Range](#capping-to-limit-range)
  - [Resource Policy Overriding Limit Range](#resource-policy-overriding-limit-range)
  - [Starting multiple recommenders](#starting-multiple-recommenders)
  - [Using CPU management with static policy](#using-cpu-management-with-static-policy)
- [Known limitations](#known-limitations)
- [Related links](#related-links)

# Intro

Vertical Pod Autoscaler (VPA) frees users from the necessity of setting
up-to-date resource limits and requests for the containers in their pods. When
configured, it will set the requests automatically based on usage and thus
allow proper scheduling onto nodes so that appropriate resource amount is
available for each pod. It will also maintain ratios between limits and
requests that were specified in initial containers configuration.

It can both down-scale pods that are over-requesting resources, and also
up-scale pods that are under-requesting resources based on their usage over
time.

Autoscaling is configured with a
[Custom Resource Definition object](https://kubernetes.io/docs/concepts/api-extension/custom-resources/)
called [VerticalPodAutoscaler](https://github.com/kubernetes/autoscaler/blob/master/vertical-pod-autoscaler/pkg/apis/autoscaling.k8s.io/v1/types.go).
It allows to specify which pods should be vertically autoscaled as well as if/how the
resource recommendations are applied.

To enable vertical pod autoscaling on your cluster please follow the installation
procedure described below.

# Installation

The current default version is Vertical Pod Autoscaler 0.13.0

### Compatibility

| VPA version     | Kubernetes version |
|-----------------|--------------------|
| 0.13            | 1.25+              |
| 0.12            | 1.25+              |
| 0.11            | 1.22 - 1.24        |
| 0.10            | 1.22+              |
| 0.9             | 1.16+              |
| 0.8             | 1.13+              |
| 0.4 to 0.7      | 1.11+              |
| 0.3.X and lower | 1.7+               |

### Notice on deprecation of v1beta2 version (>=0.13.0)
**NOTE:** In 0.13.0 we deprecate `autoscaling.k8s.io/v1beta2` API. We plan to
remove this API version. While for now you can continue to use `v1beta2` API we
recommend using `autoscaling.k8s.io/v1` instead. `v1` and `v1beta2` APIs are
almost identical (`v1` API has some fields which are not present in `v1beta2)
so simply changing which API version you're calling should be enough in almost
all cases.

### Notice on removal of v1beta1 version (>=0.5.0)

**NOTE:** In 0.5.0 we disabled the old version of the API - `autoscaling.k8s.io/v1beta1`.
The VPA objects in this version will no longer receive recommendations and
existing recommendations will be removed. The objects will remain present though
and a ConfigUnsupported condition will be set on them.

This doc is for installing latest VPA. For instructions on migration from older versions see [Migration Doc](https://github.com/kubernetes/autoscaler/blob/master/vertical-pod-autoscaler/MIGRATE.md).


### Prerequisites

* `kubectl` should be connected to the cluster you want to install VPA.
* The metrics server must be deployed in your cluster. Read more about [Metrics Server](https://github.com/kubernetes-incubator/metrics-server).
* If you are using a GKE Kubernetes cluster, you will need to grant your current Google
  identity `cluster-admin` role. Otherwise, you won't be authorized to grant extra
  privileges to the VPA system components.
  ```console
  $ gcloud info | grep Account    # get current google identity
  Account: [myname@example.org]

  $ kubectl create clusterrolebinding myname-cluster-admin-binding --clusterrole=cluster-admin --user=myname@example.org
  Clusterrolebinding "myname-cluster-admin-binding" created
  ```
* If you already have another version of VPA installed in your cluster, you have to tear down
  the existing installation first with:
  ```
  ./hack/vpa-down.sh
  ```

### Install command

To install VPA, please download the source code of VPA (for example with `git clone https://github.com/kubernetes/autoscaler.git`)
and run the following command inside the `vertical-pod-autoscaler` directory:

```
./hack/vpa-up.sh
```

Note: the script currently reads environment variables: `$REGISTRY` and `$TAG`.
Make sure you leave them unset unless you want to use a non-default version of VPA.


Note: If you are seeing following error during this step:
```
unknown option -addext
```
please upgrade openssl to version 1.1.1 or higher (needs to support -addext option) or use ./hack/vpa-up.sh on the [0.8 release branch](https://github.com/kubernetes/autoscaler/tree/vpa-release-0.8).

The script issues multiple `kubectl` commands to the
cluster that insert the configuration and start all needed pods (see
[architecture](https://github.com/kubernetes/design-proposals-archive/blob/main/autoscaling/vertical-pod-autoscaler.md#architecture-overview))
in the `kube-system` namespace. It also generates
and uploads a secret (a CA cert) used by VPA Admission Controller when communicating
with the API server.

To print YAML contents with all resources that would be understood by
`kubectl diff|apply|...` commands, you can use

```
./hack/vpa-process-yamls.sh print
```

The output of that command won't include secret information generated by
[pkg/admission-controller/gencerts.sh](pkg/admission-controller/gencerts.sh) script.

### Quick start

After [installation](#installation) the system is ready to recommend and set
resource requests for your pods.
In order to use it, you need to insert a *Vertical Pod Autoscaler* resource for
each controller that you want to have automatically computed resource requirements.
This will be most commonly a **Deployment**.
There are four modes in which *VPAs* operate:

* `"Auto"`: VPA assigns resource requests on pod creation as well as updates
  them on existing pods using the preferred update mechanism. Currently, this is
  equivalent to `"Recreate"` (see below). Once restart free ("in-place") update
  of pod requests is available, it may be used as the preferred update mechanism by
  the `"Auto"` mode.
* `"Recreate"`: VPA assigns resource requests on pod creation as well as updates
  them on existing pods by evicting them when the requested resources differ significantly
  from the new recommendation (respecting the Pod Disruption Budget, if defined).
  This mode should be used rarely, only if you need to ensure that the pods are restarted
  whenever the resource request changes. Otherwise, prefer the `"Auto"` mode which may take
  advantage of restart-free updates once they are available.
* `"Initial"`: VPA only assigns resource requests on pod creation and never changes them
  later.
* `"Off"`: VPA does not automatically change the resource requirements of the pods.
  The recommendations are calculated and can be inspected in the VPA object.

### Test your installation

A simple way to check if Vertical Pod Autoscaler is fully operational in your
cluster is to create a sample deployment and a corresponding VPA config:
```
kubectl create -f examples/hamster.yaml
```

The above command creates a deployment with two pods, each running a single container
that requests 100 millicores and tries to utilize slightly above 500 millicores.
The command also creates a VPA config pointing at the deployment.
VPA will observe the behaviour of the pods, and after about 5 minutes, they should get
updated with a higher CPU request
(note that VPA does not modify the template in the deployment, but the actual requests
of the pods are updated). To see VPA config and current recommended resource requests run:
```
kubectl describe vpa
```


*Note: if your cluster has little free capacity these pods may be unable to schedule.
You may need to add more nodes or adjust examples/hamster.yaml to use less CPU.*

### Example VPA configuration

```
apiVersion: autoscaling.k8s.io/v1
kind: VerticalPodAutoscaler
metadata:
  name: my-app-vpa
spec:
  targetRef:
    apiVersion: "apps/v1"
    kind:       Deployment
    name:       my-app
  updatePolicy:
    updateMode: "Auto"
```

### Troubleshooting

To diagnose problems with a VPA installation, perform the following steps:

* Check if all system components are running:
```
kubectl --namespace=kube-system get pods|grep vpa
```
The above command should list 3 pods (recommender, updater and admission-controller)
all in state Running.

* Check if the system components log any errors.
  For each of the pods returned by the previous command do:
```
kubectl --namespace=kube-system logs [pod name] | grep -e '^E[0-9]\{4\}'
```

* Check that the VPA Custom Resource Definition was created:
```
kubectl get customresourcedefinition | grep verticalpodautoscalers
```

### Components of VPA

The project consists of 3 components:

* [Recommender](https://github.com/kubernetes/autoscaler/blob/master/vertical-pod-autoscaler/pkg/recommender/README.md) - it monitors the current and past resource consumption and, based on it,
  provides recommended values for the containers' cpu and memory requests.

* [Updater](https://github.com/kubernetes/autoscaler/blob/master/vertical-pod-autoscaler/pkg/updater/README.md) - it checks which of the managed pods have correct resources set and, if not,
  kills them so that they can be recreated by their controllers with the updated requests.

* [Admission Plugin](https://github.com/kubernetes/autoscaler/blob/master/vertical-pod-autoscaler/pkg/admission-controller/README.md) - it sets the correct resource requests on new pods (either just created
  or recreated by their controller due to Updater's activity).

More on the architecture can be found [HERE](https://github.com/kubernetes/design-proposals-archive/blob/main/autoscaling/vertical-pod-autoscaler.md).

### Tear down

Note that if you stop running VPA in your cluster, the resource requests
for the pods already modified by VPA will not change, but any new pods
will get resources as defined in your controllers (i.e. deployment or
replicaset) and not according to previous recommendations made by VPA.

To stop using Vertical Pod Autoscaling in your cluster:
* If running on GKE, clean up role bindings created in [Prerequisites](#prerequisites):
```
kubectl delete clusterrolebinding myname-cluster-admin-binding
```
* Tear down VPA components:
```
./hack/vpa-down.sh
```

# Limits control

When setting limits VPA will conform to
[resource policies](https://github.com/kubernetes/autoscaler/blob/master/vertical-pod-autoscaler/pkg/apis/autoscaling.k8s.io/v1/types.go#L82).
It will maintain limit to request ratio specified for all containers.

VPA will try to cap recommendations between min and max of
[limit ranges](https://kubernetes.io/docs/concepts/policy/limit-range/). If limit range conflicts
and VPA resource policy conflict, VPA will follow VPA policy (and set values outside the limit
range).

## Examples

### Keeping limit proportional to request

The container template specifies resource request for 500 milli CPU and 1 GB of RAM. The template also
specifies resource limit of 2 GB RAM. VPA recommendation is 1000 milli CPU and 2 GB of RAM. When VPA
applies the recommendation, it will also set the memory limit to 4 GB.

### Capping to Limit Range

The container template specifies resource request for 500 milli CPU and 1 GB of RAM. The template also
specifies resource limit of 2 GB RAM. A limit range sets a maximum limit to 3 GB RAM per container.
VPA recommendation is 1000 milli CPU and 2 GB of RAM. When VPA applies the recommendation, it will
set the memory limit to 3 GB (to keep it within the allowed limit range) and the memory request to 1.5 GB (
to maintain a 2:1 limit/request ratio from the template).

### Resource Policy Overriding Limit Range

The container template specifies resource request for 500 milli CPU and 1 GB of RAM. The template also
specifies a resource limit of 2 GB RAM. A limit range sets a maximum limit to 3 GB RAM per container.
VPAs Container Resource Policy requires VPA to set containers request to at least 750 milli CPU and
2 GB RAM. VPA recommendation is 1000 milli CPU and 2 GB of RAM. When applying the recommendation,
VPA will set RAM request to 2 GB (following the resource policy) and RAM limit to 4 GB (to maintain
the 2:1 limit/request ratio from the template).

### Starting multiple recommenders

It is possible to start one or more extra recommenders in order to use different percentile on different workload profiles.
For example you could have 3 profiles: [frugal](deploy/recommender-deployment-low.yaml),
[standard](deploy/recommender-deployment.yaml) and
[performance](deploy/recommender-deployment-high.yaml) which will
use different TargetCPUPercentile (50, 90 and 95) to calculate their recommendations.

Please note the usage of the following arguments to override default names and percentiles:
- --name=performance
- --target-cpu-percentile=0.95

You can then choose which recommender to use by setting `recommenders` inside the `VerticalPodAutoscaler` spec.


### Custom memory bump-up after OOMKill
After an OOMKill event was observed, VPA increases the memory recommendation based on the observed memory usage in the event according to this formula: `recommendation = memory-usage-in-oomkill-event + max(oom-min-bump-up-bytes, memory-usage-in-oomkill-event * oom-bump-up-ratio)`. 
You can configure the minimum bump-up as well as the multiplier by specifying startup arguments for the recommender:
`oom-bump-up-ratio` specifies the memory bump up ratio when OOM occurred, default is `1.2`. This means, memory will be increased by 20% after an OOMKill event.
`oom-min-bump-up-bytes` specifies minimal increase of memory after observing OOM. Defaults to `100 * 1024 * 1024` (=100MiB)

Usage in recommender deployment
```
  containers:
  - name: recommender
    args:
      - --oom-bump-up-ratio=2.0
      - --oom-min-bump-up-bytes=524288000
```

### Using CPU management with static policy

If you are using the [CPU management with static policy](https://kubernetes.io/docs/tasks/administer-cluster/cpu-management-policies/#static-policy) for some containers,
you probably want the CPU recommendation to be an integer. A dedicated recommendation pre-processor can perform a round up on the CPU recommendation. Recommendation capping still applies after the round up.   
To activate this feature, pass the flag `--cpu-integer-post-processor-enabled` when you start the recommender. 
The pre-processor only acts on containers having a specific configuration. This configuration consists in an annotation on your VPA object for each impacted container.
The annotation format is the following:
```
vpa-post-processor.kubernetes.io/{containerName}_integerCPU=true
```
<<<<<<< HEAD
 
=======

>>>>>>> d3ec0c4d
# Known limitations

* Whenever VPA updates the pod resources, the pod is recreated, which causes all
  running containers to be recreated. The pod may be recreated on a different
  node.
* VPA cannot guarantee that pods it evicts or deletes to apply recommendations
  (when configured in `Auto` and `Recreate` modes) will be successfully
  recreated. This can be partly
  addressed by using VPA together with [Cluster Autoscaler](https://github.com/kubernetes/autoscaler/blob/master/cluster-autoscaler/FAQ.md#basics).
* VPA does not evict pods which are not run under a controller. For such pods
  `Auto` mode is currently equivalent to `Initial`.
* Vertical Pod Autoscaler **should not be used with the [Horizontal Pod Autoscaler](https://kubernetes.io/docs/tasks/run-application/horizontal-pod-autoscale/#support-for-resource-metrics) (HPA) on CPU or memory** at this moment.
  However, you can use VPA with [HPA on custom and external metrics](https://kubernetes.io/docs/tasks/run-application/horizontal-pod-autoscale/#scaling-on-custom-metrics).
* The VPA admission controller is an admission webhook. If you add other admission webhooks
  to your cluster, it is important to analyze how they interact and whether they may conflict
  with each other. The order of admission controllers is defined by a flag on API server.
* VPA reacts to most out-of-memory events, but not in all situations.
* VPA performance has not been tested in large clusters.
* VPA recommendation might exceed available resources (e.g. Node size, available
  size, available quota) and cause **pods to go pending**. This can be partly
  addressed by using VPA together with [Cluster Autoscaler](https://github.com/kubernetes/autoscaler/blob/master/cluster-autoscaler/FAQ.md#basics).
* Multiple VPA resources matching the same pod have undefined behavior.

# Related links

* [FAQ](FAQ.md)
* [Design
  proposal](https://github.com/kubernetes/design-proposals-archive/blob/main/autoscaling/vertical-pod-autoscaler.md)
* [API
  definition](pkg/apis/autoscaling.k8s.io/v1/types.go)<|MERGE_RESOLUTION|>--- conflicted
+++ resolved
@@ -331,11 +331,7 @@
 ```
 vpa-post-processor.kubernetes.io/{containerName}_integerCPU=true
 ```
-<<<<<<< HEAD
- 
-=======
-
->>>>>>> d3ec0c4d
+
 # Known limitations
 
 * Whenever VPA updates the pod resources, the pod is recreated, which causes all
