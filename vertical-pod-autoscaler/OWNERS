--- conflicted
+++ resolved
@@ -1,9 +1,4 @@
 approvers:
-<<<<<<< HEAD
-- joelsmith
-- maxcao13
-- wangchen615
-=======
 - kwiesmueller
 - kgolab
 - jbartosik
@@ -21,5 +16,4 @@
 emeritus_approvers:
 - schylek # 2022-09-30
 labels:
-- area/vertical-pod-autoscaler
->>>>>>> 2cbd4fd7
+- area/vertical-pod-autoscaler