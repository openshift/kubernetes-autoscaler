--- conflicted
+++ resolved
@@ -1,10 +1,4 @@
 approvers:
-<<<<<<< HEAD
-- joelsmith
-- wangchen615
-- sjenning
-- rphillips
-=======
 - kwiesmueller
 - kgolab
 - jbartosik
@@ -18,5 +12,4 @@
 emeritus_approvers:
 - schylek # 2022-09-30
 labels:
-- vertical-pod-autoscaler
->>>>>>> 33fb7885
+- vertical-pod-autoscaler