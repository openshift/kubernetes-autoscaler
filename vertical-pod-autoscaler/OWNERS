approvers:
<<<<<<< HEAD
- joelsmith
- maxcao13
- wangchen615
- jkyros
=======
- kwiesmueller
- jbartosik
- voelzmo
- raywainman
- adrianmoisey
- omerap12
reviewers:
- kwiesmueller
- jbartosik
- voelzmo
- raywainman
- adrianmoisey
- omerap12
emeritus_approvers:
- schylek # 2022-09-30
- kgolab # 2025-02-21
- krzysied # 2025-02-21
labels:
- area/vertical-pod-autoscaler
>>>>>>> 0fafd9ef
<|MERGE_RESOLUTION|>--- conflicted
+++ resolved
@@ -1,10 +1,4 @@
 approvers:
-<<<<<<< HEAD
-- joelsmith
-- maxcao13
-- wangchen615
-- jkyros
-=======
 - kwiesmueller
 - jbartosik
 - voelzmo
@@ -23,5 +17,4 @@
 - kgolab # 2025-02-21
 - krzysied # 2025-02-21
 labels:
-- area/vertical-pod-autoscaler
->>>>>>> 0fafd9ef
+- area/vertical-pod-autoscaler