approvers:
<<<<<<< HEAD
- joelsmith
- wangchen615
- sjenning
- rphillips
- schylek
=======
>>>>>>> 3b2e3db9
- kgolab
- jbartosik
reviewers:
- kgolab
<<<<<<< HEAD
- jbartosik
=======
- jbartosik
- krzysied
emeritus_approvers:
- schylek # 2022-09-30
>>>>>>> 3b2e3db9
<|MERGE_RESOLUTION|>--- conflicted
+++ resolved
@@ -1,21 +1,10 @@
 approvers:
-<<<<<<< HEAD
-- joelsmith
-- wangchen615
-- sjenning
-- rphillips
-- schylek
-=======
->>>>>>> 3b2e3db9
 - kgolab
 - jbartosik
+- krzysied
 reviewers:
 - kgolab
-<<<<<<< HEAD
-- jbartosik
-=======
 - jbartosik
 - krzysied
 emeritus_approvers:
-- schylek # 2022-09-30
->>>>>>> 3b2e3db9
+- schylek # 2022-09-30