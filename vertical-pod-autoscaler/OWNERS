approvers:
<<<<<<< HEAD
- joelsmith
- wangchen615
- sjenning
- rphillips
- jkyros
=======
- kwiesmueller
- kgolab
- jbartosik
- krzysied
- voelzmo
reviewers:
- kwiesmueller
- kgolab
- jbartosik
- krzysied
- voelzmo
emeritus_approvers:
- schylek # 2022-09-30
labels:
- area/vertical-pod-autoscaler
>>>>>>> b9b8ab00
<|MERGE_RESOLUTION|>--- conflicted
+++ resolved
@@ -1,11 +1,4 @@
 approvers:
-<<<<<<< HEAD
-- joelsmith
-- wangchen615
-- sjenning
-- rphillips
-- jkyros
-=======
 - kwiesmueller
 - kgolab
 - jbartosik
@@ -20,5 +13,4 @@
 emeritus_approvers:
 - schylek # 2022-09-30
 labels:
-- area/vertical-pod-autoscaler
->>>>>>> b9b8ab00
+- area/vertical-pod-autoscaler