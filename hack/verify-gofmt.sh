#!/bin/bash
source "$(dirname "${BASH_SOURCE}")/lib/init.sh"

<<<<<<< HEAD
function cleanup() {
    return_code=$?
    os::util::describe_return_code "${return_code}"
    exit "${return_code}"
=======
# Copyright 2014 The Kubernetes Authors.
#
# Licensed under the Apache License, Version 2.0 (the "License");
# you may not use this file except in compliance with the License.
# You may obtain a copy of the License at
#
#     http://www.apache.org/licenses/LICENSE-2.0
#
# Unless required by applicable law or agreed to in writing, software
# distributed under the License is distributed on an "AS IS" BASIS,
# WITHOUT WARRANTIES OR CONDITIONS OF ANY KIND, either express or implied.
# See the License for the specific language governing permissions and
# limitations under the License.

# GoFmt apparently is changing @ head...

set -o errexit
set -o nounset
set -o pipefail

KUBE_ROOT=$(dirname "${BASH_SOURCE}")/..
cd "${KUBE_ROOT}"

find_files() {
  find . -not \( \
      \( \
        -wholename './output' \
        -o -wholename './_output' \
        -o -wholename './release' \
        -o -wholename './target' \
        -o -wholename './.git' \
        -o -wholename '*/third_party/*' \
        -o -wholename '*/Godeps/*' \
        -o -wholename '*/vendor/*' \
        -o -wholename './cluster-autoscaler/cloudprovider/magnum/gophercloud/*' \
        -o -wholename './cluster-autoscaler/cloudprovider/digitalocean/godo/*' \
        -o -wholename './cluster-autoscaler/cloudprovider/bizflycloud/gobizfly/*' \
        -o -wholename './cluster-autoscaler/cloudprovider/huaweicloud/huaweicloud-sdk-go-v3/*' \
        -o -wholename './cluster-autoscaler/cloudprovider/ionoscloud/ionos-cloud-sdk-go/*' \
        -o -wholename './cluster-autoscaler/cloudprovider/hetzner/hcloud-go/*' \
      \) -prune \
    \) -name '*.go'
>>>>>>> 0f466983
}
trap "cleanup" EXIT

os::golang::verify_go_version

bad_files=$(os::util::list_go_src_files | xargs gofmt -s -l)
if [[ -n "${bad_files}" ]]; then
  echo "Please run hack/update-gofmt.sh to fix the following files:"
	echo "${bad_files}"
	os::log::fatal "Try running 'gofmt -s -d [path]'
Or autocorrect with 'hack/verify-gofmt.sh | xargs -n 1 gofmt -s -w'"
fi<|MERGE_RESOLUTION|>--- conflicted
+++ resolved
@@ -1,12 +1,5 @@
 #!/bin/bash
-source "$(dirname "${BASH_SOURCE}")/lib/init.sh"
 
-<<<<<<< HEAD
-function cleanup() {
-    return_code=$?
-    os::util::describe_return_code "${return_code}"
-    exit "${return_code}"
-=======
 # Copyright 2014 The Kubernetes Authors.
 #
 # Licensed under the Apache License, Version 2.0 (the "License");
@@ -49,16 +42,14 @@
         -o -wholename './cluster-autoscaler/cloudprovider/hetzner/hcloud-go/*' \
       \) -prune \
     \) -name '*.go'
->>>>>>> 0f466983
 }
-trap "cleanup" EXIT
 
-os::golang::verify_go_version
+DOCKER_IMAGE=`grep 'FROM golang' builder/Dockerfile | sed 's/FROM //'`
+GOFMT="docker run -v $(pwd):/code -w /code $DOCKER_IMAGE gofmt -s"
 
-bad_files=$(os::util::list_go_src_files | xargs gofmt -s -l)
+bad_files=$(find_files | xargs $GOFMT -l)
 if [[ -n "${bad_files}" ]]; then
   echo "Please run hack/update-gofmt.sh to fix the following files:"
-	echo "${bad_files}"
-	os::log::fatal "Try running 'gofmt -s -d [path]'
-Or autocorrect with 'hack/verify-gofmt.sh | xargs -n 1 gofmt -s -w'"
+  echo "${bad_files}"
+  exit 1
 fi