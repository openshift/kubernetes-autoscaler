approvers:
- bskiba
- wojtek-t
reviewers:
<<<<<<< HEAD
- bskiba
- wojtek-t
=======
- jbartosik
emeritus_approvers:
- bskiba # 2022-09-30
- wojtek-t # 2022-09-30
labels:
- addon-resizer
>>>>>>> d3ec0c4d
<|MERGE_RESOLUTION|>--- conflicted
+++ resolved
@@ -1,15 +1,9 @@
 approvers:
-- bskiba
-- wojtek-t
+- jbartosik
 reviewers:
-<<<<<<< HEAD
-- bskiba
-- wojtek-t
-=======
 - jbartosik
 emeritus_approvers:
 - bskiba # 2022-09-30
 - wojtek-t # 2022-09-30
 labels:
-- addon-resizer
->>>>>>> d3ec0c4d
+- addon-resizer