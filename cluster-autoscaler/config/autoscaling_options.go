/*
Copyright 2018 The Kubernetes Authors.

Licensed under the Apache License, Version 2.0 (the "License");
you may not use this file except in compliance with the License.
You may obtain a copy of the License at

    http://www.apache.org/licenses/LICENSE-2.0

Unless required by applicable law or agreed to in writing, software
distributed under the License is distributed on an "AS IS" BASIS,
WITHOUT WARRANTIES OR CONDITIONS OF ANY KIND, either express or implied.
See the License for the specific language governing permissions and
limitations under the License.
*/

package config

import (
	"time"
)

// GpuLimits define lower and upper bound on GPU instances of given type in cluster
type GpuLimits struct {
	// Type of the GPU (e.g. nvidia-tesla-k80)
	GpuType string
	// Lower bound on number of GPUs of given type in cluster
	Min int64
	// Upper bound on number of GPUs of given type in cluster
	Max int64
}

// AutoscalingOptions contain various options to customize how autoscaling works
type AutoscalingOptions struct {
	// MaxEmptyBulkDelete is a number of empty nodes that can be removed at the same time.
	MaxEmptyBulkDelete int
	// ScaleDownUtilizationThreshold sets threshold for nodes to be considered for scale down if cpu or memory utilization is over threshold.
	// Well-utilized nodes are not touched.
	ScaleDownUtilizationThreshold float64
	// ScaleDownGpuUtilizationThreshold sets threshold for gpu nodes to be considered for scale down if gpu utilization is over threshold.
	// Well-utilized nodes are not touched.
	ScaleDownGpuUtilizationThreshold float64
	// ScaleDownUnneededTime sets the duration CA expects a node to be unneeded/eligible for removal
	// before scaling down the node.
	ScaleDownUnneededTime time.Duration
	// ScaleDownUnreadyTime represents how long an unready node should be unneeded before it is eligible for scale down
	ScaleDownUnreadyTime time.Duration
	// MaxNodesTotal sets the maximum number of nodes in the whole cluster
	MaxNodesTotal int
	// MaxCoresTotal sets the maximum number of cores in the whole cluster
	MaxCoresTotal int64
	// MinCoresTotal sets the minimum number of cores in the whole cluster
	MinCoresTotal int64
	// MaxMemoryTotal sets the maximum memory (in bytes) in the whole cluster
	MaxMemoryTotal int64
	// MinMemoryTotal sets the maximum memory (in bytes) in the whole cluster
	MinMemoryTotal int64
	// GpuTotal is a list of strings with configuration of min/max limits for different GPUs.
	GpuTotal []GpuLimits
	// NodeGroupAutoDiscovery represents one or more definition(s) of node group auto-discovery
	NodeGroupAutoDiscovery []string
	// EstimatorName is the estimator used to estimate the number of needed nodes in scale up.
	EstimatorName string
	// ExpanderName sets the type of node group expander to be used in scale up
	ExpanderName string
	// IgnoreDaemonSetsUtilization is whether CA will ignore DaemonSet pods when calculating resource utilization for scaling down
	IgnoreDaemonSetsUtilization bool
	// IgnoreMirrorPodsUtilization is whether CA will ignore Mirror pods when calculating resource utilization for scaling down
	IgnoreMirrorPodsUtilization bool
	// MaxGracefulTerminationSec is maximum number of seconds scale down waits for pods to terminate before
	// removing the node from cloud provider.
	MaxGracefulTerminationSec int
	//  Maximum time CA waits for node to be provisioned
	MaxNodeProvisionTime time.Duration
	// MaxTotalUnreadyPercentage is the maximum percentage of unready nodes after which CA halts operations
	MaxTotalUnreadyPercentage float64
	// OkTotalUnreadyCount is the number of allowed unready nodes, irrespective of max-total-unready-percentage
	OkTotalUnreadyCount int
	// ScaleUpFromZero defines if CA should scale up when there 0 ready nodes.
	ScaleUpFromZero bool
	// CloudConfig is the path to the cloud provider configuration file. Empty string for no configuration file.
	CloudConfig string
	// CloudProviderName sets the type of the cloud provider CA is about to run in. Allowed values: gce, aws
	CloudProviderName string
	// NodeGroups is the list of node groups a.k.a autoscaling targets
	NodeGroups []string
	// ScaleDownEnabled is used to allow CA to scale down the cluster
	ScaleDownEnabled bool
	// ScaleDownDelayAfterAdd sets the duration from the last scale up to the time when CA starts to check scale down options
	ScaleDownDelayAfterAdd time.Duration
	// ScaleDownDelayAfterDelete sets the duration between scale down attempts if scale down removes one or more nodes
	ScaleDownDelayAfterDelete time.Duration
	// ScaleDownDelayAfterFailure sets the duration before the next scale down attempt if scale down results in an error
	ScaleDownDelayAfterFailure time.Duration
	// ScaleDownNonEmptyCandidatesCount is the maximum number of non empty nodes
	// considered at once as candidates for scale down.
	ScaleDownNonEmptyCandidatesCount int
	// ScaleDownCandidatesPoolRatio is a ratio of nodes that are considered
	// as additional non empty candidates for scale down when some candidates from
	// previous iteration are no longer valid.
	ScaleDownCandidatesPoolRatio float64
	// ScaleDownCandidatesPoolMinCount is the minimum number of nodes that are
	// considered as additional non empty candidates for scale down when some
	// candidates from previous iteration are no longer valid.
	// The formula to calculate additional candidates number is following:
	// max(#nodes * ScaleDownCandidatesPoolRatio, ScaleDownCandidatesPoolMinCount)
	ScaleDownCandidatesPoolMinCount int
	// NodeDeletionDelayTimeout is maximum time CA waits for removing delay-deletion.cluster-autoscaler.kubernetes.io/ annotations before deleting the node.
	NodeDeletionDelayTimeout time.Duration
	// WriteStatusConfigMap tells if the status information should be written to a ConfigMap
	WriteStatusConfigMap bool
	// BalanceSimilarNodeGroups enables logic that identifies node groups with similar machines and tries to balance node count between them.
	BalanceSimilarNodeGroups bool
	// ConfigNamespace is the namespace cluster-autoscaler is running in and all related configmaps live in
	ConfigNamespace string
	// ClusterName if available
	ClusterName string
	// NodeAutoprovisioningEnabled tells whether the node auto-provisioning is enabled for this cluster.
	NodeAutoprovisioningEnabled bool
	// MaxAutoprovisionedNodeGroupCount is the maximum number of autoprovisioned groups in the cluster.
	MaxAutoprovisionedNodeGroupCount int
	// UnremovableNodeRecheckTimeout is the timeout before we check again a node that couldn't be removed before
	UnremovableNodeRecheckTimeout time.Duration
	// Pods with priority below cutoff are expendable. They can be killed without any consideration during scale down and they don't cause scale-up.
	// Pods with null priority (PodPriority disabled) are non-expendable.
	ExpendablePodsPriorityCutoff int
	// Regional tells whether the cluster is regional.
	Regional bool
	// Pods newer than this will not be considered as unschedulable for scale-up.
	NewPodScaleUpDelay time.Duration
	// MaxBulkSoftTaint sets the maximum number of nodes that can be (un)tainted PreferNoSchedule during single scaling down run.
	// Value of 0 turns turn off such tainting.
	MaxBulkSoftTaintCount int
	// MaxBulkSoftTaintTime sets the maximum duration of single run of PreferNoSchedule tainting.
	MaxBulkSoftTaintTime time.Duration
	// Filtering out schedulable pods before CA scale up by trying to pack the schedulable pods on free capacity on existing nodes.
	// Setting it to false employs a more lenient filtering approach that does not try to pack the pods on the nodes.
	// Pods with nominatedNodeName set are always filtered out.
	FilterOutSchedulablePodsUsesPacking bool
<<<<<<< HEAD
	// Path to kube configuration if available
	KubeConfigPath string
=======
	// IgnoredTaints is a list of taints to ignore when considering a node template for scheduling.
	IgnoredTaints []string
>>>>>>> f470bae5
}<|MERGE_RESOLUTION|>--- conflicted
+++ resolved
@@ -137,11 +137,6 @@
 	// Setting it to false employs a more lenient filtering approach that does not try to pack the pods on the nodes.
 	// Pods with nominatedNodeName set are always filtered out.
 	FilterOutSchedulablePodsUsesPacking bool
-<<<<<<< HEAD
-	// Path to kube configuration if available
-	KubeConfigPath string
-=======
 	// IgnoredTaints is a list of taints to ignore when considering a node template for scheduling.
 	IgnoredTaints []string
->>>>>>> f470bae5
 }