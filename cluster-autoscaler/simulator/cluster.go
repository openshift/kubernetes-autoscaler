/*
Copyright 2016 The Kubernetes Authors.

Licensed under the Apache License, Version 2.0 (the "License");
you may not use this file except in compliance with the License.
You may obtain a copy of the License at

    http://www.apache.org/licenses/LICENSE-2.0

Unless required by applicable law or agreed to in writing, software
distributed under the License is distributed on an "AS IS" BASIS,
WITHOUT WARRANTIES OR CONDITIONS OF ANY KIND, either express or implied.
See the License for the specific language governing permissions and
limitations under the License.
*/

package simulator

import (
	"flag"
	"fmt"
	"math"
	"math/rand"
	"time"

	"k8s.io/autoscaler/cluster-autoscaler/utils/drain"
	"k8s.io/autoscaler/cluster-autoscaler/utils/errors"
	"k8s.io/autoscaler/cluster-autoscaler/utils/glogx"
	kube_util "k8s.io/autoscaler/cluster-autoscaler/utils/kubernetes"
	scheduler_util "k8s.io/autoscaler/cluster-autoscaler/utils/scheduler"
	"k8s.io/autoscaler/cluster-autoscaler/utils/tpu"
	"k8s.io/kubernetes/pkg/scheduler/algorithm/predicates"

	apiv1 "k8s.io/api/core/v1"
	policyv1 "k8s.io/api/policy/v1beta1"
	"k8s.io/apimachinery/pkg/api/resource"
	schedulernodeinfo "k8s.io/kubernetes/pkg/scheduler/nodeinfo"

	"k8s.io/klog"
)

var (
	skipNodesWithSystemPods = flag.Bool("skip-nodes-with-system-pods", true,
		"If true cluster autoscaler will never delete nodes with pods from kube-system (except for DaemonSet "+
			"or mirror pods)")
	skipNodesWithLocalStorage = flag.Bool("skip-nodes-with-local-storage", true,
		"If true cluster autoscaler will never delete nodes with pods with local storage, e.g. EmptyDir or HostPath")

	minReplicaCount = flag.Int("min-replica-count", 0,
		"Minimum number or replicas that a replica set or replication controller should have to allow their pods deletion in scale down")
)

// NodeToBeRemoved contain information about a node that can be removed.
type NodeToBeRemoved struct {
	// Node to be removed.
	Node *apiv1.Node
	// PodsToReschedule contains pods on the node that should be rescheduled elsewhere.
	PodsToReschedule []*apiv1.Pod
}

// UtilizationInfo contains utilization information for a node.
type UtilizationInfo struct {
	CpuUtil float64
	MemUtil float64
	// Max(CpuUtil, MemUtil).
	Utilization float64
}

// FindNodesToRemove finds nodes that can be removed. Returns also an information about good
// rescheduling location for each of the pods.
func FindNodesToRemove(candidates []*apiv1.Node, allNodes []*apiv1.Node, pods []*apiv1.Pod,
	listers kube_util.ListerRegistry, predicateChecker *PredicateChecker, maxCount int,
	fastCheck bool, oldHints map[string]string, usageTracker *UsageTracker,
	timestamp time.Time,
	podDisruptionBudgets []*policyv1.PodDisruptionBudget,
) (nodesToRemove []NodeToBeRemoved, unremovableNodes []*apiv1.Node, podReschedulingHints map[string]string, finalError errors.AutoscalerError) {

	nodeNameToNodeInfo := scheduler_util.CreateNodeNameToInfoMap(pods, allNodes)
	result := make([]NodeToBeRemoved, 0)
	unremovable := make([]*apiv1.Node, 0)

	evaluationType := "Detailed evaluation"
	if fastCheck {
		evaluationType = "Fast evaluation"
	}
	newHints := make(map[string]string, len(oldHints))

candidateloop:
	for _, node := range candidates {
		klog.V(2).Infof("%s: %s for removal", evaluationType, node.Name)

		var podsToRemove []*apiv1.Pod
		var err error

		if nodeInfo, found := nodeNameToNodeInfo[node.Name]; found {
			if fastCheck {
				podsToRemove, err = FastGetPodsToMove(nodeInfo, *skipNodesWithSystemPods, *skipNodesWithLocalStorage,
					podDisruptionBudgets)
			} else {
				podsToRemove, err = DetailedGetPodsForMove(nodeInfo, *skipNodesWithSystemPods, *skipNodesWithLocalStorage, listers, int32(*minReplicaCount),
					podDisruptionBudgets)
			}
			if err != nil {
				klog.V(2).Infof("%s: node %s cannot be removed: %v", evaluationType, node.Name, err)
				unremovable = append(unremovable, node)
				continue candidateloop
			}
		} else {
			klog.V(2).Infof("%s: nodeInfo for %s not found", evaluationType, node.Name)
			unremovable = append(unremovable, node)
			continue candidateloop
		}
		findProblems := findPlaceFor(node.Name, podsToRemove, allNodes, nodeNameToNodeInfo, predicateChecker, oldHints, newHints,
			usageTracker, timestamp)

		if findProblems == nil {
			result = append(result, NodeToBeRemoved{
				Node:             node,
				PodsToReschedule: podsToRemove,
			})
			klog.V(2).Infof("%s: node %s may be removed", evaluationType, node.Name)
			if len(result) >= maxCount {
				break candidateloop
			}
		} else {
			klog.V(2).Infof("%s: node %s is not suitable for removal: %v", evaluationType, node.Name, findProblems)
			unremovable = append(unremovable, node)
		}
	}
	return result, unremovable, newHints, nil
}

// FindEmptyNodesToRemove finds empty nodes that can be removed.
func FindEmptyNodesToRemove(candidates []*apiv1.Node, pods []*apiv1.Pod) []*apiv1.Node {
	nodeNameToNodeInfo := scheduler_util.CreateNodeNameToInfoMap(pods, candidates)
	result := make([]*apiv1.Node, 0)
	for _, node := range candidates {
		if nodeInfo, found := nodeNameToNodeInfo[node.Name]; found {
			// Should block on all pods.
			podsToRemove, err := FastGetPodsToMove(nodeInfo, true, true, nil)
			if err == nil && len(podsToRemove) == 0 {
				result = append(result, node)
			}
		} else {
			// Node without pods.
			result = append(result, node)
		}
	}
	return result
}

// CalculateUtilization calculates utilization of a node, defined as maximum of (cpu, memory) utilization.
// Per resource utilization is the sum of requests for it divided by allocatable. It also returns the individual
// cpu and memory utilization.
<<<<<<< HEAD
func CalculateUtilization(node *apiv1.Node, nodeInfo *schedulercache.NodeInfo, skipDaemonSetPods, skipMirrorPods bool) (utilInfo UtilizationInfo, err error) {
=======
func CalculateUtilization(node *apiv1.Node, nodeInfo *schedulernodeinfo.NodeInfo, skipDaemonSetPods, skipMirrorPods bool) (utilInfo UtilizationInfo, err error) {
>>>>>>> d09c20dc
	cpu, err := calculateUtilizationOfResource(node, nodeInfo, apiv1.ResourceCPU, skipDaemonSetPods, skipMirrorPods)
	if err != nil {
		return UtilizationInfo{}, err
	}
	mem, err := calculateUtilizationOfResource(node, nodeInfo, apiv1.ResourceMemory, skipDaemonSetPods, skipMirrorPods)
	if err != nil {
		return UtilizationInfo{}, err
	}
	return UtilizationInfo{CpuUtil: cpu, MemUtil: mem, Utilization: math.Max(cpu, mem)}, nil
}

<<<<<<< HEAD
func calculateUtilizationOfResource(node *apiv1.Node, nodeInfo *schedulercache.NodeInfo, resourceName apiv1.ResourceName, skipDaemonSetPods, skipMirrorPods bool) (float64, error) {
=======
func calculateUtilizationOfResource(node *apiv1.Node, nodeInfo *schedulernodeinfo.NodeInfo, resourceName apiv1.ResourceName, skipDaemonSetPods, skipMirrorPods bool) (float64, error) {
>>>>>>> d09c20dc
	nodeAllocatable, found := node.Status.Allocatable[resourceName]
	if !found {
		return 0, fmt.Errorf("failed to get %v from %s", resourceName, node.Name)
	}
	if nodeAllocatable.MilliValue() == 0 {
		return 0, fmt.Errorf("%v is 0 at %s", resourceName, node.Name)
	}
	podsRequest := resource.MustParse("0")
	for _, pod := range nodeInfo.Pods() {
		// factor daemonset pods out of the utilization calculations
		if skipDaemonSetPods && isDaemonSet(pod) {
			continue
		}
		// factor mirror pods out of the utilization calculations
		if skipMirrorPods && drain.IsMirrorPod(pod) {
			continue
		}
		for _, container := range pod.Spec.Containers {
			if resourceValue, found := container.Resources.Requests[resourceName]; found {
				podsRequest.Add(resourceValue)
			}
		}
	}
	return float64(podsRequest.MilliValue()) / float64(nodeAllocatable.MilliValue()), nil
}

// TODO: We don't need to pass list of nodes here as they are already available in nodeInfos.
func findPlaceFor(removedNode string, pods []*apiv1.Pod, nodes []*apiv1.Node, nodeInfos map[string]*schedulernodeinfo.NodeInfo,
	predicateChecker *PredicateChecker, oldHints map[string]string, newHints map[string]string, usageTracker *UsageTracker,
	timestamp time.Time) error {

	newNodeInfos := make(map[string]*schedulernodeinfo.NodeInfo)
	for k, v := range nodeInfos {
		newNodeInfos[k] = v
	}

	podKey := func(pod *apiv1.Pod) string {
		return fmt.Sprintf("%s/%s", pod.Namespace, pod.Name)
	}

	loggingQuota := glogx.PodsLoggingQuota()

	tryNodeForPod := func(nodename string, pod *apiv1.Pod, predicateMeta predicates.PredicateMetadata) bool {
		nodeInfo, found := newNodeInfos[nodename]
		if found {
			if nodeInfo.Node() == nil {
				// NodeInfo is generated based on pods. It is possible that node is removed from
				// an api server faster than the pod that were running on them. In such a case
				// we have to skip this nodeInfo. It should go away pretty soon.
				klog.Warningf("No node in nodeInfo %s -> %v", nodename, nodeInfo)
				return false
			}
			err := predicateChecker.CheckPredicates(pod, predicateMeta, nodeInfo)
			if err != nil {
				glogx.V(4).UpTo(loggingQuota).Infof("Evaluation %s for %s/%s -> %v", nodename, pod.Namespace, pod.Name, err.VerboseError())
			} else {
				// TODO(mwielgus): Optimize it.
				klog.V(4).Infof("Pod %s/%s can be moved to %s", pod.Namespace, pod.Name, nodename)
				podsOnNode := nodeInfo.Pods()
				podsOnNode = append(podsOnNode, pod)
				newNodeInfo := schedulernodeinfo.NewNodeInfo(podsOnNode...)
				newNodeInfo.SetNode(nodeInfo.Node())
				newNodeInfos[nodename] = newNodeInfo
				newHints[podKey(pod)] = nodename
				return true
			}
		}
		return false
	}

	// TODO: come up with a better semi-random semi-utilization sorted
	// layout.
	shuffledNodes := shuffleNodes(nodes)

	pods = tpu.ClearTPURequests(pods)
	for _, podptr := range pods {
		newpod := *podptr
		newpod.Spec.NodeName = ""
		pod := &newpod

		foundPlace := false
		targetNode := ""
		predicateMeta := predicateChecker.GetPredicateMetadata(pod, newNodeInfos)
		loggingQuota.Reset()

		klog.V(5).Infof("Looking for place for %s/%s", pod.Namespace, pod.Name)

		hintedNode, hasHint := oldHints[podKey(pod)]
		if hasHint {
			if hintedNode != removedNode && tryNodeForPod(hintedNode, pod, predicateMeta) {
				foundPlace = true
				targetNode = hintedNode
			}
		}
		if !foundPlace {
			for _, node := range shuffledNodes {
				if node.Name == removedNode {
					continue
				}
				if tryNodeForPod(node.Name, pod, predicateMeta) {
					foundPlace = true
					targetNode = node.Name
					break
				}
			}
			if !foundPlace {
				glogx.V(4).Over(loggingQuota).Infof("%v other nodes evaluated for %s/%s", -loggingQuota.Left(), pod.Namespace, pod.Name)
				return fmt.Errorf("failed to find place for %s", podKey(pod))
			}
		}

		usageTracker.RegisterUsage(removedNode, targetNode, timestamp)
	}
	return nil
}

func shuffleNodes(nodes []*apiv1.Node) []*apiv1.Node {
	result := make([]*apiv1.Node, len(nodes))
	for i := range nodes {
		result[i] = nodes[i]
	}
	for i := range result {
		j := rand.Intn(len(result))
		result[i], result[j] = result[j], result[i]
	}
	return result
}

func isDaemonSet(pod *apiv1.Pod) bool {
	for _, ownerReference := range pod.ObjectMeta.OwnerReferences {
		if ownerReference.Kind == "DaemonSet" {
			return true
		}
	}
	return false
}<|MERGE_RESOLUTION|>--- conflicted
+++ resolved
@@ -152,11 +152,7 @@
 // CalculateUtilization calculates utilization of a node, defined as maximum of (cpu, memory) utilization.
 // Per resource utilization is the sum of requests for it divided by allocatable. It also returns the individual
 // cpu and memory utilization.
-<<<<<<< HEAD
-func CalculateUtilization(node *apiv1.Node, nodeInfo *schedulercache.NodeInfo, skipDaemonSetPods, skipMirrorPods bool) (utilInfo UtilizationInfo, err error) {
-=======
 func CalculateUtilization(node *apiv1.Node, nodeInfo *schedulernodeinfo.NodeInfo, skipDaemonSetPods, skipMirrorPods bool) (utilInfo UtilizationInfo, err error) {
->>>>>>> d09c20dc
 	cpu, err := calculateUtilizationOfResource(node, nodeInfo, apiv1.ResourceCPU, skipDaemonSetPods, skipMirrorPods)
 	if err != nil {
 		return UtilizationInfo{}, err
@@ -168,11 +164,7 @@
 	return UtilizationInfo{CpuUtil: cpu, MemUtil: mem, Utilization: math.Max(cpu, mem)}, nil
 }
 
-<<<<<<< HEAD
-func calculateUtilizationOfResource(node *apiv1.Node, nodeInfo *schedulercache.NodeInfo, resourceName apiv1.ResourceName, skipDaemonSetPods, skipMirrorPods bool) (float64, error) {
-=======
 func calculateUtilizationOfResource(node *apiv1.Node, nodeInfo *schedulernodeinfo.NodeInfo, resourceName apiv1.ResourceName, skipDaemonSetPods, skipMirrorPods bool) (float64, error) {
->>>>>>> d09c20dc
 	nodeAllocatable, found := node.Status.Allocatable[resourceName]
 	if !found {
 		return 0, fmt.Errorf("failed to get %v from %s", resourceName, node.Name)
