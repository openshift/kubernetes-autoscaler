--- conflicted
+++ resolved
@@ -108,39 +108,4 @@
 	nodeInfos map[string]*schedulerframework.NodeInfo,
 ) (*status.ScaleUpStatus, ca_errors.AutoscalerError) {
 	return nil, nil
-<<<<<<< HEAD
-}
-
-func (o *provReqOrchestrator) bookCapacity() error {
-	provReqs, err := o.client.ProvisioningRequests()
-	if err != nil {
-		return fmt.Errorf("couldn't fetch ProvisioningRequests in the cluster: %v", err)
-	}
-	podsToCreate := []*apiv1.Pod{}
-	for _, provReq := range provReqs {
-		if conditions.ShouldCapacityBeBooked(provReq) {
-			pods, err := provreq_pods.PodsForProvisioningRequest(provReq)
-			if err != nil {
-				// ClusterAutoscaler was able to create pods before, so we shouldn't have error here.
-				// If there is an error, mark PR as invalid, because we won't be able to book capacity
-				// for it anyway.
-				conditions.AddOrUpdateCondition(provReq, v1beta1.Failed, metav1.ConditionTrue, conditions.FailedToBookCapacityReason, fmt.Sprintf("Couldn't create pods, err: %v", err), metav1.Now())
-				if _, err := o.client.UpdateProvisioningRequest(provReq.ProvisioningRequest); err != nil {
-					klog.Errorf("failed to add Accepted condition to ProvReq %s/%s, err: %v", provReq.Namespace, provReq.Name, err)
-				}
-				continue
-			}
-			podsToCreate = append(podsToCreate, pods...)
-		}
-	}
-	if len(podsToCreate) == 0 {
-		return nil
-	}
-	// scheduling the pods to reserve capacity for provisioning request with BookCapacity condition
-	if _, _, err = o.injector.TrySchedulePods(o.context.ClusterSnapshot, podsToCreate, scheduling.ScheduleAnywhere, false); err != nil {
-		klog.Warningf("Error during capacity booking: %v", err)
-	}
-	return nil
-=======
->>>>>>> 8bda275b
 }