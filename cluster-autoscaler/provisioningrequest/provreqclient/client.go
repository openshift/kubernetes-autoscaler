--- conflicted
+++ resolved
@@ -126,11 +126,7 @@
 }
 
 // UpdateProvisioningRequest updates the given ProvisioningRequest CR by propagating the changes using the ProvisioningRequestInterface and returns the updated instance or the original one in case of an error.
-<<<<<<< HEAD
-func (c *ProvisioningRequestClient) UpdateProvisioningRequest(pr *v1beta1.ProvisioningRequest) (*v1beta1.ProvisioningRequest, error) {
-=======
 func (c *ProvisioningRequestClient) UpdateProvisioningRequest(pr *v1.ProvisioningRequest) (*v1.ProvisioningRequest, error) {
->>>>>>> 8bda275b
 	ctx, cancel := context.WithTimeout(context.Background(), provisioningRequestClientCallTimeout)
 	defer cancel()
 
@@ -138,13 +134,8 @@
 	// the default null template.metadata.creationTimestamp field of PodTemplateSpec
 	// will not generate false error logs as a side effect.
 	prCopy := pr.DeepCopy()
-<<<<<<< HEAD
-	prCopy.Spec = v1beta1.ProvisioningRequestSpec{}
-	updatedPr, err := c.client.AutoscalingV1beta1().ProvisioningRequests(prCopy.Namespace).UpdateStatus(ctx, prCopy, metav1.UpdateOptions{})
-=======
 	prCopy.Spec = v1.ProvisioningRequestSpec{}
 	updatedPr, err := c.client.AutoscalingV1().ProvisioningRequests(prCopy.Namespace).UpdateStatus(ctx, prCopy, metav1.UpdateOptions{})
->>>>>>> 8bda275b
 	if err != nil {
 		return pr, err
 	}
