--- conflicted
+++ resolved
@@ -11,12 +11,7 @@
 # WITHOUT WARRANTIES OR CONDITIONS OF ANY KIND, either express or implied.
 # See the License for the specific language governing permissions and
 # limitations under the License.
-<<<<<<< HEAD
-
-ARG BASEIMAGE=k8s.gcr.io/debian-base-amd64:v1.0.0
-=======
 ARG BASEIMAGE=gcr.io/distroless/static:latest
->>>>>>> f470bae5
 FROM $BASEIMAGE
 LABEL maintainer="Marcin Wielgus <mwielgus@google.com>"
 
