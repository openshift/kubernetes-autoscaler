--- conflicted
+++ resolved
@@ -17,8 +17,4 @@
 package version
 
 // ClusterAutoscalerVersion contains version of CA.
-<<<<<<< HEAD
-const ClusterAutoscalerVersion = "1.26.1"
-=======
-const ClusterAutoscalerVersion = "1.27.0-alpha.1"
->>>>>>> d3ec0c4d
+const ClusterAutoscalerVersion = "1.27.0-alpha.1"