/*
Copyright 2016 The Kubernetes Authors.

Licensed under the Apache License, Version 2.0 (the "License");
you may not use this file except in compliance with the License.
You may obtain a copy of the License at

    http://www.apache.org/licenses/LICENSE-2.0

Unless required by applicable law or agreed to in writing, software
distributed under the License is distributed on an "AS IS" BASIS,
WITHOUT WARRANTIES OR CONDITIONS OF ANY KIND, either express or implied.
See the License for the specific language governing permissions and
limitations under the License.
*/

package version

// ClusterAutoscalerVersion contains version of CA.
<<<<<<< HEAD
const ClusterAutoscalerVersion = "1.32.0"
=======
const ClusterAutoscalerVersion = "1.33.0"
>>>>>>> 0fafd9ef
<|MERGE_RESOLUTION|>--- conflicted
+++ resolved
@@ -17,8 +17,4 @@
 package version
 
 // ClusterAutoscalerVersion contains version of CA.
-<<<<<<< HEAD
-const ClusterAutoscalerVersion = "1.32.0"
-=======
-const ClusterAutoscalerVersion = "1.33.0"
->>>>>>> 0fafd9ef
+const ClusterAutoscalerVersion = "1.33.0"