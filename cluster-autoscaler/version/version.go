--- conflicted
+++ resolved
@@ -17,8 +17,4 @@
 package version
 
 // ClusterAutoscalerVersion contains version of CA.
-<<<<<<< HEAD
-const ClusterAutoscalerVersion = "1.33.0"
-=======
-const ClusterAutoscalerVersion = "1.34.0"
->>>>>>> dd28ada7
+const ClusterAutoscalerVersion = "1.34.0"