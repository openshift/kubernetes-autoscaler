module k8s.io/autoscaler/cluster-autoscaler/apis

go 1.24.0

require (
	github.com/onsi/ginkgo/v2 v2.21.0
	github.com/onsi/gomega v1.35.1
<<<<<<< HEAD
	k8s.io/apimachinery v0.33.1
	k8s.io/client-go v0.33.1
	k8s.io/code-generator v0.33.1
	sigs.k8s.io/structured-merge-diff/v4 v4.6.0
=======
	k8s.io/apimachinery v0.34.1
	k8s.io/client-go v0.34.1
	k8s.io/code-generator v0.34.1
	sigs.k8s.io/structured-merge-diff/v6 v6.3.0
>>>>>>> dd28ada7
)

require (
	github.com/davecgh/go-spew v1.1.2-0.20180830191138-d8f796af33cc // indirect
	github.com/emicklei/go-restful/v3 v3.12.2 // indirect
	github.com/fxamacker/cbor/v2 v2.9.0 // indirect
	github.com/go-logr/logr v1.4.2 // indirect
	github.com/go-openapi/jsonpointer v0.21.0 // indirect
	github.com/go-openapi/jsonreference v0.20.2 // indirect
	github.com/go-openapi/swag v0.23.0 // indirect
	github.com/go-task/slim-sprig/v3 v3.0.0 // indirect
	github.com/gogo/protobuf v1.3.2 // indirect
	github.com/google/gnostic-models v0.7.0 // indirect
	github.com/google/go-cmp v0.7.0 // indirect
	github.com/google/pprof v0.0.0-20241029153458-d1b30febd7db // indirect
	github.com/google/uuid v1.6.0 // indirect
	github.com/josharian/intern v1.0.0 // indirect
	github.com/json-iterator/go v1.1.12 // indirect
	github.com/mailru/easyjson v0.7.7 // indirect
	github.com/modern-go/concurrent v0.0.0-20180306012644-bacd9c7ef1dd // indirect
	github.com/modern-go/reflect2 v1.0.3-0.20250322232337-35a7c28c31ee // indirect
	github.com/munnerz/goautoneg v0.0.0-20191010083416-a7dc8b61c822 // indirect
	github.com/pkg/errors v0.9.1 // indirect
	github.com/pmezard/go-difflib v1.0.0 // indirect
	github.com/spf13/pflag v1.0.6 // indirect
	github.com/x448/float16 v0.8.4 // indirect
	go.yaml.in/yaml/v2 v2.4.2 // indirect
	go.yaml.in/yaml/v3 v3.0.4 // indirect
	golang.org/x/mod v0.21.0 // indirect
	golang.org/x/net v0.38.0 // indirect
	golang.org/x/oauth2 v0.27.0 // indirect
	golang.org/x/sync v0.12.0 // indirect
	golang.org/x/sys v0.31.0 // indirect
	golang.org/x/term v0.30.0 // indirect
	golang.org/x/text v0.23.0 // indirect
	golang.org/x/time v0.9.0 // indirect
	golang.org/x/tools v0.26.0 // indirect
	google.golang.org/protobuf v1.36.5 // indirect
	gopkg.in/evanphx/json-patch.v4 v4.12.0 // indirect
	gopkg.in/inf.v0 v0.9.1 // indirect
	gopkg.in/yaml.v3 v3.0.1 // indirect
<<<<<<< HEAD
	k8s.io/api v0.33.1 // indirect
	k8s.io/gengo/v2 v2.0.0-20250207200755-1244d31929d7 // indirect
	k8s.io/klog/v2 v2.130.1 // indirect
	k8s.io/kube-openapi v0.0.0-20250318190949-c8a335a9a2ff // indirect
	k8s.io/utils v0.0.0-20241104100929-3ea5e8cea738 // indirect
	sigs.k8s.io/json v0.0.0-20241010143419-9aa6b5e7a4b3 // indirect
=======
	k8s.io/api v0.34.1 // indirect
	k8s.io/gengo/v2 v2.0.0-20250604051438-85fd79dbfd9f // indirect
	k8s.io/klog/v2 v2.130.1 // indirect
	k8s.io/kube-openapi v0.0.0-20250710124328-f3f2b991d03b // indirect
	k8s.io/utils v0.0.0-20250604170112-4c0f3b243397 // indirect
	sigs.k8s.io/json v0.0.0-20241014173422-cfa47c3a1cc8 // indirect
>>>>>>> dd28ada7
	sigs.k8s.io/randfill v1.0.0 // indirect
	sigs.k8s.io/yaml v1.6.0 // indirect
)<|MERGE_RESOLUTION|>--- conflicted
+++ resolved
@@ -5,17 +5,10 @@
 require (
 	github.com/onsi/ginkgo/v2 v2.21.0
 	github.com/onsi/gomega v1.35.1
-<<<<<<< HEAD
-	k8s.io/apimachinery v0.33.1
-	k8s.io/client-go v0.33.1
-	k8s.io/code-generator v0.33.1
-	sigs.k8s.io/structured-merge-diff/v4 v4.6.0
-=======
 	k8s.io/apimachinery v0.34.1
 	k8s.io/client-go v0.34.1
 	k8s.io/code-generator v0.34.1
 	sigs.k8s.io/structured-merge-diff/v6 v6.3.0
->>>>>>> dd28ada7
 )
 
 require (
@@ -57,21 +50,12 @@
 	gopkg.in/evanphx/json-patch.v4 v4.12.0 // indirect
 	gopkg.in/inf.v0 v0.9.1 // indirect
 	gopkg.in/yaml.v3 v3.0.1 // indirect
-<<<<<<< HEAD
-	k8s.io/api v0.33.1 // indirect
-	k8s.io/gengo/v2 v2.0.0-20250207200755-1244d31929d7 // indirect
-	k8s.io/klog/v2 v2.130.1 // indirect
-	k8s.io/kube-openapi v0.0.0-20250318190949-c8a335a9a2ff // indirect
-	k8s.io/utils v0.0.0-20241104100929-3ea5e8cea738 // indirect
-	sigs.k8s.io/json v0.0.0-20241010143419-9aa6b5e7a4b3 // indirect
-=======
 	k8s.io/api v0.34.1 // indirect
 	k8s.io/gengo/v2 v2.0.0-20250604051438-85fd79dbfd9f // indirect
 	k8s.io/klog/v2 v2.130.1 // indirect
 	k8s.io/kube-openapi v0.0.0-20250710124328-f3f2b991d03b // indirect
 	k8s.io/utils v0.0.0-20250604170112-4c0f3b243397 // indirect
 	sigs.k8s.io/json v0.0.0-20241014173422-cfa47c3a1cc8 // indirect
->>>>>>> dd28ada7
 	sigs.k8s.io/randfill v1.0.0 // indirect
 	sigs.k8s.io/yaml v1.6.0 // indirect
 )