--- conflicted
+++ resolved
@@ -3,19 +3,11 @@
 go 1.22.0
 
 require (
-<<<<<<< HEAD
-	github.com/onsi/ginkgo/v2 v2.16.0
-	github.com/onsi/gomega v1.31.1
-	k8s.io/apimachinery v0.30.1
-	k8s.io/client-go v0.30.1
-	k8s.io/code-generator v0.30.1
-=======
 	github.com/onsi/ginkgo/v2 v2.19.0
 	github.com/onsi/gomega v1.33.1
 	k8s.io/apimachinery v0.31.0
 	k8s.io/client-go v0.31.0
 	k8s.io/code-generator v0.31.0
->>>>>>> 8bda275b
 	sigs.k8s.io/structured-merge-diff/v4 v4.4.1
 )
 
@@ -43,26 +35,6 @@
 	github.com/munnerz/goautoneg v0.0.0-20191010083416-a7dc8b61c822 // indirect
 	github.com/pkg/errors v0.9.1 // indirect
 	github.com/spf13/pflag v1.0.5 // indirect
-<<<<<<< HEAD
-	golang.org/x/mod v0.15.0 // indirect
-	golang.org/x/net v0.23.0 // indirect
-	golang.org/x/oauth2 v0.10.0 // indirect
-	golang.org/x/sys v0.18.0 // indirect
-	golang.org/x/term v0.18.0 // indirect
-	golang.org/x/text v0.14.0 // indirect
-	golang.org/x/time v0.3.0 // indirect
-	golang.org/x/tools v0.18.0 // indirect
-	google.golang.org/appengine v1.6.7 // indirect
-	google.golang.org/protobuf v1.33.0 // indirect
-	gopkg.in/inf.v0 v0.9.1 // indirect
-	gopkg.in/yaml.v2 v2.4.0 // indirect
-	gopkg.in/yaml.v3 v3.0.1 // indirect
-	k8s.io/api v0.30.1 // indirect
-	k8s.io/gengo/v2 v2.0.0-20240228010128-51d4e06bde70 // indirect
-	k8s.io/klog/v2 v2.120.1 // indirect
-	k8s.io/kube-openapi v0.0.0-20240228011516-70dd3763d340 // indirect
-	k8s.io/utils v0.0.0-20230726121419-3b25d923346b // indirect
-=======
 	github.com/x448/float16 v0.8.4 // indirect
 	golang.org/x/mod v0.17.0 // indirect
 	golang.org/x/net v0.26.0 // indirect
@@ -83,7 +55,6 @@
 	k8s.io/klog/v2 v2.130.1 // indirect
 	k8s.io/kube-openapi v0.0.0-20240228011516-70dd3763d340 // indirect
 	k8s.io/utils v0.0.0-20240711033017-18e509b52bc8 // indirect
->>>>>>> 8bda275b
 	sigs.k8s.io/json v0.0.0-20221116044647-bc3834ca7abd // indirect
 	sigs.k8s.io/yaml v1.4.0 // indirect
 )