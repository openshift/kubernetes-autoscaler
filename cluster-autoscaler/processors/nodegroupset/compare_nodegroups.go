--- conflicted
+++ resolved
@@ -72,11 +72,7 @@
 	return larger-smaller <= larger*maxDifferenceRatio
 }
 
-<<<<<<< HEAD
-func compareLabels(nodes []*schedulernodeinfo.NodeInfo, ignoredLabels map[string]bool) bool {
-=======
 func compareLabels(nodes []*schedulerframework.NodeInfo, ignoredLabels map[string]bool) bool {
->>>>>>> db76938c
 	labels := make(map[string][]string)
 	for _, node := range nodes {
 		for label, value := range node.Node().ObjectMeta.Labels {
