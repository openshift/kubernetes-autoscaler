/*
Copyright 2016 The Kubernetes Authors.

Licensed under the Apache License, Version 2.0 (the "License");
you may not use this file except in compliance with the License.
You may obtain a copy of the License at

    http://www.apache.org/licenses/LICENSE-2.0

Unless required by applicable law or agreed to in writing, software
distributed under the License is distributed on an "AS IS" BASIS,
WITHOUT WARRANTIES OR CONDITIONS OF ANY KIND, either express or implied.
See the License for the specific language governing permissions and
limitations under the License.
*/

package estimator

import (
	"fmt"
	"strconv"

	"slices"

	apiv1 "k8s.io/api/core/v1"
	"k8s.io/autoscaler/cluster-autoscaler/cloudprovider"
	"k8s.io/autoscaler/cluster-autoscaler/metrics"
	core_utils "k8s.io/autoscaler/cluster-autoscaler/simulator"
	"k8s.io/autoscaler/cluster-autoscaler/simulator/clustersnapshot"
	"k8s.io/autoscaler/cluster-autoscaler/simulator/framework"
	"k8s.io/klog/v2"
	"k8s.io/kubernetes/pkg/scheduler/framework/plugins/podtopologyspread"
)

// BinpackingNodeEstimator estimates the number of needed nodes to handle the given amount of pods.
type BinpackingNodeEstimator struct {
	clusterSnapshot        clustersnapshot.ClusterSnapshot
	limiter                EstimationLimiter
	podOrderer             EstimationPodOrderer
	context                EstimationContext
	estimationAnalyserFunc EstimationAnalyserFunc // optional

}

// estimationState contains helper variables to avoid coping them independently in each function.
type estimationState struct {
	scheduledPods    []*apiv1.Pod
	newNodeNameIndex int
	lastNodeName     string
	newNodeNames     map[string]bool
	newNodesWithPods map[string]bool
}

func (s *estimationState) trackScheduledPod(pod *apiv1.Pod, nodeName string) {
	s.newNodesWithPods[nodeName] = true
	s.scheduledPods = append(s.scheduledPods, pod)
}

// NewBinpackingNodeEstimator builds a new BinpackingNodeEstimator.
func NewBinpackingNodeEstimator(
	clusterSnapshot clustersnapshot.ClusterSnapshot,
	limiter EstimationLimiter,
	podOrderer EstimationPodOrderer,
	context EstimationContext,
	estimationAnalyserFunc EstimationAnalyserFunc,
) *BinpackingNodeEstimator {
	return &BinpackingNodeEstimator{
		clusterSnapshot:        clusterSnapshot,
		limiter:                limiter,
		podOrderer:             podOrderer,
		context:                context,
		estimationAnalyserFunc: estimationAnalyserFunc,
	}
}

func newEstimationState() *estimationState {
	return &estimationState{
		scheduledPods:    []*apiv1.Pod{},
		newNodeNameIndex: 0,
		lastNodeName:     "",
		newNodeNames:     map[string]bool{},
		newNodesWithPods: map[string]bool{},
	}
}

// Estimate implements First-Fit bin-packing approximation algorithm
// The ordering of the pods depend on the EstimatePodOrderer, the default
// order is DecreasingPodOrderer
// First-Fit Decreasing bin-packing approximation algorithm.
// See https://en.wikipedia.org/wiki/Bin_packing_problem for more details.
// While it is a multi-dimensional bin packing (cpu, mem, ports) in most cases the main dimension
// will be cpu thus the estimated overprovisioning of 11/9 * optimal + 6/9 should be
// still be maintained.
// It is assumed that all pods from the given list can fit to nodeTemplate.
// Returns the number of nodes needed to accommodate all pods from the list.
func (e *BinpackingNodeEstimator) Estimate(
	podsEquivalenceGroups []PodEquivalenceGroup,
	nodeTemplate *framework.NodeInfo,
	nodeGroup cloudprovider.NodeGroup,
) (int, []*apiv1.Pod) {
	observeBinpackingHeterogeneity(podsEquivalenceGroups, nodeTemplate)

	e.limiter.StartEstimation(podsEquivalenceGroups, nodeGroup, e.context)
	defer e.limiter.EndEstimation()

	podsEquivalenceGroups = e.podOrderer.Order(podsEquivalenceGroups, nodeTemplate, nodeGroup)

	e.clusterSnapshot.Fork()
	defer func() {
		e.clusterSnapshot.Revert()
	}()

	estimationState := newEstimationState()
	newNodesAvailable := true
	for _, podsEquivalenceGroup := range podsEquivalenceGroups {
		var err error
		var remainingPods []*apiv1.Pod

		remainingPods, err = e.tryToScheduleOnExistingNodes(estimationState, podsEquivalenceGroup.Pods)
		if err != nil {
			klog.Error(err.Error())
			return 0, nil
		}

<<<<<<< HEAD
		err = e.tryToScheduleOnNewNodes(estimationState, nodeTemplate, remainingPods)
		if err != nil {
			klog.Error(err.Error())
			return 0, nil
=======
		if newNodesAvailable {
			newNodesAvailable, err = e.tryToScheduleOnNewNodes(estimationState, nodeTemplate, remainingPods)
			if err != nil {
				klog.Error(err.Error())
				return 0, nil
			}
>>>>>>> 0fafd9ef
		}
	}

	if e.estimationAnalyserFunc != nil {
		e.estimationAnalyserFunc(e.clusterSnapshot, nodeGroup, estimationState.newNodesWithPods)
	}
	return len(estimationState.newNodesWithPods), estimationState.scheduledPods
}

func (e *BinpackingNodeEstimator) tryToScheduleOnExistingNodes(
	estimationState *estimationState,
	pods []*apiv1.Pod,
) ([]*apiv1.Pod, error) {
	var index int
	for index = 0; index < len(pods); index++ {
		pod := pods[index]

		// Try to schedule the pod on all nodes created during simulation
		nodeName, err := e.clusterSnapshot.SchedulePodOnAnyNodeMatching(pod, func(nodeInfo *framework.NodeInfo) bool {
			return estimationState.newNodeNames[nodeInfo.Node().Name]
		})
		if err != nil && err.Type() == clustersnapshot.SchedulingInternalError {
			// Unexpected error.
			return nil, err
		} else if err != nil {
			// The pod couldn't be scheduled on any Node because of scheduling predicates.
			break
		}
		// The pod was scheduled on nodeName.
		estimationState.trackScheduledPod(pod, nodeName)
	}
	return pods[index:], nil
}

// Returns whether it is worth retrying adding new nodes and error in unexpected
// situations where whole estimation should be stopped.
func (e *BinpackingNodeEstimator) tryToScheduleOnNewNodes(
	estimationState *estimationState,
	nodeTemplate *framework.NodeInfo,
	pods []*apiv1.Pod,
) (bool, error) {
	for _, pod := range pods {
		found := false

		if estimationState.lastNodeName != "" {
			// Try to schedule the pod on only newly created node.
			err := e.clusterSnapshot.SchedulePod(pod, estimationState.lastNodeName)
			if err == nil {
				// The pod was scheduled on the newly created node.
				found = true
				estimationState.trackScheduledPod(pod, estimationState.lastNodeName)
			} else if err.Type() == clustersnapshot.SchedulingInternalError {
				// Unexpected error.
				return false, err
			}
			// The pod can't be scheduled on the newly created node because of scheduling predicates.

			// Check if node failed because of topology constraints.
			if isPodUsingHostNameTopologyKey(pod) && hasTopologyConstraintError(err) {
				// If the pod can't be scheduled on the last node because of topology constraints, we can stop binpacking.
				// The pod can't be scheduled on any new node either, because it has the same topology constraints.
				nodeName, err := e.clusterSnapshot.SchedulePodOnAnyNodeMatching(pod, func(nodeInfo *framework.NodeInfo) bool {
					return nodeInfo.Node().Name != estimationState.lastNodeName // only skip the last node that failed scheduling
				})
				if err != nil && err.Type() == clustersnapshot.SchedulingInternalError {
					// Unexpected error.
					return false, err
				}
				if nodeName != "" {
					// The pod was scheduled on a different node, so we can continue binpacking.
					found = true
					estimationState.trackScheduledPod(pod, nodeName)
				}
			}
		}

		if !found {
			// If the last node we've added is empty and the pod couldn't schedule on it, it wouldn't be able to schedule
			// on a new node either. There is no point adding more nodes to snapshot in such case, especially because of
			// performance cost each extra node adds to future FitsAnyNodeMatching calls.
			if estimationState.lastNodeName != "" && !estimationState.newNodesWithPods[estimationState.lastNodeName] {
				return true, nil
			}

			// Stop binpacking if we reach the limit of nodes we can add.
			// We return the result of the binpacking that we already performed.
			//
			// The thresholdBasedEstimationLimiter implementation assumes that for
			// each call that returns true, one node gets added. Therefore this
			// must be the last check right before really adding a node.
			if !e.limiter.PermissionToAddNode() {
				return false, nil
			}

			// Add new node
			if err := e.addNewNodeToSnapshot(estimationState, nodeTemplate); err != nil {
				return false, fmt.Errorf("Error while adding new node for template to ClusterSnapshot; %w", err)
			}

			// And try to schedule pod to it.
			// Note that this may still fail (ex. if topology spreading with zonal topologyKey is used);
			// in this case we can't help the pending pod. We keep the node in clusterSnapshot to avoid
			// adding and removing node to snapshot for each such pod.
			if err := e.clusterSnapshot.SchedulePod(pod, estimationState.lastNodeName); err != nil && err.Type() == clustersnapshot.SchedulingInternalError {
				// Unexpected error.
				return false, err
			} else if err != nil {
				// The pod can't be scheduled on the new node because of scheduling predicates.
				break
			}
			// The pod got scheduled on the new node.
			estimationState.trackScheduledPod(pod, estimationState.lastNodeName)
		}
	}
	return true, nil
}

func (e *BinpackingNodeEstimator) addNewNodeToSnapshot(
	estimationState *estimationState,
	template *framework.NodeInfo,
) error {
	newNodeInfo, err := core_utils.SanitizedNodeInfo(template, fmt.Sprintf("e-%d", estimationState.newNodeNameIndex))
	if err != nil {
		return err
	}
	if err := e.clusterSnapshot.AddNodeInfo(newNodeInfo); err != nil {
		return err
	}
	estimationState.newNodeNameIndex++
	estimationState.lastNodeName = newNodeInfo.Node().Name
	estimationState.newNodeNames[estimationState.lastNodeName] = true
	return nil
}

// isTopologyConstraintError determines if an error is related to pod topology spread constraints
// by checking the predicate name and reasons
func hasTopologyConstraintError(err clustersnapshot.SchedulingError) bool {
	if err == nil {
		return false
	}

	// Check reasons for mentions of topology or constraints
	return slices.Contains(err.FailingPredicateReasons(), podtopologyspread.ErrReasonConstraintsNotMatch)
}

// isPodUsingHostNameTopoKey returns true if the pod has any topology spread
// constraint that uses the kubernetes.io/hostname topology key
func isPodUsingHostNameTopologyKey(pod *apiv1.Pod) bool {
	if pod == nil || pod.Spec.TopologySpreadConstraints == nil {
		return false
	}

	for _, constraint := range pod.Spec.TopologySpreadConstraints {
		if constraint.TopologyKey == apiv1.LabelHostname {
			return true
		}
	}

	return false
}

func observeBinpackingHeterogeneity(podsEquivalenceGroups []PodEquivalenceGroup, nodeTemplate *framework.NodeInfo) {
	node := nodeTemplate.Node()
	var instanceType, cpuCount string
	if node != nil {
		if node.Labels != nil {
			instanceType = node.Labels[apiv1.LabelInstanceTypeStable]
		}
		cpuCount = node.Status.Capacity.Cpu().String()
	}
	namespaces := make(map[string]bool)
	for _, peg := range podsEquivalenceGroups {
		e := peg.Exemplar()
		if e != nil {
			namespaces[e.Namespace] = true
		}
	}
	// Quantize # of namespaces to limit metric cardinality.
	nsCountBucket := ""
	if len(namespaces) <= 5 {
		nsCountBucket = strconv.Itoa(len(namespaces))
	} else if len(namespaces) <= 10 {
		nsCountBucket = "6-10"
	} else {
		nsCountBucket = "11+"
	}
	metrics.ObserveBinpackingHeterogeneity(instanceType, cpuCount, nsCountBucket, len(podsEquivalenceGroups))
}<|MERGE_RESOLUTION|>--- conflicted
+++ resolved
@@ -122,19 +122,12 @@
 			return 0, nil
 		}
 
-<<<<<<< HEAD
-		err = e.tryToScheduleOnNewNodes(estimationState, nodeTemplate, remainingPods)
-		if err != nil {
-			klog.Error(err.Error())
-			return 0, nil
-=======
 		if newNodesAvailable {
 			newNodesAvailable, err = e.tryToScheduleOnNewNodes(estimationState, nodeTemplate, remainingPods)
 			if err != nil {
 				klog.Error(err.Error())
 				return 0, nil
 			}
->>>>>>> 0fafd9ef
 		}
 	}
 
