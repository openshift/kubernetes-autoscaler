--- conflicted
+++ resolved
@@ -185,8 +185,6 @@
 	nodeGroup := tcp.BuildNodeGroup(id, min, max, size, true, machineType)
 	tcp.InsertNodeGroup(nodeGroup)
 	return nodeGroup
-<<<<<<< HEAD
-=======
 }
 
 // DeleteNodeGroup removes node group from test cloud provider.
@@ -195,7 +193,6 @@
 	defer tcp.Unlock()
 
 	delete(tcp.groups, id)
->>>>>>> d54edf18
 }
 
 // AddNode adds the given node to the group.
