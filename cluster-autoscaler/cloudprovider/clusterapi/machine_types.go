/*
Copyright 2020 The Kubernetes Authors.

Licensed under the Apache License, Version 2.0 (the "License");
you may not use this file except in compliance with the License.
You may obtain a copy of the License at

    http://www.apache.org/licenses/LICENSE-2.0

Unless required by applicable law or agreed to in writing, software
distributed under the License is distributed on an "AS IS" BASIS,
WITHOUT WARRANTIES OR CONDITIONS OF ANY KIND, either express or implied.
See the License for the specific language governing permissions and
limitations under the License.
*/

package clusterapi

import (
	corev1 "k8s.io/api/core/v1"
	metav1 "k8s.io/apimachinery/pkg/apis/meta/v1"
)

// Machine is the Schema for the machines API
type Machine struct {
	metav1.TypeMeta   `json:",inline"`
	metav1.ObjectMeta `json:"metadata,omitempty"`

	Spec   MachineSpec   `json:"spec,omitempty"`
	Status MachineStatus `json:"status,omitempty"`
}

// MachineSpec defines the desired state of Machine
type MachineSpec struct {
	// ObjectMeta will autopopulate the Node created. Use this to
	// indicate what labels, annotations, name prefix, etc., should be used
	// when creating the Node.
	// +optional
	metav1.ObjectMeta `json:"metadata,omitempty"`

	// Taints is the full, authoritative list of taints to apply to the corresponding
	// Node. This list will overwrite any modifications made to the Node on
	// an ongoing basis.
	// +optional
	Taints []corev1.Taint `json:"taints,omitempty"`

	// ProviderID is the identification ID of the machine provided by the provider.
	// This field must match the provider ID as seen on the node object corresponding to this machine.
	// This field is required by higher level consumers of cluster-api. Example use case is cluster autoscaler
	// with cluster-api as provider. Clean-up login in the autoscaler compares machines v/s nodes to find out
	// machines at provider which could not get registered as Kubernetes nodes. With cluster-api as a
	// generic out-of-tree provider for autoscaler, this field is required by autoscaler to be
	// able to have a provider view of the list of machines. Another list of nodes is queries from the k8s apiserver
	// and then comparison is done to find out unregistered machines and are marked for delete.
	// This field will be set by the actuators and consumed by higher level entities like autoscaler  who will
	// be interfacing with cluster-api as generic provider.
	// +optional
	ProviderID *string `json:"providerID,omitempty"`
}

// MachineStatus defines the observed state of Machine
type MachineStatus struct {
	// NodeRef will point to the corresponding Node if it exists.
	// +optional
	NodeRef *corev1.ObjectReference `json:"nodeRef,omitempty"`

<<<<<<< HEAD
	// ErrorMessage will be set in the event that there is a terminal problem
=======
	// FailureMessage will be set in the event that there is a terminal problem
>>>>>>> db76938c
	// reconciling the Machine and will contain a more verbose string suitable
	// for logging and human consumption.
	//
	// This field should not be set for transitive errors that a controller
	// faces that are expected to be fixed automatically over
	// time (like service outages), but instead indicate that something is
	// fundamentally wrong with the Machine's spec or the configuration of
	// the controller, and that manual intervention is required. Examples
	// of terminal errors would be invalid combinations of settings in the
	// spec, values that are unsupported by the controller, or the
	// responsible controller itself being critically misconfigured.
	//
	// Any transient errors that occur during the reconciliation of Machines
	// can be added as events to the Machine object and/or logged in the
	// controller's output.
	// +optional
<<<<<<< HEAD
	ErrorMessage *string `json:"errorMessage,omitempty"`
=======
	FailureMessage *string `json:"failureMessage,omitempty"`
>>>>>>> db76938c
}

// MachineList contains a list of Machine
type MachineList struct {
	metav1.TypeMeta `json:",inline"`
	metav1.ListMeta `json:"metadata,omitempty"`
	Items           []Machine `json:"items"`
}<|MERGE_RESOLUTION|>--- conflicted
+++ resolved
@@ -64,11 +64,7 @@
 	// +optional
 	NodeRef *corev1.ObjectReference `json:"nodeRef,omitempty"`
 
-<<<<<<< HEAD
-	// ErrorMessage will be set in the event that there is a terminal problem
-=======
 	// FailureMessage will be set in the event that there is a terminal problem
->>>>>>> db76938c
 	// reconciling the Machine and will contain a more verbose string suitable
 	// for logging and human consumption.
 	//
@@ -85,11 +81,7 @@
 	// can be added as events to the Machine object and/or logged in the
 	// controller's output.
 	// +optional
-<<<<<<< HEAD
-	ErrorMessage *string `json:"errorMessage,omitempty"`
-=======
 	FailureMessage *string `json:"failureMessage,omitempty"`
->>>>>>> db76938c
 }
 
 // MachineList contains a list of Machine
