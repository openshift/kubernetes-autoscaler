/*
Copyright 2020 The Kubernetes Authors.

Licensed under the Apache License, Version 2.0 (the "License");
you may not use this file except in compliance with the License.
You may obtain a copy of the License at

    http://www.apache.org/licenses/LICENSE-2.0

Unless required by applicable law or agreed to in writing, software
distributed under the License is distributed on an "AS IS" BASIS,
WITHOUT WARRANTIES OR CONDITIONS OF ANY KIND, either express or implied.
See the License for the specific language governing permissions and
limitations under the License.
*/

package clusterapi

import (
	"fmt"
	"math/rand"

	"github.com/pkg/errors"

	corev1 "k8s.io/api/core/v1"
	metav1 "k8s.io/apimachinery/pkg/apis/meta/v1"
	"k8s.io/apimachinery/pkg/apis/meta/v1/unstructured"
	schedulerframework "k8s.io/kubernetes/pkg/scheduler/framework"

	"k8s.io/autoscaler/cluster-autoscaler/cloudprovider"
	"k8s.io/autoscaler/cluster-autoscaler/config"
	"k8s.io/autoscaler/cluster-autoscaler/utils/cpu"
)

const (
	debugFormat = "%s (min: %d, max: %d, replicas: %d)"

	// The default for the maximum number of pods is inspired by the Kubernetes
	// best practices documentation for large clusters.
	// see https://kubernetes.io/docs/setup/best-practices/cluster-large/
	defaultMaxPods = 110
)

type nodegroup struct {
	machineController *machineController
	scalableResource  *unstructuredScalableResource
}

var _ cloudprovider.NodeGroup = (*nodegroup)(nil)

func (ng *nodegroup) MinSize() int {
	return ng.scalableResource.MinSize()
}

func (ng *nodegroup) MaxSize() int {
	return ng.scalableResource.MaxSize()
}

// TargetSize returns the current target size of the node group. It is
// possible that the number of nodes in Kubernetes is different at the
// moment but should be equal to Size() once everything stabilizes
// (new nodes finish startup and registration or removed nodes are
// deleted completely). Implementation required.
func (ng *nodegroup) TargetSize() (int, error) {
	replicas, found, err := unstructured.NestedInt64(ng.scalableResource.unstructured.Object, "spec", "replicas")
	if err != nil {
		return 0, errors.Wrap(err, "error getting replica count")
	}
	if !found {
		return 0, fmt.Errorf("unable to find replicas")
	}
	return int(replicas), nil
}

// IncreaseSize increases the size of the node group. To delete a node
// you need to explicitly name it and use DeleteNode. This function
// should wait until node group size is updated. Implementation
// required.
func (ng *nodegroup) IncreaseSize(delta int) error {
	if delta <= 0 {
		return fmt.Errorf("size increase must be positive")
	}

	size, err := ng.scalableResource.Replicas()
	if err != nil {
		return err
	}

	return ng.scalableResource.SetSize(size + delta)
}

// DeleteNodes deletes nodes from this node group. Error is returned
// either on failure or if the given node doesn't belong to this node
// group. This function should wait until node group size is updated.
// Implementation required.
func (ng *nodegroup) DeleteNodes(nodes []*corev1.Node) error {
	ng.machineController.accessLock.Lock()
	defer ng.machineController.accessLock.Unlock()

	replicas, err := ng.scalableResource.Replicas()
	if err != nil {
		return err
	}

	// if we are at minSize already we wail early.
	if replicas <= ng.MinSize() {
		return fmt.Errorf("min size reached, nodes will not be deleted")
	}

	// Step 1: Verify all nodes belong to this node group.
	for _, node := range nodes {
		actualNodeGroup, err := ng.machineController.nodeGroupForNode(node)
		if err != nil {
			return nil
		}

		if actualNodeGroup == nil {
			return fmt.Errorf("no node group found for node %q", node.Spec.ProviderID)
		}

		if actualNodeGroup.Id() != ng.Id() {
			return fmt.Errorf("node %q doesn't belong to node group %q", node.Spec.ProviderID, ng.Id())
		}
	}

	// Step 2: if deleting len(nodes) would make the replica count
	// < minSize, then the request to delete that many nodes is bogus
	// and we fail fast.
	if replicas-len(nodes) < ng.MinSize() {
		return fmt.Errorf("unable to delete %d machines in %q, machine replicas are %q, minSize is %q ", len(nodes), ng.Id(), replicas, ng.MinSize())
	}

	// Step 3: annotate the corresponding machine that it is a
	// suitable candidate for deletion and drop the replica count
	// by 1. Fail fast on any error.
	for _, node := range nodes {
		machine, err := ng.machineController.findMachineByProviderID(normalizedProviderString(node.Spec.ProviderID))
		if err != nil {
			return err
		}
		if machine == nil {
			return fmt.Errorf("unknown machine for node %q", node.Spec.ProviderID)
		}

		machine = machine.DeepCopy()

		if !machine.GetDeletionTimestamp().IsZero() {
			// The machine for this node is already being deleted
			continue
		}

		nodeGroup, err := ng.machineController.nodeGroupForNode(node)
		if err != nil {
			return err
		}

		if err := nodeGroup.scalableResource.MarkMachineForDeletion(machine); err != nil {
			return err
		}

		if err := ng.scalableResource.SetSize(replicas - 1); err != nil {
			_ = nodeGroup.scalableResource.UnmarkMachineForDeletion(machine)
			return err
		}

		replicas--
	}

	return nil
}

// DecreaseTargetSize decreases the target size of the node group.
// This function doesn't permit to delete any existing node and can be
// used only to reduce the request for new nodes that have not been
// yet fulfilled. Delta should be negative. It is assumed that cloud
// nodegroup will not delete the existing nodes when there is an option
// to just decrease the target. Implementation required.
func (ng *nodegroup) DecreaseTargetSize(delta int) error {
	if delta >= 0 {
		return fmt.Errorf("size decrease must be negative")
	}

	size, err := ng.scalableResource.Replicas()
	if err != nil {
		return err
	}

	nodes, err := ng.Nodes()
	if err != nil {
		return err
	}

	if size+delta < len(nodes) {
		return fmt.Errorf("attempt to delete existing nodes targetSize:%d delta:%d existingNodes: %d",
			size, delta, len(nodes))
	}

	return ng.scalableResource.SetSize(size + delta)
}

// Id returns an unique identifier of the node group.
func (ng *nodegroup) Id() string {
	return ng.scalableResource.ID()
}

// Debug returns a string containing all information regarding this node group.
func (ng *nodegroup) Debug() string {
	replicas, err := ng.scalableResource.Replicas()
	if err != nil {
		return fmt.Sprintf("%s (min: %d, max: %d, replicas: %v)", ng.Id(), ng.MinSize(), ng.MaxSize(), err)
	}
	return fmt.Sprintf(debugFormat, ng.Id(), ng.MinSize(), ng.MaxSize(), replicas)
}

// Nodes returns a list of all nodes that belong to this node group.
// This includes instances that might have not become a kubernetes node yet.
func (ng *nodegroup) Nodes() ([]cloudprovider.Instance, error) {
	providerIDs, err := ng.scalableResource.ProviderIDs()
	if err != nil {
		return nil, err
	}

	// Nodes do not have normalized IDs, so do not normalize the ID here.
	// The IDs returned here are used to check if a node is registered or not and
	// must match the ID on the Node object itself.
	// https://github.com/kubernetes/autoscaler/blob/a973259f1852303ba38a3a61eeee8489cf4e1b13/cluster-autoscaler/clusterstate/clusterstate.go#L967-L985
	instances := make([]cloudprovider.Instance, len(providerIDs))
	for i := range providerIDs {
		instances[i] = cloudprovider.Instance{
			Id: providerIDs[i],
		}
	}

	return instances, nil
}

// TemplateNodeInfo returns a schedulercache.NodeInfo structure of an
// empty (as if just started) node. This will be used in scale-up
// simulations to predict what would a new node look like if a node
// group was expanded. The returned NodeInfo is expected to have a
// fully populated Node object, with all of the labels, capacity and
// allocatable information as well as all pods that are started on the
// node by default, using manifest (most likely only kube-proxy).
// Implementation optional.
func (ng *nodegroup) TemplateNodeInfo() (*schedulerframework.NodeInfo, error) {
	if !ng.scalableResource.CanScaleFromZero() {
		return nil, cloudprovider.ErrNotImplemented
	}

	capacity, err := ng.scalableResource.InstanceCapacity()
	if err != nil {
		return nil, err
	}

	nodeName := fmt.Sprintf("%s-asg-%d", ng.scalableResource.Name(), rand.Int63())
	node := corev1.Node{
		ObjectMeta: metav1.ObjectMeta{
			Name:   nodeName,
			Labels: map[string]string{},
		},
	}

	node.Status.Capacity = capacity
	node.Status.Allocatable = capacity
	node.Status.Conditions = cloudprovider.BuildReadyConditions()
	node.Spec.Taints = ng.scalableResource.Taints()

	node.Labels, err = ng.buildTemplateLabels(nodeName)
	if err != nil {
		return nil, err
	}

	nodeInfo := schedulerframework.NewNodeInfo(cloudprovider.BuildKubeProxy(ng.scalableResource.Name()))
	nodeInfo.SetNode(&node)

	return nodeInfo, nil
}

func (ng *nodegroup) buildTemplateLabels(nodeName string) (map[string]string, error) {
	labels := cloudprovider.JoinStringMaps(buildGenericLabels(nodeName), ng.scalableResource.Labels())

	nodes, err := ng.Nodes()
	if err != nil {
		return nil, err
	}

	if len(nodes) > 0 {
		node, err := ng.machineController.findNodeByProviderID(normalizedProviderString(nodes[0].Id))
		if err != nil {
			return nil, err
		}

		if node != nil {
			labels = cloudprovider.JoinStringMaps(labels, extractNodeLabels(node))
		}
	}
	return labels, nil
}

// Exist checks if the node group really exists on the cloud nodegroup
// side. Allows to tell the theoretical node group from the real one.
// Implementation required.
func (ng *nodegroup) Exist() bool {
	return true
}

// Create creates the node group on the cloud nodegroup side.
// Implementation optional.
func (ng *nodegroup) Create() (cloudprovider.NodeGroup, error) {
	if ng.Exist() {
		return nil, cloudprovider.ErrAlreadyExist
	}
	return nil, cloudprovider.ErrNotImplemented
}

// Delete deletes the node group on the cloud nodegroup side. This will
// be executed only for autoprovisioned node groups, once their size
// drops to 0. Implementation optional.
func (ng *nodegroup) Delete() error {
	return cloudprovider.ErrNotImplemented
}

// Autoprovisioned returns true if the node group is autoprovisioned.
// An autoprovisioned group was created by CA and can be deleted when
// scaled to 0.
func (ng *nodegroup) Autoprovisioned() bool {
	return false
}

// GetOptions returns NodeGroupAutoscalingOptions that should be used for this particular
// NodeGroup. Returning a nil will result in using default options.
func (ng *nodegroup) GetOptions(defaults config.NodeGroupAutoscalingOptions) (*config.NodeGroupAutoscalingOptions, error) {
	return nil, cloudprovider.ErrNotImplemented
}

func newNodeGroupFromScalableResource(controller *machineController, unstructuredScalableResource *unstructured.Unstructured) (*nodegroup, error) {
	// Ensure that the resulting node group would be allowed based on the autodiscovery specs if defined
	if !controller.allowedByAutoDiscoverySpecs(unstructuredScalableResource) {
		return nil, nil
	}

	scalableResource, err := newUnstructuredScalableResource(controller, unstructuredScalableResource)
	if err != nil {
		return nil, err
	}

	replicas, found, err := unstructured.NestedInt64(unstructuredScalableResource.UnstructuredContent(), "spec", "replicas")
	if err != nil {
		return nil, err
	}

	// Ensure that if the nodegroup has 0 replicas it is capable
	// of scaling before adding it.
	if found && replicas == 0 && !scalableResource.CanScaleFromZero() {
		return nil, nil
	}

	// Ensure the node group would have the capacity to scale
	if scalableResource.MaxSize()-scalableResource.MinSize() < 1 {
		return nil, nil
	}

	return &nodegroup{
		machineController: controller,
		scalableResource:  scalableResource,
	}, nil
}

func buildGenericLabels(nodeName string) map[string]string {
	// TODO revisit this function and add an explanation about what these
	// labels are used for, or remove them if not necessary
	m := make(map[string]string)
<<<<<<< HEAD
	m[corev1.LabelArchStable] = cpu.GetDefaultScaleFromZeroArchitecture().Name()
=======
	m[corev1.LabelArchStable] = GetDefaultScaleFromZeroArchitecture().Name()
>>>>>>> 33fb7885

	m[corev1.LabelOSStable] = cloudprovider.DefaultOS

	m[corev1.LabelHostname] = nodeName
	return m
}

// extract a predefined list of labels from the existing node
func extractNodeLabels(node *corev1.Node) map[string]string {
	m := make(map[string]string)
	if node.Labels == nil {
		return m
	}

	setLabelIfNotEmpty(m, node.Labels, corev1.LabelArchStable)

	setLabelIfNotEmpty(m, node.Labels, corev1.LabelOSStable)

	setLabelIfNotEmpty(m, node.Labels, corev1.LabelInstanceType)
	setLabelIfNotEmpty(m, node.Labels, corev1.LabelInstanceTypeStable)

	setLabelIfNotEmpty(m, node.Labels, corev1.LabelZoneRegion)
	setLabelIfNotEmpty(m, node.Labels, corev1.LabelZoneRegionStable)

	setLabelIfNotEmpty(m, node.Labels, corev1.LabelZoneFailureDomain)

	return m
}

func setLabelIfNotEmpty(to, from map[string]string, key string) {
	if value := from[key]; value != "" {
		to[key] = value
	}
}<|MERGE_RESOLUTION|>--- conflicted
+++ resolved
@@ -29,7 +29,6 @@
 
 	"k8s.io/autoscaler/cluster-autoscaler/cloudprovider"
 	"k8s.io/autoscaler/cluster-autoscaler/config"
-	"k8s.io/autoscaler/cluster-autoscaler/utils/cpu"
 )
 
 const (
@@ -370,11 +369,7 @@
 	// TODO revisit this function and add an explanation about what these
 	// labels are used for, or remove them if not necessary
 	m := make(map[string]string)
-<<<<<<< HEAD
-	m[corev1.LabelArchStable] = cpu.GetDefaultScaleFromZeroArchitecture().Name()
-=======
 	m[corev1.LabelArchStable] = GetDefaultScaleFromZeroArchitecture().Name()
->>>>>>> 33fb7885
 
 	m[corev1.LabelOSStable] = cloudprovider.DefaultOS
 
