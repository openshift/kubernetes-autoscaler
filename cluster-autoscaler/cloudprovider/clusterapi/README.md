--- conflicted
+++ resolved
@@ -280,17 +280,10 @@
 #### CPU Architecture awareness for single-arch clusters 
 
 Users of single-arch non-amd64 clusters who are using scale from zero 
-<<<<<<< HEAD
-support should also set the `--scale-up-from-zero-default-arch` flag to the 
-architecture of the nodes they want to default the node group templates to.
-The autoscaler will default to `amd64` if the flag is not set, and the node 
-group templates will not match the nodes' architecture, specifically when 
-=======
 support should also set the `CAPI_SCALE_ZERO_DEFAULT_ARCH` environment variable
 to set the architecture of the nodes they want to default the node group templates to.
 The autoscaler will default to `amd64` if it is not set, and the node 
 group templates may not match the nodes' architecture, specifically when 
->>>>>>> 33fb7885
 the workload triggering the scale-up uses a node affinity predicate checking 
 for the node's architecture.
 
