--- conflicted
+++ resolved
@@ -29,30 +29,17 @@
 	"k8s.io/apimachinery/pkg/api/resource"
 	metav1 "k8s.io/apimachinery/pkg/apis/meta/v1"
 	"k8s.io/apimachinery/pkg/apis/meta/v1/unstructured"
-	"k8s.io/autoscaler/cluster-autoscaler/utils/units"
 )
 
 const (
-	// the following constants are used for scaling from zero
-	// they are split into two sections to represent the values which have been historically used
-	// by openshift, and the values which have been added in the upstream.
-	// we are keeping the historical prefixes "machine.openshift.io" while we develop a solution
-	// which will allow the usage of either prefix, while preferring the upstream prefix "capacity.clsuter-autoscaler.kuberenetes.io".
-	cpuKey      = "machine.openshift.io/vCPU"
-	memoryKey   = "machine.openshift.io/memoryMb"
-	gpuCountKey = "machine.openshift.io/GPU"
-	maxPodsKey  = "machine.openshift.io/maxPods"
-	// the following constants keep the upstream prefix so that we do not introduce separate values into the openshift api
+	cpuKey          = "capacity.cluster-autoscaler.kubernetes.io/cpu"
+	memoryKey       = "capacity.cluster-autoscaler.kubernetes.io/memory"
 	diskCapacityKey = "capacity.cluster-autoscaler.kubernetes.io/ephemeral-disk"
+	gpuTypeKey      = "capacity.cluster-autoscaler.kubernetes.io/gpu-type"
+	gpuCountKey     = "capacity.cluster-autoscaler.kubernetes.io/gpu-count"
+	maxPodsKey      = "capacity.cluster-autoscaler.kubernetes.io/maxPods"
+	taintsKey       = "capacity.cluster-autoscaler.kubernetes.io/taints"
 	labelsKey       = "capacity.cluster-autoscaler.kubernetes.io/labels"
-<<<<<<< HEAD
-	gpuTypeKey      = "capacity.cluster-autoscaler.kubernetes.io/gpu-type" // not currently used on OpenShift
-	taintsKey       = "capacity.cluster-autoscaler.kubernetes.io/taints"   // not currently used on OpenShift
-
-	// TODO: update machine API operator to match CAPI annotation so this can be inferred dynamically by getMachineDeleteAnnotationKey i.e ${apigroup}/delete-machine
-	// https://github.com/openshift/machine-api-operator/blob/128c5c90918c009172c6d24d5715888e0e1d59e4/pkg/controller/machineset/delete_policy.go#L34
-	oldMachineDeleteAnnotationKey = "machine.openshift.io/cluster-api-delete-machine"
-=======
 	// UnknownArch is used if the Architecture is Unknown
 	UnknownArch SystemArchitecture = ""
 	// Amd64 is used if the Architecture is x86_64
@@ -67,7 +54,6 @@
 	DefaultArch = Amd64
 	// scaleUpFromZeroDefaultEnvVar is the name of the env var for the default architecture
 	scaleUpFromZeroDefaultArchEnvVar = "CAPI_SCALE_ZERO_DEFAULT_ARCH"
->>>>>>> 33fb7885
 )
 
 var (
@@ -242,18 +228,7 @@
 }
 
 func parseMemoryCapacity(annotations map[string]string) (resource.Quantity, error) {
-	// The value for the memoryKey is expected to be an integer representing Mebibytes. e.g. "1024".
-	// https://www.iec.ch/si/binary.htm
-	val, exists := annotations[memoryKey]
-	if exists && val != "" {
-		valInt, err := strconv.ParseInt(val, 10, 0)
-		if err != nil {
-			return zeroQuantity.DeepCopy(), fmt.Errorf("value %q from annotation %q expected to be an integer: %v", val, memoryKey, err)
-		}
-		// Convert from Mebibytes to bytes
-		return *resource.NewQuantity(valInt*units.MiB, resource.DecimalSI), nil
-	}
-	return zeroQuantity.DeepCopy(), nil
+	return parseKey(annotations, memoryKey)
 }
 
 func parseEphemeralDiskCapacity(annotations map[string]string) (resource.Quantity, error) {
