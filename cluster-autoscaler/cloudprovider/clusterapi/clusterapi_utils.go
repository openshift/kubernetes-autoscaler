/*
Copyright 2020 The Kubernetes Authors.

Licensed under the Apache License, Version 2.0 (the "License");
you may not use this file except in compliance with the License.
You may obtain a copy of the License at

    http://www.apache.org/licenses/LICENSE-2.0

Unless required by applicable law or agreed to in writing, software
distributed under the License is distributed on an "AS IS" BASIS,
WITHOUT WARRANTIES OR CONDITIONS OF ANY KIND, either express or implied.
See the License for the specific language governing permissions and
limitations under the License.
*/

package clusterapi

import (
	"fmt"
	"strconv"
	"strings"

	"github.com/pkg/errors"
	"k8s.io/apimachinery/pkg/api/resource"
	metav1 "k8s.io/apimachinery/pkg/apis/meta/v1"
	"k8s.io/apimachinery/pkg/apis/meta/v1/unstructured"
<<<<<<< HEAD
	"k8s.io/autoscaler/cluster-autoscaler/utils/units"
=======
>>>>>>> 19582d95
)

const (
	deprecatedNodeGroupMinSizeAnnotationKey = "cluster.k8s.io/cluster-api-autoscaler-node-group-min-size"
	deprecatedNodeGroupMaxSizeAnnotationKey = "cluster.k8s.io/cluster-api-autoscaler-node-group-max-size"
<<<<<<< HEAD
	nodeGroupMinSizeAnnotationKey           = "machine.openshift.io/cluster-api-autoscaler-node-group-min-size"
	nodeGroupMaxSizeAnnotationKey           = "machine.openshift.io/cluster-api-autoscaler-node-group-max-size"
	clusterNameLabel                        = "machine.openshift.io/cluster-name"
	deprecatedClusterNameLabel              = "cluster.k8s.io/cluster-name"

	cpuKey     = "machine.openshift.io/vCPU"
	memoryKey  = "machine.openshift.io/memoryMb"
	gpuKey     = "machine.openshift.io/GPU"
	maxPodsKey = "machine.openshift.io/maxPods"
=======
	nodeGroupMinSizeAnnotationKey           = "cluster.x-k8s.io/cluster-api-autoscaler-node-group-min-size"
	nodeGroupMaxSizeAnnotationKey           = "cluster.x-k8s.io/cluster-api-autoscaler-node-group-max-size"
	clusterNameLabel                        = "cluster.x-k8s.io/cluster-name"
	deprecatedClusterNameLabel              = "cluster.k8s.io/cluster-name"
>>>>>>> 19582d95
)

var (
	// errMissingMinAnnotation is the error returned when a
	// machine set does not have an annotation keyed by
	// nodeGroupMinSizeAnnotationKey.
	errMissingMinAnnotation = errors.New("missing min annotation")

	// errMissingMaxAnnotation is the error returned when a
	// machine set does not have an annotation keyed by
	// nodeGroupMaxSizeAnnotationKey.
	errMissingMaxAnnotation = errors.New("missing max annotation")

	// errInvalidMinAnnotationValue is the error returned when a
	// machine set has a non-integral min annotation value.
	errInvalidMinAnnotation = errors.New("invalid min annotation")

	// errInvalidMaxAnnotationValue is the error returned when a
	// machine set has a non-integral max annotation value.
	errInvalidMaxAnnotation = errors.New("invalid max annotation")

	zeroQuantity = resource.MustParse("0")
)

type normalizedProviderID string

// minSize returns the minimum value encoded in the annotations keyed
// by nodeGroupMinSizeAnnotationKey. Returns errMissingMinAnnotation
// if the annotation doesn't exist or errInvalidMinAnnotation if the
// value is not of type int.
func minSize(annotations map[string]string) (int, error) {
	val, found := annotations[nodeGroupMinSizeAnnotationKey]
	if !found {
		val, found = annotations[deprecatedNodeGroupMinSizeAnnotationKey]
	}
	if !found {
		return 0, errMissingMinAnnotation
	}
	i, err := strconv.Atoi(val)
	if err != nil {
		return 0, errors.Wrapf(err, "%s", errInvalidMinAnnotation)
	}
	return i, nil
}

// maxSize returns the maximum value encoded in the annotations keyed
// by nodeGroupMaxSizeAnnotationKey. Returns errMissingMaxAnnotation
// if the annotation doesn't exist or errInvalidMaxAnnotation if the
// value is not of type int.
func maxSize(annotations map[string]string) (int, error) {
	val, found := annotations[nodeGroupMaxSizeAnnotationKey]
	if !found {
		val, found = annotations[deprecatedNodeGroupMaxSizeAnnotationKey]
	}
	if !found {
		return 0, errMissingMaxAnnotation
	}
	i, err := strconv.Atoi(val)
	if err != nil {
		return 0, errors.Wrapf(err, "%s", errInvalidMaxAnnotation)
	}
	return i, nil
}

func parseScalingBounds(annotations map[string]string) (int, int, error) {
	minSize, err := minSize(annotations)
	if err != nil && err != errMissingMinAnnotation {
		return 0, 0, err
	}

	if minSize < 0 {
		return 0, 0, errInvalidMinAnnotation
	}

	maxSize, err := maxSize(annotations)
	if err != nil && err != errMissingMaxAnnotation {
		return 0, 0, err
	}

	if maxSize < 0 {
		return 0, 0, errInvalidMaxAnnotation
	}

	if maxSize < minSize {
		return 0, 0, errInvalidMaxAnnotation
	}

	return minSize, maxSize, nil
}

func getOwnerForKind(u *unstructured.Unstructured, kind string) *metav1.OwnerReference {
	for _, ref := range u.GetOwnerReferences() {
		if ref.Kind == kind && ref.Name != "" {
			return ref.DeepCopy()
		}
	}

	return nil
}

func machineOwnerRef(machine *unstructured.Unstructured) *metav1.OwnerReference {
	return getOwnerForKind(machine, machineSetKind)
<<<<<<< HEAD
}

func machineSetOwnerRef(machineSet *unstructured.Unstructured) *metav1.OwnerReference {
	return getOwnerForKind(machineSet, machineDeploymentKind)
}

func machineSetHasMachineDeploymentOwnerRef(machineSet *unstructured.Unstructured) bool {
	return machineSetOwnerRef(machineSet) != nil
}

// normalizedProviderString splits s on '/' returning everything after
// the last '/'.
func normalizedProviderString(s string) normalizedProviderID {
	split := strings.Split(s, "/")
	return normalizedProviderID(split[len(split)-1])
}

func scaleFromZeroEnabled(annotations map[string]string) bool {
	cpu := annotations[cpuKey]
	mem := annotations[memoryKey]

	if cpu != "" && mem != "" {
		return true
	}
	return false
}

func parseKey(annotations map[string]string, key string) (resource.Quantity, error) {
	if val, exists := annotations[key]; exists && val != "" {
		return resource.ParseQuantity(val)
	}
	return zeroQuantity.DeepCopy(), nil
}

func parseCPUCapacity(annotations map[string]string) (resource.Quantity, error) {
	return parseKey(annotations, cpuKey)
}

func parseMemoryCapacity(annotations map[string]string) (resource.Quantity, error) {
	// The value for the memoryKey is expected to be an integer representing Mebibytes. e.g. "1024".
	// https://www.iec.ch/si/binary.htm
	val, exists := annotations[memoryKey]
	if exists && val != "" {
		valInt, err := strconv.ParseInt(val, 10, 0)
		if err != nil {
			return zeroQuantity.DeepCopy(), fmt.Errorf("value %q from annotation %q expected to be an integer: %v", val, memoryKey, err)
		}
		// Convert from Mebibytes to bytes
		return *resource.NewQuantity(valInt*units.MiB, resource.DecimalSI), nil
	}
	return zeroQuantity.DeepCopy(), nil
}

func parseGPUCapacity(annotations map[string]string) (resource.Quantity, error) {
	return parseKey(annotations, gpuKey)
}

func parseMaxPodsCapacity(annotations map[string]string) (resource.Quantity, error) {
	return parseKey(annotations, maxPodsKey)
}

func clusterNameFromResource(r *unstructured.Unstructured) string {
	// Use Spec.ClusterName if defined (only available on v1alpha3+ types)
	clusterName, found, err := unstructured.NestedString(r.Object, "spec", "clusterName")
	if err != nil {
		return ""
	}

=======
}

func machineSetOwnerRef(machineSet *unstructured.Unstructured) *metav1.OwnerReference {
	return getOwnerForKind(machineSet, machineDeploymentKind)
}

func machineSetHasMachineDeploymentOwnerRef(machineSet *unstructured.Unstructured) bool {
	return machineSetOwnerRef(machineSet) != nil
}

// normalizedProviderString splits s on '/' returning everything after
// the last '/'.
func normalizedProviderString(s string) normalizedProviderID {
	split := strings.Split(s, "/")
	return normalizedProviderID(split[len(split)-1])
}

func clusterNameFromResource(r *unstructured.Unstructured) string {
	// Use Spec.ClusterName if defined (only available on v1alpha3+ types)
	clusterName, found, err := unstructured.NestedString(r.Object, "spec", "clusterName")
	if err != nil {
		return ""
	}

>>>>>>> 19582d95
	if found {
		return clusterName
	}

	// Fallback to value of clusterNameLabel
	if clusterName, ok := r.GetLabels()[clusterNameLabel]; ok {
		return clusterName
	}

	// fallback for backward compatibility for deprecatedClusterNameLabel
	if clusterName, ok := r.GetLabels()[deprecatedClusterNameLabel]; ok {
		return clusterName
	}

	// fallback for cluster-api v1alpha1 cluster linking
	templateLabels, found, err := unstructured.NestedStringMap(r.UnstructuredContent(), "spec", "template", "metadata", "labels")
	if found {
		if clusterName, ok := templateLabels[deprecatedClusterNameLabel]; ok {
			return clusterName
		}
	}

	return ""
}<|MERGE_RESOLUTION|>--- conflicted
+++ resolved
@@ -17,39 +17,21 @@
 package clusterapi
 
 import (
-	"fmt"
 	"strconv"
 	"strings"
 
 	"github.com/pkg/errors"
-	"k8s.io/apimachinery/pkg/api/resource"
 	metav1 "k8s.io/apimachinery/pkg/apis/meta/v1"
 	"k8s.io/apimachinery/pkg/apis/meta/v1/unstructured"
-<<<<<<< HEAD
-	"k8s.io/autoscaler/cluster-autoscaler/utils/units"
-=======
->>>>>>> 19582d95
 )
 
 const (
 	deprecatedNodeGroupMinSizeAnnotationKey = "cluster.k8s.io/cluster-api-autoscaler-node-group-min-size"
 	deprecatedNodeGroupMaxSizeAnnotationKey = "cluster.k8s.io/cluster-api-autoscaler-node-group-max-size"
-<<<<<<< HEAD
-	nodeGroupMinSizeAnnotationKey           = "machine.openshift.io/cluster-api-autoscaler-node-group-min-size"
-	nodeGroupMaxSizeAnnotationKey           = "machine.openshift.io/cluster-api-autoscaler-node-group-max-size"
-	clusterNameLabel                        = "machine.openshift.io/cluster-name"
-	deprecatedClusterNameLabel              = "cluster.k8s.io/cluster-name"
-
-	cpuKey     = "machine.openshift.io/vCPU"
-	memoryKey  = "machine.openshift.io/memoryMb"
-	gpuKey     = "machine.openshift.io/GPU"
-	maxPodsKey = "machine.openshift.io/maxPods"
-=======
 	nodeGroupMinSizeAnnotationKey           = "cluster.x-k8s.io/cluster-api-autoscaler-node-group-min-size"
 	nodeGroupMaxSizeAnnotationKey           = "cluster.x-k8s.io/cluster-api-autoscaler-node-group-max-size"
 	clusterNameLabel                        = "cluster.x-k8s.io/cluster-name"
 	deprecatedClusterNameLabel              = "cluster.k8s.io/cluster-name"
->>>>>>> 19582d95
 )
 
 var (
@@ -70,8 +52,6 @@
 	// errInvalidMaxAnnotationValue is the error returned when a
 	// machine set has a non-integral max annotation value.
 	errInvalidMaxAnnotation = errors.New("invalid max annotation")
-
-	zeroQuantity = resource.MustParse("0")
 )
 
 type normalizedProviderID string
@@ -152,76 +132,6 @@
 
 func machineOwnerRef(machine *unstructured.Unstructured) *metav1.OwnerReference {
 	return getOwnerForKind(machine, machineSetKind)
-<<<<<<< HEAD
-}
-
-func machineSetOwnerRef(machineSet *unstructured.Unstructured) *metav1.OwnerReference {
-	return getOwnerForKind(machineSet, machineDeploymentKind)
-}
-
-func machineSetHasMachineDeploymentOwnerRef(machineSet *unstructured.Unstructured) bool {
-	return machineSetOwnerRef(machineSet) != nil
-}
-
-// normalizedProviderString splits s on '/' returning everything after
-// the last '/'.
-func normalizedProviderString(s string) normalizedProviderID {
-	split := strings.Split(s, "/")
-	return normalizedProviderID(split[len(split)-1])
-}
-
-func scaleFromZeroEnabled(annotations map[string]string) bool {
-	cpu := annotations[cpuKey]
-	mem := annotations[memoryKey]
-
-	if cpu != "" && mem != "" {
-		return true
-	}
-	return false
-}
-
-func parseKey(annotations map[string]string, key string) (resource.Quantity, error) {
-	if val, exists := annotations[key]; exists && val != "" {
-		return resource.ParseQuantity(val)
-	}
-	return zeroQuantity.DeepCopy(), nil
-}
-
-func parseCPUCapacity(annotations map[string]string) (resource.Quantity, error) {
-	return parseKey(annotations, cpuKey)
-}
-
-func parseMemoryCapacity(annotations map[string]string) (resource.Quantity, error) {
-	// The value for the memoryKey is expected to be an integer representing Mebibytes. e.g. "1024".
-	// https://www.iec.ch/si/binary.htm
-	val, exists := annotations[memoryKey]
-	if exists && val != "" {
-		valInt, err := strconv.ParseInt(val, 10, 0)
-		if err != nil {
-			return zeroQuantity.DeepCopy(), fmt.Errorf("value %q from annotation %q expected to be an integer: %v", val, memoryKey, err)
-		}
-		// Convert from Mebibytes to bytes
-		return *resource.NewQuantity(valInt*units.MiB, resource.DecimalSI), nil
-	}
-	return zeroQuantity.DeepCopy(), nil
-}
-
-func parseGPUCapacity(annotations map[string]string) (resource.Quantity, error) {
-	return parseKey(annotations, gpuKey)
-}
-
-func parseMaxPodsCapacity(annotations map[string]string) (resource.Quantity, error) {
-	return parseKey(annotations, maxPodsKey)
-}
-
-func clusterNameFromResource(r *unstructured.Unstructured) string {
-	// Use Spec.ClusterName if defined (only available on v1alpha3+ types)
-	clusterName, found, err := unstructured.NestedString(r.Object, "spec", "clusterName")
-	if err != nil {
-		return ""
-	}
-
-=======
 }
 
 func machineSetOwnerRef(machineSet *unstructured.Unstructured) *metav1.OwnerReference {
@@ -246,7 +156,6 @@
 		return ""
 	}
 
->>>>>>> 19582d95
 	if found {
 		return clusterName
 	}
