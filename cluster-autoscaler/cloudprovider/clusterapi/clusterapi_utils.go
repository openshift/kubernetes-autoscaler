/*
Copyright 2020 The Kubernetes Authors.

Licensed under the Apache License, Version 2.0 (the "License");
you may not use this file except in compliance with the License.
You may obtain a copy of the License at

    http://www.apache.org/licenses/LICENSE-2.0

Unless required by applicable law or agreed to in writing, software
distributed under the License is distributed on an "AS IS" BASIS,
WITHOUT WARRANTIES OR CONDITIONS OF ANY KIND, either express or implied.
See the License for the specific language governing permissions and
limitations under the License.
*/

package clusterapi

import (
	"fmt"
	"strconv"
	"strings"

	"github.com/pkg/errors"
	"k8s.io/apimachinery/pkg/api/resource"
	metav1 "k8s.io/apimachinery/pkg/apis/meta/v1"
	"k8s.io/apimachinery/pkg/apis/meta/v1/unstructured"
	"k8s.io/autoscaler/cluster-autoscaler/utils/units"
)

const (
	// TODO: update machine API operator to match CAPI annotation so this can be inferred dynamically by getMachineDeleteAnnotationKey i.e ${apigroup}/delete-machine
	// https://github.com/openshift/machine-api-operator/blob/128c5c90918c009172c6d24d5715888e0e1d59e4/pkg/controller/machineset/delete_policy.go#L34
	oldMachineDeleteAnnotationKey = "machine.openshift.io/cluster-api-delete-machine"

	cpuKey     = "machine.openshift.io/vCPU"
	memoryKey  = "machine.openshift.io/memoryMb"
	gpuKey     = "machine.openshift.io/GPU"
	maxPodsKey = "machine.openshift.io/maxPods"
)

const (
	deprecatedNodeGroupMinSizeAnnotationKey = "cluster.k8s.io/cluster-api-autoscaler-node-group-min-size"
	deprecatedNodeGroupMaxSizeAnnotationKey = "cluster.k8s.io/cluster-api-autoscaler-node-group-max-size"
	deprecatedClusterNameLabel              = "cluster.k8s.io/cluster-name"

	cpuKey      = "capacity.cluster-autoscaler.kubernetes.io/cpu"
	memoryKey   = "capacity.cluster-autoscaler.kubernetes.io/memory"
	gpuTypeKey  = "capacity.cluster-autoscaler.kubernetes.io/gpu-type"
	gpuCountKey = "capacity.cluster-autoscaler.kubernetes.io/gpu-count"
	maxPodsKey  = "capacity.cluster-autoscaler.kubernetes.io/maxPods"
)

var (
	// clusterNameLabel is the label applied to objects(Machine, MachineSet, MachineDeployment)
	// to identify which cluster they are owned by. Because the label can be
	// affected by the CAPI_GROUP environment variable, it is initialized here.
	clusterNameLabel = getClusterNameLabel()

	// errMissingMinAnnotation is the error returned when a
	// machine set does not have an annotation keyed by
	// nodeGroupMinSizeAnnotationKey.
	errMissingMinAnnotation = errors.New("missing min annotation")

	// errMissingMaxAnnotation is the error returned when a
	// machine set does not have an annotation keyed by
	// nodeGroupMaxSizeAnnotationKey.
	errMissingMaxAnnotation = errors.New("missing max annotation")

	// errInvalidMinAnnotationValue is the error returned when a
	// machine set has a non-integral min annotation value.
	errInvalidMinAnnotation = errors.New("invalid min annotation")

	// errInvalidMaxAnnotationValue is the error returned when a
	// machine set has a non-integral max annotation value.
	errInvalidMaxAnnotation = errors.New("invalid max annotation")

	// machineDeleteAnnotationKey is the annotation used by cluster-api to indicate
	// that a machine should be deleted. Because this key can be affected by the
	// CAPI_GROUP env variable, it is initialized here.
	machineDeleteAnnotationKey = getMachineDeleteAnnotationKey()

	// machineAnnotationKey is the annotation used by the cluster-api on Node objects
	// to specify the name of the related Machine object. Because this can be affected
	// by the CAPI_GROUP env variable, it is initialized here.
	machineAnnotationKey = getMachineAnnotationKey()

	// nodeGroupMinSizeAnnotationKey and nodeGroupMaxSizeAnnotationKey are the keys
	// used in MachineSet and MachineDeployment annotations to specify the limits
	// for the node group. Because the keys can be affected by the CAPI_GROUP env
	// variable, they are initialized here.
	nodeGroupMinSizeAnnotationKey = getNodeGroupMinSizeAnnotationKey()
	nodeGroupMaxSizeAnnotationKey = getNodeGroupMaxSizeAnnotationKey()
<<<<<<< HEAD

	zeroQuantity = resource.MustParse("0")
=======
	zeroQuantity                  = resource.MustParse("0")
>>>>>>> e8d3e9b1
)

type normalizedProviderID string

// minSize returns the minimum value encoded in the annotations keyed
// by nodeGroupMinSizeAnnotationKey. Returns errMissingMinAnnotation
// if the annotation doesn't exist or errInvalidMinAnnotation if the
// value is not of type int.
func minSize(annotations map[string]string) (int, error) {
	val, found := annotations[nodeGroupMinSizeAnnotationKey]
	if !found {
		return 0, errMissingMinAnnotation
	}
	i, err := strconv.Atoi(val)
	if err != nil {
		return 0, errors.Wrapf(err, "%s", errInvalidMinAnnotation)
	}
	return i, nil
}

// maxSize returns the maximum value encoded in the annotations keyed
// by nodeGroupMaxSizeAnnotationKey. Returns errMissingMaxAnnotation
// if the annotation doesn't exist or errInvalidMaxAnnotation if the
// value is not of type int.
func maxSize(annotations map[string]string) (int, error) {
	val, found := annotations[nodeGroupMaxSizeAnnotationKey]
	if !found {
		return 0, errMissingMaxAnnotation
	}
	i, err := strconv.Atoi(val)
	if err != nil {
		return 0, errors.Wrapf(err, "%s", errInvalidMaxAnnotation)
	}
	return i, nil
}

func parseScalingBounds(annotations map[string]string) (int, int, error) {
	minSize, err := minSize(annotations)
	if err != nil && err != errMissingMinAnnotation {
		return 0, 0, err
	}

	if minSize < 0 {
		return 0, 0, errInvalidMinAnnotation
	}

	maxSize, err := maxSize(annotations)
	if err != nil && err != errMissingMaxAnnotation {
		return 0, 0, err
	}

	if maxSize < 0 {
		return 0, 0, errInvalidMaxAnnotation
	}

	if maxSize < minSize {
		return 0, 0, errInvalidMaxAnnotation
	}

	return minSize, maxSize, nil
}

func getOwnerForKind(u *unstructured.Unstructured, kind string) *metav1.OwnerReference {
	for _, ref := range u.GetOwnerReferences() {
		if ref.Kind == kind && ref.Name != "" {
			return ref.DeepCopy()
		}
	}

	return nil
}

func machineOwnerRef(machine *unstructured.Unstructured) *metav1.OwnerReference {
	return getOwnerForKind(machine, machineSetKind)
}

func machineSetOwnerRef(machineSet *unstructured.Unstructured) *metav1.OwnerReference {
	return getOwnerForKind(machineSet, machineDeploymentKind)
}

func machineSetHasMachineDeploymentOwnerRef(machineSet *unstructured.Unstructured) bool {
	return machineSetOwnerRef(machineSet) != nil
}

// normalizedProviderString splits s on '/' returning everything after
// the last '/'.
func normalizedProviderString(s string) normalizedProviderID {
	split := strings.Split(s, "/")
	return normalizedProviderID(split[len(split)-1])
}

<<<<<<< HEAD
func scaleFromZeroEnabled(annotations map[string]string) bool {
=======
func scaleFromZeroAnnotationsEnabled(annotations map[string]string) bool {
>>>>>>> e8d3e9b1
	cpu := annotations[cpuKey]
	mem := annotations[memoryKey]

	if cpu != "" && mem != "" {
		return true
	}
	return false
}

func parseKey(annotations map[string]string, key string) (resource.Quantity, error) {
	if val, exists := annotations[key]; exists && val != "" {
		return resource.ParseQuantity(val)
	}
	return zeroQuantity.DeepCopy(), nil
}

<<<<<<< HEAD
func parseCPUCapacity(annotations map[string]string) (resource.Quantity, error) {
	return parseKey(annotations, cpuKey)
}

func parseMemoryCapacity(annotations map[string]string) (resource.Quantity, error) {
	// The value for the memoryKey is expected to be an integer representing Mebibytes. e.g. "1024".
	// https://www.iec.ch/si/binary.htm
	val, exists := annotations[memoryKey]
	if exists && val != "" {
		valInt, err := strconv.ParseInt(val, 10, 0)
		if err != nil {
			return zeroQuantity.DeepCopy(), fmt.Errorf("value %q from annotation %q expected to be an integer: %v", val, memoryKey, err)
		}
		// Convert from Mebibytes to bytes
		return *resource.NewQuantity(valInt*units.MiB, resource.DecimalSI), nil
=======
func parseIntKey(annotations map[string]string, key string) (resource.Quantity, error) {
	if val, exists := annotations[key]; exists && val != "" {
		valInt, err := strconv.ParseInt(val, 10, 0)
		if err != nil {
			return zeroQuantity.DeepCopy(), fmt.Errorf("value %q from annotation %q expected to be an integer: %v", val, key, err)
		}
		return *resource.NewQuantity(valInt, resource.DecimalSI), nil
>>>>>>> e8d3e9b1
	}
	return zeroQuantity.DeepCopy(), nil
}

<<<<<<< HEAD
func parseGPUCapacity(annotations map[string]string) (resource.Quantity, error) {
	return parseKey(annotations, gpuKey)
}

func parseMaxPodsCapacity(annotations map[string]string) (resource.Quantity, error) {
	return parseKey(annotations, maxPodsKey)
=======
func parseCPUCapacity(annotations map[string]string) (resource.Quantity, error) {
	return parseKey(annotations, cpuKey)
}

func parseMemoryCapacity(annotations map[string]string) (resource.Quantity, error) {
	return parseKey(annotations, memoryKey)
}

func parseGPUCount(annotations map[string]string) (resource.Quantity, error) {
	return parseIntKey(annotations, gpuCountKey)
}

// The GPU type is not currently considered by the autoscaler when planning
// expansion, but most likely will be in the future. This method is being added
// in expectation of that arrival.
// see https://github.com/kubernetes/autoscaler/blob/master/cluster-autoscaler/utils/gpu/gpu.go
func parseGPUType(annotations map[string]string) string {
	if val, found := annotations[gpuTypeKey]; found {
		return val
	}
	return ""
}

func parseMaxPodsCapacity(annotations map[string]string) (resource.Quantity, error) {
	return parseIntKey(annotations, maxPodsKey)
>>>>>>> e8d3e9b1
}

func clusterNameFromResource(r *unstructured.Unstructured) string {
	// Use Spec.ClusterName if defined (only available on v1alpha3+ types)
	clusterName, found, err := unstructured.NestedString(r.Object, "spec", "clusterName")
	if err != nil {
		return ""
	}

	if found {
		return clusterName
	}

	// Fallback to value of clusterNameLabel
	if clusterName, ok := r.GetLabels()[clusterNameLabel]; ok {
		return clusterName
	}

	return ""
}

// getNodeGroupMinSizeAnnotationKey returns the key that is used for the
// node group minimum size annotation. This function is needed because the user can
// change the default group name by using the CAPI_GROUP environment variable.
func getNodeGroupMinSizeAnnotationKey() string {
	key := fmt.Sprintf("%s/cluster-api-autoscaler-node-group-min-size", getCAPIGroup())
	return key
}

// getNodeGroupMaxSizeAnnotationKey returns the key that is used for the
// node group maximum size annotation. This function is needed because the user can
// change the default group name by using the CAPI_GROUP environment variable.
func getNodeGroupMaxSizeAnnotationKey() string {
	key := fmt.Sprintf("%s/cluster-api-autoscaler-node-group-max-size", getCAPIGroup())
	return key
}

// getMachineDeleteAnnotationKey returns the key that is used by cluster-api for marking
// machines to be deleted. This function is needed because the user can change the default
// group name by using the CAPI_GROUP environment variable.
func getMachineDeleteAnnotationKey() string {
	key := fmt.Sprintf("%s/delete-machine", getCAPIGroup())
	return key
}

// getMachineAnnotationKey returns the key that is used by cluster-api for annotating
// nodes with their related machine objects. This function is needed because the user can change
// the default group name by using the CAPI_GROUP environment variable.
func getMachineAnnotationKey() string {
	key := fmt.Sprintf("%s/machine", getCAPIGroup())
	return key
}

// getClusterNameLabel returns the key that is used by cluster-api for labeling
// which cluster an object belongs to. This function is needed because the user can change
// the default group name by using the CAPI_GROUP environment variable.
func getClusterNameLabel() string {
	key := fmt.Sprintf("%s/cluster-name", getCAPIGroup())
	return key
}<|MERGE_RESOLUTION|>--- conflicted
+++ resolved
@@ -25,18 +25,6 @@
 	"k8s.io/apimachinery/pkg/api/resource"
 	metav1 "k8s.io/apimachinery/pkg/apis/meta/v1"
 	"k8s.io/apimachinery/pkg/apis/meta/v1/unstructured"
-	"k8s.io/autoscaler/cluster-autoscaler/utils/units"
-)
-
-const (
-	// TODO: update machine API operator to match CAPI annotation so this can be inferred dynamically by getMachineDeleteAnnotationKey i.e ${apigroup}/delete-machine
-	// https://github.com/openshift/machine-api-operator/blob/128c5c90918c009172c6d24d5715888e0e1d59e4/pkg/controller/machineset/delete_policy.go#L34
-	oldMachineDeleteAnnotationKey = "machine.openshift.io/cluster-api-delete-machine"
-
-	cpuKey     = "machine.openshift.io/vCPU"
-	memoryKey  = "machine.openshift.io/memoryMb"
-	gpuKey     = "machine.openshift.io/GPU"
-	maxPodsKey = "machine.openshift.io/maxPods"
 )
 
 const (
@@ -91,12 +79,7 @@
 	// variable, they are initialized here.
 	nodeGroupMinSizeAnnotationKey = getNodeGroupMinSizeAnnotationKey()
 	nodeGroupMaxSizeAnnotationKey = getNodeGroupMaxSizeAnnotationKey()
-<<<<<<< HEAD
-
-	zeroQuantity = resource.MustParse("0")
-=======
 	zeroQuantity                  = resource.MustParse("0")
->>>>>>> e8d3e9b1
 )
 
 type normalizedProviderID string
@@ -188,11 +171,7 @@
 	return normalizedProviderID(split[len(split)-1])
 }
 
-<<<<<<< HEAD
-func scaleFromZeroEnabled(annotations map[string]string) bool {
-=======
 func scaleFromZeroAnnotationsEnabled(annotations map[string]string) bool {
->>>>>>> e8d3e9b1
 	cpu := annotations[cpuKey]
 	mem := annotations[memoryKey]
 
@@ -209,23 +188,6 @@
 	return zeroQuantity.DeepCopy(), nil
 }
 
-<<<<<<< HEAD
-func parseCPUCapacity(annotations map[string]string) (resource.Quantity, error) {
-	return parseKey(annotations, cpuKey)
-}
-
-func parseMemoryCapacity(annotations map[string]string) (resource.Quantity, error) {
-	// The value for the memoryKey is expected to be an integer representing Mebibytes. e.g. "1024".
-	// https://www.iec.ch/si/binary.htm
-	val, exists := annotations[memoryKey]
-	if exists && val != "" {
-		valInt, err := strconv.ParseInt(val, 10, 0)
-		if err != nil {
-			return zeroQuantity.DeepCopy(), fmt.Errorf("value %q from annotation %q expected to be an integer: %v", val, memoryKey, err)
-		}
-		// Convert from Mebibytes to bytes
-		return *resource.NewQuantity(valInt*units.MiB, resource.DecimalSI), nil
-=======
 func parseIntKey(annotations map[string]string, key string) (resource.Quantity, error) {
 	if val, exists := annotations[key]; exists && val != "" {
 		valInt, err := strconv.ParseInt(val, 10, 0)
@@ -233,19 +195,10 @@
 			return zeroQuantity.DeepCopy(), fmt.Errorf("value %q from annotation %q expected to be an integer: %v", val, key, err)
 		}
 		return *resource.NewQuantity(valInt, resource.DecimalSI), nil
->>>>>>> e8d3e9b1
 	}
 	return zeroQuantity.DeepCopy(), nil
 }
 
-<<<<<<< HEAD
-func parseGPUCapacity(annotations map[string]string) (resource.Quantity, error) {
-	return parseKey(annotations, gpuKey)
-}
-
-func parseMaxPodsCapacity(annotations map[string]string) (resource.Quantity, error) {
-	return parseKey(annotations, maxPodsKey)
-=======
 func parseCPUCapacity(annotations map[string]string) (resource.Quantity, error) {
 	return parseKey(annotations, cpuKey)
 }
@@ -271,7 +224,6 @@
 
 func parseMaxPodsCapacity(annotations map[string]string) (resource.Quantity, error) {
 	return parseIntKey(annotations, maxPodsKey)
->>>>>>> e8d3e9b1
 }
 
 func clusterNameFromResource(r *unstructured.Unstructured) string {
