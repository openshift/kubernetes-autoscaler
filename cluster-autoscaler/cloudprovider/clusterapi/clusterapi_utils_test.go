--- conflicted
+++ resolved
@@ -451,10 +451,6 @@
 		annotations: map[string]string{
 			"foo":  "bar",
 			cpuKey: "1",
-<<<<<<< HEAD
-			gpuKey: "2",
-=======
->>>>>>> e8d3e9b1
 		},
 		enabled: false,
 	}, {
@@ -462,20 +458,12 @@
 		annotations: map[string]string{
 			"foo":     "bar",
 			cpuKey:    "1",
-<<<<<<< HEAD
-			memoryKey: "2",
-=======
 			memoryKey: "2Mi",
->>>>>>> e8d3e9b1
 		},
 		enabled: true,
 	}} {
 		t.Run(tc.description, func(t *testing.T) {
-<<<<<<< HEAD
-			got := scaleFromZeroEnabled(tc.annotations)
-=======
 			got := scaleFromZeroAnnotationsEnabled(tc.annotations)
->>>>>>> e8d3e9b1
 			if tc.enabled != got {
 				t.Errorf("expected %t, got %t", tc.enabled, got)
 			}
@@ -552,22 +540,6 @@
 		expectedQuantity: zeroQuantity.DeepCopy(),
 		expectedError:    true,
 	}, {
-<<<<<<< HEAD
-		description:      "valid quantity",
-		annotations:      map[string]string{memoryKey: "456"},
-		expectedError:    false,
-		expectedQuantity: *resource.NewQuantity(456*units.MiB, resource.DecimalSI),
-	}, {
-		description:      "quantity with unit type (Mi)",
-		annotations:      map[string]string{memoryKey: "456Mi"},
-		expectedError:    true,
-		expectedQuantity: zeroQuantity.DeepCopy(),
-	}, {
-		description:      "quantity with unit type (Gi)",
-		annotations:      map[string]string{memoryKey: "8Gi"},
-		expectedError:    true,
-		expectedQuantity: zeroQuantity.DeepCopy(),
-=======
 		description:      "quantity as with no unit type",
 		annotations:      map[string]string{memoryKey: "1024"},
 		expectedQuantity: *resource.NewQuantity(1024, resource.DecimalSI),
@@ -582,7 +554,6 @@
 		annotations:      map[string]string{memoryKey: "8Gi"},
 		expectedError:    false,
 		expectedQuantity: *resource.NewQuantity(8*units.GiB, resource.DecimalSI),
->>>>>>> e8d3e9b1
 	}} {
 		t.Run(tc.description, func(t *testing.T) {
 			got, err := parseMemoryCapacity(tc.annotations)
@@ -613,23 +584,11 @@
 		expectedError:    false,
 	}, {
 		description:      "bad quantity",
-<<<<<<< HEAD
-		annotations:      map[string]string{gpuKey: "not-a-quantity"},
-=======
 		annotations:      map[string]string{gpuCountKey: "not-a-quantity"},
->>>>>>> e8d3e9b1
 		expectedQuantity: zeroQuantity.DeepCopy(),
 		expectedError:    true,
 	}, {
 		description:      "valid quantity",
-<<<<<<< HEAD
-		annotations:      map[string]string{gpuKey: "13"},
-		expectedError:    false,
-		expectedQuantity: resource.MustParse("13"),
-	}} {
-		t.Run(tc.description, func(t *testing.T) {
-			got, err := parseGPUCapacity(tc.annotations)
-=======
 		annotations:      map[string]string{gpuCountKey: "13"},
 		expectedError:    false,
 		expectedQuantity: resource.MustParse("13"),
@@ -641,7 +600,6 @@
 	}} {
 		t.Run(tc.description, func(t *testing.T) {
 			got, err := parseGPUCount(tc.annotations)
->>>>>>> e8d3e9b1
 			if tc.expectedError && err == nil {
 				t.Fatal("expected an error")
 			}
@@ -677,14 +635,11 @@
 		annotations:      map[string]string{maxPodsKey: "13"},
 		expectedError:    false,
 		expectedQuantity: resource.MustParse("13"),
-<<<<<<< HEAD
-=======
 	}, {
 		description:      "valid quantity, bad unit type",
 		annotations:      map[string]string{maxPodsKey: "13Mi"},
 		expectedQuantity: zeroQuantity.DeepCopy(),
 		expectedError:    true,
->>>>>>> e8d3e9b1
 	}} {
 		t.Run(tc.description, func(t *testing.T) {
 			got, err := parseMaxPodsCapacity(tc.annotations)
