--- conflicted
+++ resolved
@@ -30,11 +30,7 @@
 	metav1 "k8s.io/apimachinery/pkg/apis/meta/v1"
 	"k8s.io/apimachinery/pkg/apis/meta/v1/unstructured"
 	"k8s.io/apimachinery/pkg/runtime/schema"
-<<<<<<< HEAD
-	gpuapis "k8s.io/autoscaler/cluster-autoscaler/utils/gpu"
-=======
 	"k8s.io/apimachinery/pkg/util/validation"
->>>>>>> d3ec0c4d
 	klog "k8s.io/klog/v2"
 )
 
@@ -148,7 +144,6 @@
 
 	annotations := u.GetAnnotations()
 	delete(annotations, machineDeleteAnnotationKey)
-	delete(annotations, oldMachineDeleteAnnotationKey)
 	u.SetAnnotations(annotations)
 	_, updateErr := r.controller.managementClient.Resource(r.controller.machineResource).Namespace(u.GetNamespace()).Update(context.TODO(), u, metav1.UpdateOptions{})
 
@@ -169,7 +164,6 @@
 	}
 
 	annotations[machineDeleteAnnotationKey] = time.Now().String()
-	annotations[oldMachineDeleteAnnotationKey] = time.Now().String()
 	u.SetAnnotations(annotations)
 
 	_, updateErr := r.controller.managementClient.Resource(r.controller.machineResource).Namespace(u.GetNamespace()).Update(context.TODO(), u, metav1.UpdateOptions{})
@@ -178,30 +172,6 @@
 }
 
 func (r unstructuredScalableResource) Labels() map[string]string {
-<<<<<<< HEAD
-	labels, found, err := unstructured.NestedStringMap(r.unstructured.Object, "spec", "template", "spec", "metadata", "labels")
-	if !found || err != nil {
-		return nil
-	}
-	return labels
-}
-
-func (r unstructuredScalableResource) Taints() []apiv1.Taint {
-	taints, found, err := unstructured.NestedSlice(r.unstructured.Object, "spec", "template", "spec", "taints")
-	if !found || err != nil {
-		return nil
-	}
-	ret := make([]apiv1.Taint, len(taints))
-	for i, t := range taints {
-		if v, ok := t.(apiv1.Taint); ok {
-			ret[i] = v
-		} else {
-			// if we cannot convert the interface to a Taint, return early with zero value
-			return nil
-		}
-	}
-	return ret
-=======
 	annotations := r.unstructured.GetAnnotations()
 	// annotation value of the form "key1=value1,key2=value2"
 	if val, found := annotations[labelsKey]; found {
@@ -233,7 +203,6 @@
 		return ret
 	}
 	return nil
->>>>>>> d3ec0c4d
 }
 
 // A node group can scale from zero if it can inform about the CPU and memory
@@ -286,9 +255,9 @@
 	if err != nil {
 		return nil, err
 	}
-	if !gpuCount.IsZero() {
-		// OpenShift does not yet use the gpu-type annotation, and assumes nvidia gpu
-		capacityAnnotations[gpuapis.ResourceNvidiaGPU] = gpuCount
+	gpuType := r.InstanceGPUTypeAnnotation()
+	if !gpuCount.IsZero() && gpuType != "" {
+		capacityAnnotations[corev1.ResourceName(gpuType)] = gpuCount
 	}
 
 	maxPods, err := r.InstanceMaxPodsCapacityAnnotation()
