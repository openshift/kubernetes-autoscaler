--- conflicted
+++ resolved
@@ -1282,31 +1282,21 @@
 func Test_machineController_allowedByAutoDiscoverySpecs(t *testing.T) {
 	for _, tc := range []struct {
 		name               string
-		testConfig         *TestConfig
+		testSpec           TestSpec
 		autoDiscoverySpecs []*clusterAPIAutoDiscoveryConfig
 		additionalLabels   map[string]string
 		shouldMatch        bool
 	}{{
-<<<<<<< HEAD
-		name:       "autodiscovery specs includes permissive spec that should match any MachineSet",
-		testConfig: NewTestConfigBuilder().ForMachineSet().WithNodeCount(1).Build(),
-=======
 		name:     "autodiscovery specs includes permissive spec that should match any MachineSet",
 		testSpec: createTestSpec(RandomString(6), RandomString(6), RandomString(6), 1, false, nil, nil, map[string]string{}),
->>>>>>> b8e06346
 		autoDiscoverySpecs: []*clusterAPIAutoDiscoveryConfig{
 			{labelSelector: labels.NewSelector()},
 			{clusterName: "foo", namespace: "bar", labelSelector: labels.Nothing()},
 		},
 		shouldMatch: true,
 	}, {
-<<<<<<< HEAD
-		name:       "autodiscovery specs includes permissive spec that should match any MachineDeployment",
-		testConfig: NewTestConfigBuilder().ForMachineDeployment().WithNodeCount(1).Build(),
-=======
 		name:     "autodiscovery specs includes permissive spec that should match any MachineDeployment",
 		testSpec: createTestSpec(RandomString(6), RandomString(6), RandomString(6), 1, true, nil, nil, map[string]string{}),
->>>>>>> b8e06346
 		autoDiscoverySpecs: []*clusterAPIAutoDiscoveryConfig{
 			{labelSelector: labels.NewSelector()},
 			{clusterName: "foo", namespace: "bar", labelSelector: labels.Nothing()},
@@ -1314,11 +1304,7 @@
 		shouldMatch: true,
 	}, {
 		name:             "autodiscovery specs includes a restrictive spec that should match specific MachineSet",
-<<<<<<< HEAD
-		testConfig:       NewTestConfigBuilder().ForMachineSet().WithNamespace("default").WithClusterName("foo").WithNodeCount(1).Build(),
-=======
 		testSpec:         createTestSpec("default", "foo", RandomString(6), 1, false, nil, nil, map[string]string{}),
->>>>>>> b8e06346
 		additionalLabels: map[string]string{"color": "green"},
 		autoDiscoverySpecs: []*clusterAPIAutoDiscoveryConfig{
 			{clusterName: "foo", namespace: "default", labelSelector: labels.SelectorFromSet(labels.Set{"color": "green"})},
@@ -1327,11 +1313,7 @@
 		shouldMatch: true,
 	}, {
 		name:             "autodiscovery specs includes a restrictive spec that should match specific MachineDeployment",
-<<<<<<< HEAD
-		testConfig:       NewTestConfigBuilder().ForMachineDeployment().WithNamespace("default").WithClusterName("foo").WithNodeCount(1).Build(),
-=======
 		testSpec:         createTestSpec("default", "foo", RandomString(6), 1, true, nil, nil, map[string]string{}),
->>>>>>> b8e06346
 		additionalLabels: map[string]string{"color": "green"},
 		autoDiscoverySpecs: []*clusterAPIAutoDiscoveryConfig{
 			{clusterName: "foo", namespace: "default", labelSelector: labels.SelectorFromSet(labels.Set{"color": "green"})},
@@ -1340,11 +1322,7 @@
 		shouldMatch: true,
 	}, {
 		name:             "autodiscovery specs does not include any specs that should match specific MachineSet",
-<<<<<<< HEAD
-		testConfig:       NewTestConfigBuilder().ForMachineSet().WithNamespace("default").WithClusterName("foo").WithNodeCount(1).Build(),
-=======
 		testSpec:         createTestSpec("default", "foo", RandomString(6), 1, false, nil, nil, map[string]string{}),
->>>>>>> b8e06346
 		additionalLabels: map[string]string{"color": "green"},
 		autoDiscoverySpecs: []*clusterAPIAutoDiscoveryConfig{
 			{clusterName: "test", namespace: "default", labelSelector: labels.SelectorFromSet(labels.Set{"color": "blue"})},
@@ -1353,11 +1331,7 @@
 		shouldMatch: false,
 	}, {
 		name:             "autodiscovery specs does not include any specs that should match specific MachineDeployment",
-<<<<<<< HEAD
-		testConfig:       NewTestConfigBuilder().ForMachineDeployment().WithNamespace("default").WithClusterName("foo").WithNodeCount(1).Build(),
-=======
 		testSpec:         createTestSpec("default", "foo", RandomString(6), 1, true, nil, nil, map[string]string{}),
->>>>>>> b8e06346
 		additionalLabels: map[string]string{"color": "green"},
 		autoDiscoverySpecs: []*clusterAPIAutoDiscoveryConfig{
 			{clusterName: "test", namespace: "default", labelSelector: labels.SelectorFromSet(labels.Set{"color": "blue"})},
@@ -1366,9 +1340,10 @@
 		shouldMatch: false,
 	}} {
 		t.Run(tc.name, func(t *testing.T) {
-			resource := tc.testConfig.machineSet
-			if tc.testConfig.machineDeployment != nil {
-				resource = tc.testConfig.machineDeployment
+			testConfigs := createTestConfigs(tc.testSpec)
+			resource := testConfigs[0].machineSet
+			if tc.testSpec.rootIsMachineDeployment {
+				resource = testConfigs[0].machineDeployment
 			}
 			if tc.additionalLabels != nil {
 				resource.SetLabels(labels.Merge(resource.GetLabels(), tc.additionalLabels))
