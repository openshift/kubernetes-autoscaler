--- conflicted
+++ resolved
@@ -19,10 +19,6 @@
 import (
 	"context"
 	"fmt"
-<<<<<<< HEAD
-	"math/rand"
-=======
->>>>>>> dd28ada7
 	"path"
 	"reflect"
 	"sort"
@@ -32,629 +28,10 @@
 	metav1 "k8s.io/apimachinery/pkg/apis/meta/v1"
 	"k8s.io/apimachinery/pkg/apis/meta/v1/unstructured"
 	"k8s.io/apimachinery/pkg/labels"
-<<<<<<< HEAD
-	"k8s.io/apimachinery/pkg/runtime"
-	"k8s.io/apimachinery/pkg/runtime/schema"
-	"k8s.io/apimachinery/pkg/types"
-	"k8s.io/apimachinery/pkg/util/wait"
-=======
->>>>>>> dd28ada7
 	fakediscovery "k8s.io/client-go/discovery/fake"
 	clientgotesting "k8s.io/client-go/testing"
 )
 
-<<<<<<< HEAD
-type testControllerShutdownFunc func()
-
-type testConfig struct {
-	spec              *testSpec
-	clusterName       string
-	namespace         string
-	machineDeployment *unstructured.Unstructured
-	machineSet        *unstructured.Unstructured
-	machineTemplate   *unstructured.Unstructured
-	machinePool       *unstructured.Unstructured
-	machines          []*unstructured.Unstructured
-	nodes             []*corev1.Node
-}
-
-type testSpec struct {
-	annotations             map[string]string
-	capacity                map[string]string
-	machineDeploymentName   string
-	machineSetName          string
-	machinePoolName         string
-	clusterName             string
-	namespace               string
-	nodeCount               int
-	rootIsMachineDeployment bool
-}
-
-const customCAPIGroup = "custom.x-k8s.io"
-const fifteenSecondDuration = time.Second * 15
-
-func mustCreateTestController(t testing.TB, testConfigs ...*testConfig) (*machineController, testControllerShutdownFunc) {
-	t.Helper()
-
-	nodeObjects := make([]runtime.Object, 0)
-	machineObjects := make([]runtime.Object, 0)
-
-	for _, config := range testConfigs {
-		for i := range config.nodes {
-			nodeObjects = append(nodeObjects, config.nodes[i])
-		}
-
-		for i := range config.machines {
-			machineObjects = append(machineObjects, config.machines[i])
-		}
-
-		machineObjects = append(machineObjects, config.machineSet)
-		if config.machineDeployment != nil {
-			machineObjects = append(machineObjects, config.machineDeployment)
-		}
-
-		if config.machineTemplate != nil {
-			machineObjects = append(machineObjects, config.machineTemplate)
-		}
-	}
-
-	kubeclientSet := fakekube.NewSimpleClientset(nodeObjects...)
-	dynamicClientset := fakedynamic.NewSimpleDynamicClientWithCustomListKinds(
-		runtime.NewScheme(),
-		map[schema.GroupVersionResource]string{
-			{Group: "cluster.x-k8s.io", Version: "v1beta1", Resource: "machinedeployments"}:              "kindList",
-			{Group: "cluster.x-k8s.io", Version: "v1beta1", Resource: "machines"}:                        "kindList",
-			{Group: "cluster.x-k8s.io", Version: "v1beta1", Resource: "machinesets"}:                     "kindList",
-			{Group: "cluster.x-k8s.io", Version: "v1beta2", Resource: "machinedeployments"}:              "kindList",
-			{Group: "cluster.x-k8s.io", Version: "v1beta2", Resource: "machines"}:                        "kindList",
-			{Group: "cluster.x-k8s.io", Version: "v1beta2", Resource: "machinesets"}:                     "kindList",
-			{Group: "cluster.x-k8s.io", Version: "v1beta2", Resource: "machinepools"}:                    "kindList",
-			{Group: "custom.x-k8s.io", Version: "v1beta1", Resource: "machinepools"}:                     "kindList",
-			{Group: "custom.x-k8s.io", Version: "v1beta1", Resource: "machinedeployments"}:               "kindList",
-			{Group: "custom.x-k8s.io", Version: "v1beta1", Resource: "machines"}:                         "kindList",
-			{Group: "custom.x-k8s.io", Version: "v1beta1", Resource: "machinesets"}:                      "kindList",
-			{Group: "infrastructure.cluster.x-k8s.io", Version: "v1beta1", Resource: "machinetemplates"}: "kindList",
-		},
-		machineObjects...,
-	)
-	discoveryClient := &fakediscovery.FakeDiscovery{
-		Fake: &clientgotesting.Fake{
-			Resources: []*metav1.APIResourceList{
-				{
-					GroupVersion: "infrastructure.cluster.x-k8s.io/v1beta1",
-					APIResources: []metav1.APIResource{
-						{
-							Name: "machinetemplates",
-						},
-					},
-				},
-				{
-					GroupVersion: fmt.Sprintf("%s/v1beta1", customCAPIGroup),
-					APIResources: []metav1.APIResource{
-						{
-							Name: resourceNameMachineDeployment,
-						},
-						{
-							Name: resourceNameMachineSet,
-						},
-						{
-							Name: resourceNameMachine,
-						},
-						{
-							Name: resourceNameMachinePool,
-						},
-					},
-				},
-				{
-					GroupVersion: fmt.Sprintf("%s/v1beta2", defaultCAPIGroup),
-					APIResources: []metav1.APIResource{
-						{
-							Name: resourceNameMachineDeployment,
-						},
-						{
-							Name: resourceNameMachineSet,
-						},
-						{
-							Name: resourceNameMachine,
-						},
-						{
-							Name: resourceNameMachinePool,
-						},
-					},
-				},
-			},
-		},
-	}
-
-	scaleClient := &fakescale.FakeScaleClient{Fake: clientgotesting.Fake{}}
-	scaleReactor := func(action clientgotesting.Action) (bool, runtime.Object, error) {
-		resource := action.GetResource().Resource
-		if resource != resourceNameMachineSet && resource != resourceNameMachineDeployment && resource != resourceNameMachinePool {
-			// Do not attempt to react to resources that are not MachineSet, MachineDeployment, or MachinePool
-			return false, nil, nil
-		}
-
-		subresource := action.GetSubresource()
-		if subresource != "scale" {
-			// Handle a bug in the client-go fakeNamespaceScaleClient, where the action namespace and subresource are
-			// switched for update actions
-			if action.GetVerb() != "update" || action.GetNamespace() != "scale" {
-				// Do not attempt to respond to anything but scale subresource requests
-				return false, nil, nil
-			}
-		}
-
-		gvr := schema.GroupVersionResource{
-			Group:    action.GetResource().Group,
-			Version:  "v1beta2",
-			Resource: resource,
-		}
-
-		switch action.GetVerb() {
-		case "get":
-			action, ok := action.(clientgotesting.GetAction)
-			if !ok {
-				return true, nil, fmt.Errorf("failed to convert Action to GetAction: %T", action)
-			}
-
-			u, err := dynamicClientset.Resource(gvr).Namespace(action.GetNamespace()).Get(context.TODO(), action.GetName(), metav1.GetOptions{})
-			if err != nil {
-				return true, nil, err
-			}
-
-			replicas, found, err := unstructured.NestedInt64(u.UnstructuredContent(), "spec", "replicas")
-			if err != nil {
-				return true, nil, err
-			}
-
-			if !found {
-				replicas = 0
-			}
-
-			result := &autoscalingv1.Scale{
-				ObjectMeta: metav1.ObjectMeta{
-					Name:      u.GetName(),
-					Namespace: u.GetNamespace(),
-				},
-				Spec: autoscalingv1.ScaleSpec{
-					Replicas: int32(replicas),
-				},
-			}
-
-			return true, result, nil
-		case "update":
-			action, ok := action.(clientgotesting.UpdateAction)
-			if !ok {
-				return true, nil, fmt.Errorf("failed to convert Action to UpdateAction: %T", action)
-			}
-
-			s, ok := action.GetObject().(*autoscalingv1.Scale)
-			if !ok {
-				return true, nil, fmt.Errorf("failed to convert Resource to Scale: %T", s)
-			}
-
-			u, err := dynamicClientset.Resource(gvr).Namespace(s.Namespace).Get(context.TODO(), s.Name, metav1.GetOptions{})
-			if err != nil {
-				return true, nil, fmt.Errorf("failed to fetch underlying %s resource: %s/%s", resource, s.Namespace, s.Name)
-			}
-
-			if err := unstructured.SetNestedField(u.Object, int64(s.Spec.Replicas), "spec", "replicas"); err != nil {
-				return true, nil, err
-			}
-
-			_, err = dynamicClientset.Resource(gvr).Namespace(s.Namespace).Update(context.TODO(), u, metav1.UpdateOptions{})
-			if err != nil {
-				return true, nil, err
-			}
-
-			return true, s, nil
-		case "patch":
-			action, ok := action.(clientgotesting.PatchAction)
-			if !ok {
-				return true, nil, fmt.Errorf("failed to convert Action to PatchAction: %T", action)
-			}
-
-			pt := action.GetPatchType()
-			if pt != types.MergePatchType {
-				return true, nil, fmt.Errorf("unexpected patch type: expected = %s, got = %s", types.MergePatchType, pt)
-			}
-
-			var scale autoscalingv1.Scale
-			err := json.Unmarshal(action.GetPatch(), &scale)
-			if err != nil {
-				return true, nil, fmt.Errorf("couldn't unmarshal patch: %w", err)
-			}
-
-			_, err = dynamicClientset.Resource(gvr).Namespace(action.GetNamespace()).Patch(context.TODO(), action.GetName(), pt, action.GetPatch(), metav1.PatchOptions{})
-			if err != nil {
-				return true, nil, err
-			}
-
-			newReplicas := scale.Spec.Replicas
-
-			return true, &autoscalingv1.Scale{
-				ObjectMeta: metav1.ObjectMeta{
-					Name:      action.GetName(),
-					Namespace: action.GetNamespace(),
-				},
-				Spec: autoscalingv1.ScaleSpec{
-					Replicas: newReplicas,
-				},
-			}, nil
-		default:
-			return true, nil, fmt.Errorf("unknown verb: %v", action.GetVerb())
-		}
-	}
-	scaleClient.AddReactor("*", "*", scaleReactor)
-
-	stopCh := make(chan struct{})
-	controller, err := newMachineController(dynamicClientset, kubeclientSet, discoveryClient, scaleClient, cloudprovider.NodeGroupDiscoveryOptions{}, stopCh)
-	if err != nil {
-		t.Fatal("failed to create test controller")
-	}
-
-	if err := controller.run(); err != nil {
-		t.Fatalf("failed to run controller: %v", err)
-	}
-
-	return controller, func() {
-		close(stopCh)
-	}
-}
-
-func createMachineSetTestConfig(namespace, clusterName, namePrefix string, nodeCount int, annotations map[string]string, capacity map[string]string) *testConfig {
-	return createTestConfigs(createTestSpecs(namespace, clusterName, namePrefix, 1, nodeCount, false, annotations, capacity)...)[0]
-}
-
-func createMachineSetTestConfigs(namespace, clusterName, namePrefix string, configCount, nodeCount int, annotations map[string]string, capacity map[string]string) []*testConfig {
-	return createTestConfigs(createTestSpecs(namespace, clusterName, namePrefix, configCount, nodeCount, false, annotations, capacity)...)
-}
-
-func createMachineDeploymentTestConfig(namespace, clusterName, namePrefix string, nodeCount int, annotations map[string]string, capacity map[string]string) *testConfig {
-	return createTestConfigs(createTestSpecs(namespace, clusterName, namePrefix, 1, nodeCount, true, annotations, capacity)...)[0]
-}
-
-func createMachineDeploymentTestConfigs(namespace, clusterName, namePrefix string, configCount, nodeCount int, annotations map[string]string, capacity map[string]string) []*testConfig {
-	return createTestConfigs(createTestSpecs(namespace, clusterName, namePrefix, configCount, nodeCount, true, annotations, capacity)...)
-}
-
-func createTestSpecs(namespace, clusterName, namePrefix string, scalableResourceCount, nodeCount int, isMachineDeployment bool, annotations map[string]string, capacity map[string]string) []testSpec {
-	var specs []testSpec
-
-	for i := 0; i < scalableResourceCount; i++ {
-		specs = append(specs, createTestSpec(namespace, clusterName, fmt.Sprintf("%s-%d", namePrefix, i), nodeCount, isMachineDeployment, annotations, capacity))
-	}
-
-	return specs
-}
-
-func createTestSpec(namespace, clusterName, name string, nodeCount int, isMachineDeployment bool, annotations map[string]string, capacity map[string]string) testSpec {
-	return testSpec{
-		annotations:             annotations,
-		capacity:                capacity,
-		machineDeploymentName:   name,
-		machineSetName:          name,
-		clusterName:             clusterName,
-		namespace:               namespace,
-		nodeCount:               nodeCount,
-		rootIsMachineDeployment: isMachineDeployment,
-	}
-}
-
-func createTestConfigs(specs ...testSpec) []*testConfig {
-	result := make([]*testConfig, 0, len(specs))
-
-	for i, spec := range specs {
-		config := &testConfig{
-			spec:        &specs[i],
-			namespace:   spec.namespace,
-			clusterName: spec.clusterName,
-			nodes:       make([]*corev1.Node, spec.nodeCount),
-			machines:    make([]*unstructured.Unstructured, spec.nodeCount),
-		}
-
-		machineSetLabels := map[string]string{
-			"clusterName":    spec.clusterName,
-			"machineSetName": spec.machineSetName,
-		}
-
-		config.machineSet = &unstructured.Unstructured{
-			Object: map[string]interface{}{
-				"kind":       machineSetKind,
-				"apiVersion": "cluster.x-k8s.io/v1beta2",
-				"metadata": map[string]interface{}{
-					"name":      spec.machineSetName,
-					"namespace": spec.namespace,
-					"uid":       spec.machineSetName,
-				},
-				"spec": map[string]interface{}{
-					"clusterName": spec.clusterName,
-					"replicas":    int64(spec.nodeCount),
-					"template": map[string]interface{}{
-						"spec": map[string]interface{}{
-							"infrastructureRef": map[string]interface{}{
-								"apiVersion": "infrastructure.cluster.x-k8s.io/v1beta1",
-								"kind":       machineTemplateKind,
-								"name":       "TestMachineTemplate",
-							},
-							"taints": []interface{}{
-								map[string]interface{}{
-									"key":    "test",
-									"value":  "test",
-									"effect": "NoSchedule",
-								},
-								map[string]interface{}{
-									"key":    "test-no-value",
-									"effect": "NoSchedule",
-								},
-							},
-						},
-					},
-				},
-				"status": map[string]interface{}{},
-			},
-		}
-
-		config.machineSet.SetAnnotations(make(map[string]string))
-
-		if !spec.rootIsMachineDeployment {
-			config.machineSet.SetAnnotations(spec.annotations)
-		} else {
-			machineSetLabels["machineDeploymentName"] = spec.machineDeploymentName
-
-			machineDeploymentLabels := map[string]string{
-				"clusterName":           spec.clusterName,
-				"machineDeploymentName": spec.machineDeploymentName,
-			}
-
-			config.machineDeployment = &unstructured.Unstructured{
-				Object: map[string]interface{}{
-					"kind":       machineDeploymentKind,
-					"apiVersion": "cluster.x-k8s.io/v1beta2",
-					"metadata": map[string]interface{}{
-						"name":      spec.machineDeploymentName,
-						"namespace": spec.namespace,
-						"uid":       spec.machineDeploymentName,
-					},
-					"spec": map[string]interface{}{
-						"clusterName": spec.clusterName,
-						"replicas":    int64(spec.nodeCount),
-						"template": map[string]interface{}{
-							"spec": map[string]interface{}{
-								"infrastructureRef": map[string]interface{}{
-									"apiGroup": "infrastructure.cluster.x-k8s.io",
-									"kind":     machineTemplateKind,
-									"name":     "TestMachineTemplate",
-								},
-								"taints": []interface{}{
-									map[string]interface{}{
-										"key":    "test",
-										"value":  "test",
-										"effect": "NoSchedule",
-									},
-									map[string]interface{}{
-										"key":    "test-no-value",
-										"effect": "NoSchedule",
-									},
-								},
-							},
-						},
-					},
-					"status": map[string]interface{}{},
-				},
-			}
-			config.machineDeployment.SetAnnotations(spec.annotations)
-			config.machineDeployment.SetLabels(machineDeploymentLabels)
-			if err := unstructured.SetNestedStringMap(config.machineDeployment.Object, machineDeploymentLabels, "spec", "selector", "matchLabels"); err != nil {
-				panic(err)
-			}
-
-			ownerRefs := []metav1.OwnerReference{
-				{
-					Name: config.machineDeployment.GetName(),
-					Kind: config.machineDeployment.GetKind(),
-					UID:  config.machineDeployment.GetUID(),
-				},
-			}
-			config.machineSet.SetOwnerReferences(ownerRefs)
-		}
-		config.machineSet.SetLabels(machineSetLabels)
-		if err := unstructured.SetNestedStringMap(config.machineSet.Object, machineSetLabels, "spec", "selector", "matchLabels"); err != nil {
-			panic(err)
-		}
-
-		machineOwner := metav1.OwnerReference{
-			Name: config.machineSet.GetName(),
-			Kind: config.machineSet.GetKind(),
-			UID:  config.machineSet.GetUID(),
-		}
-
-		if spec.capacity != nil {
-			klog.V(4).Infof("adding capacity to machine template")
-			config.machineTemplate = &unstructured.Unstructured{
-				Object: map[string]interface{}{
-					"apiVersion": "infrastructure.cluster.x-k8s.io/v1beta1",
-					"kind":       machineTemplateKind,
-					"metadata": map[string]interface{}{
-						"name":      "TestMachineTemplate",
-						"namespace": spec.namespace,
-						"uid":       "TestMachineTemplate",
-					},
-				},
-			}
-			if err := unstructured.SetNestedStringMap(config.machineTemplate.Object, spec.capacity, "status", "capacity"); err != nil {
-				panic(err)
-			}
-		} else {
-			klog.V(4).Infof("not adding capacity")
-		}
-
-		for j := 0; j < spec.nodeCount; j++ {
-			config.nodes[j], config.machines[j] = makeLinkedNodeAndMachine(j, spec.namespace, spec.clusterName, machineOwner, machineSetLabels)
-		}
-
-		result = append(result, config)
-	}
-
-	return result
-}
-
-// makeLinkedNodeAndMachine creates a node and machine. The machine
-// has its NodeRef set to the new node and the new machine's owner
-// reference is set to owner.
-func makeLinkedNodeAndMachine(i int, namespace, clusterName string, owner metav1.OwnerReference, machineLabels map[string]string) (*corev1.Node, *unstructured.Unstructured) {
-	node := &corev1.Node{
-		TypeMeta: metav1.TypeMeta{
-			Kind: "Node",
-		},
-		ObjectMeta: metav1.ObjectMeta{
-			Name: fmt.Sprintf("%s-%s-node-%d", namespace, owner.Name, i),
-			Annotations: map[string]string{
-				clusterNameAnnotationKey:      clusterName,
-				clusterNamespaceAnnotationKey: namespace,
-				machineAnnotationKey:          fmt.Sprintf("%s-%s-machine-%d", namespace, owner.Name, i),
-			},
-		},
-		Spec: corev1.NodeSpec{
-			ProviderID: fmt.Sprintf("test:////%s-%s-nodeid-%d", namespace, owner.Name, i),
-		},
-	}
-
-	machine := &unstructured.Unstructured{
-		Object: map[string]interface{}{
-			"kind":       machineKind,
-			"apiVersion": "cluster.x-k8s.io/v1beta2",
-			"metadata": map[string]interface{}{
-				"name":      fmt.Sprintf("%s-%s-machine-%d", namespace, owner.Name, i),
-				"namespace": namespace,
-			},
-			"spec": map[string]interface{}{
-				"clusterName": clusterName,
-				"providerID":  fmt.Sprintf("test:////%s-%s-nodeid-%d", namespace, owner.Name, i),
-			},
-			"status": map[string]interface{}{
-				"nodeRef": map[string]interface{}{
-					"kind": node.Kind,
-					"name": node.Name,
-				},
-			},
-		},
-	}
-	machine.SetOwnerReferences([]metav1.OwnerReference{owner})
-	machine.SetLabels(machineLabels)
-
-	return node, machine
-}
-
-func addTestConfigs(t testing.TB, controller *machineController, testConfigs ...*testConfig) error {
-	t.Helper()
-
-	for _, config := range testConfigs {
-		if config.machineDeployment != nil {
-			if err := createResource(controller.managementClient, controller.machineDeploymentInformer, controller.machineDeploymentResource, config.machineDeployment); err != nil {
-				return err
-			}
-		}
-		if err := createResource(controller.managementClient, controller.machineSetInformer, controller.machineSetResource, config.machineSet); err != nil {
-			return err
-		}
-
-		if config.machinePool != nil {
-			if err := createResource(controller.managementClient, controller.machinePoolInformer, controller.machinePoolResource, config.machinePool); err != nil {
-				return err
-			}
-		}
-
-		for i := range config.machines {
-			if err := createResource(controller.managementClient, controller.machineInformer, controller.machineResource, config.machines[i]); err != nil {
-				return err
-			}
-		}
-
-		for i := range config.nodes {
-			if err := controller.nodeInformer.GetStore().Add(config.nodes[i]); err != nil {
-				return err
-			}
-		}
-	}
-	return nil
-}
-
-func createResource(client dynamic.Interface, informer informers.GenericInformer, gvr schema.GroupVersionResource, resource *unstructured.Unstructured) error {
-	if _, err := client.Resource(gvr).Namespace(resource.GetNamespace()).Create(context.TODO(), resource, metav1.CreateOptions{}); err != nil {
-		return err
-	}
-
-	return wait.PollImmediate(time.Microsecond, fifteenSecondDuration, func() (bool, error) {
-		_, err := informer.Lister().ByNamespace(resource.GetNamespace()).Get(resource.GetName())
-		if err != nil {
-			if apierrors.IsNotFound(err) {
-				return false, nil
-			}
-			return false, err
-		}
-
-		return true, nil
-	})
-}
-
-func updateResource(client dynamic.Interface, informer informers.GenericInformer, gvr schema.GroupVersionResource, resource *unstructured.Unstructured) error {
-	updateResult, err := client.Resource(gvr).Namespace(resource.GetNamespace()).Update(context.TODO(), resource, metav1.UpdateOptions{})
-	if err != nil {
-		return err
-	}
-
-	return wait.PollImmediate(time.Microsecond, fifteenSecondDuration, func() (bool, error) {
-		result, err := informer.Lister().ByNamespace(resource.GetNamespace()).Get(resource.GetName())
-		if err != nil {
-			return false, err
-		}
-		return reflect.DeepEqual(updateResult, result), nil
-	})
-}
-
-func deleteResource(client dynamic.Interface, informer informers.GenericInformer, gvr schema.GroupVersionResource, resource *unstructured.Unstructured) error {
-	if err := client.Resource(gvr).Namespace(resource.GetNamespace()).Delete(context.TODO(), resource.GetName(), metav1.DeleteOptions{}); err != nil {
-		return err
-	}
-
-	return wait.PollImmediate(time.Microsecond, fifteenSecondDuration, func() (bool, error) {
-		_, err := informer.Lister().ByNamespace(resource.GetNamespace()).Get(resource.GetName())
-		if err != nil && apierrors.IsNotFound(err) {
-			return true, nil
-		}
-		return false, err
-	})
-}
-
-func deleteTestConfigs(t *testing.T, controller *machineController, testConfigs ...*testConfig) error {
-	t.Helper()
-
-	for _, config := range testConfigs {
-		for i := range config.nodes {
-			if err := controller.nodeInformer.GetStore().Delete(config.nodes[i]); err != nil {
-				return err
-			}
-		}
-		for i := range config.machines {
-			if err := deleteResource(controller.managementClient, controller.machineInformer, controller.machineResource, config.machines[i]); err != nil {
-				return err
-			}
-		}
-		if err := deleteResource(controller.managementClient, controller.machineSetInformer, controller.machineSetResource, config.machineSet); err != nil {
-			return err
-		}
-		if config.machineDeployment != nil {
-			if err := deleteResource(controller.managementClient, controller.machineDeploymentInformer, controller.machineDeploymentResource, config.machineDeployment); err != nil {
-				return err
-			}
-		}
-	}
-	return nil
-}
-
-=======
->>>>>>> dd28ada7
 func TestControllerFindMachine(t *testing.T) {
 	type testCase struct {
 		description    string
