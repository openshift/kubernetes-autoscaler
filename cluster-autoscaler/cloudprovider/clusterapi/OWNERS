--- conflicted
+++ resolved
@@ -1,17 +1,11 @@
 approvers:
 - enxebre
-- frobware
 - elmiko
-- alexander-demichev
-- JoelSpeed
+- hardikdr
+- detiber
 reviewers:
 - enxebre
-- frobware
 - elmiko
-<<<<<<< HEAD
-- alexander-demichev
-- JoelSpeed
-=======
 - hardikdr
 - detiber
 - jackfrancis
@@ -20,5 +14,4 @@
 - shysank
 
 labels:
-- area/provider/cluster-api
->>>>>>> 33fb7885
+- area/provider/cluster-api