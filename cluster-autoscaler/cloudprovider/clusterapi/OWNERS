approvers:
- enxebre
- frobware
- elmiko
<<<<<<< HEAD
- alexander-demichev
- JoelSpeed
=======
- hardikdr
- detiber
>>>>>>> 0f466983
reviewers:
- enxebre
- frobware
- elmiko
<<<<<<< HEAD
- alexander-demichev
- JoelSpeed
=======
- hardikdr
- detiber
- randomvariable
- jackfrancis
- mrajashree
- arunmk
- shysank
>>>>>>> 0f466983
<|MERGE_RESOLUTION|>--- conflicted
+++ resolved
@@ -1,27 +1,15 @@
 approvers:
 - enxebre
-- frobware
 - elmiko
-<<<<<<< HEAD
-- alexander-demichev
-- JoelSpeed
-=======
 - hardikdr
 - detiber
->>>>>>> 0f466983
 reviewers:
 - enxebre
-- frobware
 - elmiko
-<<<<<<< HEAD
-- alexander-demichev
-- JoelSpeed
-=======
 - hardikdr
 - detiber
 - randomvariable
 - jackfrancis
 - mrajashree
 - arunmk
-- shysank
->>>>>>> 0f466983
+- shysank