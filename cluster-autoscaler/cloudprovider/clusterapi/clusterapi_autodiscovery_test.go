/*
Copyright 2020 The Kubernetes Authors.

Licensed under the Apache License, Version 2.0 (the "License");
you may not use this file except in compliance with the License.
You may obtain a copy of the License at

    http://www.apache.org/licenses/LICENSE-2.0

Unless required by applicable law or agreed to in writing, software
distributed under the License is distributed on an "AS IS" BASIS,
WITHOUT WARRANTIES OR CONDITIONS OF ANY KIND, either express or implied.
See the License for the specific language governing permissions and
limitations under the License.
*/

package clusterapi

import (
	"reflect"
	"testing"

	"k8s.io/apimachinery/pkg/labels"
)

func Test_parseAutoDiscoverySpec(t *testing.T) {
	for _, tc := range []struct {
		name    string
		spec    string
		want    *clusterAPIAutoDiscoveryConfig
		wantErr bool
	}{{
		name:    "missing ':'",
		spec:    "foo",
		wantErr: true,
	}, {
		name:    "wrong provider given",
		spec:    "asg:tag=k8s.io/cluster-autoscaler/enabled,k8s.io/cluster-autoscaler/clustername",
		wantErr: true,
	}, {
		name:    "invalid key/value pair given",
		spec:    "clusterapi:invalid",
		wantErr: true,
	}, {
		name: "no attributes specified",
		spec: "clusterapi:",
		want: &clusterAPIAutoDiscoveryConfig{
			labelSelector: labels.NewSelector(),
		},
		wantErr: false,
	}, {
		name: "only clusterName given",
		spec: "clusterapi:clusterName=foo",
		want: &clusterAPIAutoDiscoveryConfig{
			clusterName:   "foo",
			labelSelector: labels.NewSelector(),
		},
		wantErr: false,
	}, {
		name: "only namespace given",
		spec: "clusterapi:namespace=default",
		want: &clusterAPIAutoDiscoveryConfig{
			namespace:     "default",
			labelSelector: labels.NewSelector(),
		},
		wantErr: false,
	}, {
		name: "no clustername or namespace given, key provided without value",
		spec: "clusterapi:mylabel=",
		want: &clusterAPIAutoDiscoveryConfig{
			labelSelector: labels.SelectorFromSet(labels.Set{"mylabel": ""}),
		},
		wantErr: false,
	}, {
		name: "no clustername or namespace given, single key/value pair for labels",
		spec: "clusterapi:mylabel=myval",
		want: &clusterAPIAutoDiscoveryConfig{
			labelSelector: labels.SelectorFromSet(labels.Set{"mylabel": "myval"}),
		},
		wantErr: false,
	}, {
		name: "no clustername or namespace given, multiple key/value pair for labels",
		spec: "clusterapi:color=blue,shape=square",
		want: &clusterAPIAutoDiscoveryConfig{
			labelSelector: labels.SelectorFromSet(labels.Set{"color": "blue", "shape": "square"}),
		},
		wantErr: false,
	}, {
		name: "no clustername given, multiple key/value pair for labels",
		spec: "clusterapi:namespace=test,color=blue,shape=square",
		want: &clusterAPIAutoDiscoveryConfig{
			namespace:     "test",
			labelSelector: labels.SelectorFromSet(labels.Set{"color": "blue", "shape": "square"}),
		},
		wantErr: false,
	}, {
		name: "no clustername given, single key/value pair for labels",
		spec: "clusterapi:namespace=test,color=blue",
		want: &clusterAPIAutoDiscoveryConfig{
			namespace:     "test",
			labelSelector: labels.SelectorFromSet(labels.Set{"color": "blue"}),
		},
		wantErr: false,
	}, {
		name: "no namespace given, multiple key/value pair for labels",
		spec: "clusterapi:clusterName=foo,color=blue,shape=square",
		want: &clusterAPIAutoDiscoveryConfig{
			clusterName:   "foo",
			labelSelector: labels.SelectorFromSet(labels.Set{"color": "blue", "shape": "square"}),
		},
		wantErr: false,
	}, {
		name: "no namespace given, single key/value pair for labels",
		spec: "clusterapi:clusterName=foo,shape=square",
		want: &clusterAPIAutoDiscoveryConfig{
			clusterName:   "foo",
			labelSelector: labels.SelectorFromSet(labels.Set{"shape": "square"}),
		},
		wantErr: false,
	}, {
		name: "clustername, namespace, multiple key/value pair for labels provided",
		spec: "clusterapi:namespace=test,color=blue,shape=square,clusterName=foo",
		want: &clusterAPIAutoDiscoveryConfig{
			namespace:     "test",
			clusterName:   "foo",
			labelSelector: labels.SelectorFromSet(labels.Set{"color": "blue", "shape": "square"}),
		},
		wantErr: false,
	}, {
		name: "clustername, namespace, single key/value pair for labels provided",
		spec: "clusterapi:namespace=test,color=blue,clusterName=foo",
		want: &clusterAPIAutoDiscoveryConfig{
			namespace:     "test",
			clusterName:   "foo",
			labelSelector: labels.SelectorFromSet(labels.Set{"color": "blue"}),
		},
		wantErr: false,
	}} {
		t.Run(tc.name, func(t *testing.T) {
			got, err := parseAutoDiscoverySpec(tc.spec)
			if (err != nil) != tc.wantErr {
				t.Errorf("parseAutoDiscoverySpec() error = %v, wantErr %v", err, tc.wantErr)
				return
			}
			if err == nil && !reflect.DeepEqual(got, tc.want) {
				t.Errorf("parseAutoDiscoverySpec() got = %v, want %v", got, tc.want)
			}
		})
	}
}

func Test_parseAutoDiscovery(t *testing.T) {
	for _, tc := range []struct {
		name    string
		spec    []string
		want    []*clusterAPIAutoDiscoveryConfig
		wantErr bool
	}{{
		name:    "contains invalid spec",
		spec:    []string{"foo", "clusterapi:color=green"},
		wantErr: true,
	}, {
		name: "clustername, namespace, single key/value pair for labels provided",
		spec: []string{
			"clusterapi:namespace=test,color=blue,clusterName=foo",
			"clusterapi:namespace=default,color=green,clusterName=bar",
		},
		want: []*clusterAPIAutoDiscoveryConfig{
			{
				namespace:     "test",
				clusterName:   "foo",
				labelSelector: labels.SelectorFromSet(labels.Set{"color": "blue"}),
			},
			{
				namespace:     "default",
				clusterName:   "bar",
				labelSelector: labels.SelectorFromSet(labels.Set{"color": "green"}),
			},
		},
		wantErr: false,
	}} {
		t.Run(tc.name, func(t *testing.T) {
			got, err := parseAutoDiscovery(tc.spec)
			if (err != nil) != tc.wantErr {
				t.Errorf("parseAutoDiscoverySpec() error = %v, wantErr %v", err, tc.wantErr)
				return
			}
			if len(got) != len(tc.want) {
				t.Errorf("parseAutoDiscoverySpec() expected length of got to be = %v, got %v", len(tc.want), len(got))
			}
			if err == nil && !reflect.DeepEqual(got, tc.want) {
				t.Errorf("parseAutoDiscoverySpec() got = %v, want %v", got, tc.want)
			}
		})
	}
}

func Test_allowedByAutoDiscoverySpec(t *testing.T) {
	for _, tc := range []struct {
		name                string
		testConfig          *TestConfig
		autoDiscoveryConfig *clusterAPIAutoDiscoveryConfig
		additionalLabels    map[string]string
		shouldMatch         bool
	}{{
		name:                "no clustername, namespace, or label selector specified should match any MachineSet",
<<<<<<< HEAD
		testConfig:          NewTestConfigBuilder().ForMachineSet().WithNodeCount(1).Build(),
=======
		testSpec:            createTestSpec(RandomString(6), RandomString(6), RandomString(6), 1, false, nil, nil, map[string]string{}),
>>>>>>> b8e06346
		autoDiscoveryConfig: &clusterAPIAutoDiscoveryConfig{labelSelector: labels.NewSelector()},
		shouldMatch:         true,
	}, {
		name:                "no clustername, namespace, or label selector specified should match any MachineDeployment",
<<<<<<< HEAD
		testConfig:          NewTestConfigBuilder().ForMachineDeployment().WithNodeCount(1).Build(),
		autoDiscoveryConfig: &clusterAPIAutoDiscoveryConfig{labelSelector: labels.NewSelector()},
		shouldMatch:         true,
	}, {
		name:       "clustername specified does not match MachineSet, namespace matches, no labels specified",
		testConfig: NewTestConfigBuilder().ForMachineSet().WithNamespace("default").WithNodeCount(1).Build(),
=======
		testSpec:            createTestSpec(RandomString(6), RandomString(6), RandomString(6), 1, true, nil, nil, map[string]string{}),
		autoDiscoveryConfig: &clusterAPIAutoDiscoveryConfig{labelSelector: labels.NewSelector()},
		shouldMatch:         true,
	}, {
		name:     "clustername specified does not match MachineSet, namespace matches, no labels specified",
		testSpec: createTestSpec("default", RandomString(6), RandomString(6), 1, false, nil, nil, map[string]string{}),
>>>>>>> b8e06346
		autoDiscoveryConfig: &clusterAPIAutoDiscoveryConfig{
			clusterName:   "foo",
			namespace:     "default",
			labelSelector: labels.NewSelector(),
		},
		shouldMatch: false,
	}, {
<<<<<<< HEAD
		name:       "clustername specified does not match MachineDeployment, namespace matches, no labels specified",
		testConfig: NewTestConfigBuilder().ForMachineDeployment().WithNamespace("default").WithNodeCount(1).Build(),
=======
		name:     "clustername specified does not match MachineDeployment, namespace matches, no labels specified",
		testSpec: createTestSpec("default", RandomString(6), RandomString(6), 1, true, nil, nil, map[string]string{}),
>>>>>>> b8e06346
		autoDiscoveryConfig: &clusterAPIAutoDiscoveryConfig{
			clusterName:   "foo",
			namespace:     "default",
			labelSelector: labels.NewSelector(),
		},
		shouldMatch: false,
	}, {
<<<<<<< HEAD
		name:       "namespace specified does not match MachineSet, clusterName matches, no labels specified",
		testConfig: NewTestConfigBuilder().ForMachineSet().WithClusterName("foo").WithNodeCount(1).Build(),
=======
		name:     "namespace specified does not match MachineSet, clusterName matches, no labels specified",
		testSpec: createTestSpec(RandomString(6), "foo", RandomString(6), 1, false, nil, nil, map[string]string{}),
>>>>>>> b8e06346
		autoDiscoveryConfig: &clusterAPIAutoDiscoveryConfig{
			clusterName:   "foo",
			namespace:     "default",
			labelSelector: labels.NewSelector(),
		},
		shouldMatch: false,
	}, {
<<<<<<< HEAD
		name:       "clustername specified does not match MachineDeployment, namespace matches, no labels specified",
		testConfig: NewTestConfigBuilder().ForMachineDeployment().WithClusterName("foo").WithNodeCount(1).Build(),
=======
		name:     "clustername specified does not match MachineDeployment, namespace matches, no labels specified",
		testSpec: createTestSpec(RandomString(6), "foo", RandomString(6), 1, true, nil, nil, map[string]string{}),
>>>>>>> b8e06346
		autoDiscoveryConfig: &clusterAPIAutoDiscoveryConfig{
			clusterName:   "foo",
			namespace:     "default",
			labelSelector: labels.NewSelector(),
		},
		shouldMatch: false,
	}, {
<<<<<<< HEAD
		name:       "namespace and clusterName matches MachineSet, no labels specified",
		testConfig: NewTestConfigBuilder().ForMachineSet().WithNamespace("default").WithClusterName("foo").WithNodeCount(1).Build(),
=======
		name:     "namespace and clusterName matches MachineSet, no labels specified",
		testSpec: createTestSpec("default", "foo", RandomString(6), 1, false, nil, nil, map[string]string{}),
>>>>>>> b8e06346
		autoDiscoveryConfig: &clusterAPIAutoDiscoveryConfig{
			clusterName:   "foo",
			namespace:     "default",
			labelSelector: labels.NewSelector(),
		},
		shouldMatch: true,
	}, {
<<<<<<< HEAD
		name:       "namespace and clusterName matches MachineDeployment, no labels specified",
		testConfig: NewTestConfigBuilder().ForMachineDeployment().WithNamespace("default").WithClusterName("foo").WithNodeCount(1).Build(),
=======
		name:     "namespace and clusterName matches MachineDeployment, no labels specified",
		testSpec: createTestSpec("default", "foo", RandomString(6), 1, true, nil, nil, map[string]string{}),
>>>>>>> b8e06346
		autoDiscoveryConfig: &clusterAPIAutoDiscoveryConfig{
			clusterName:   "foo",
			namespace:     "default",
			labelSelector: labels.NewSelector(),
		},
		shouldMatch: true,
	}, {
<<<<<<< HEAD
		name:       "namespace and clusterName matches MachineSet, does not match label selector",
		testConfig: NewTestConfigBuilder().ForMachineSet().WithNamespace("default").WithClusterName("foo").WithNodeCount(1).Build(),
=======
		name:     "namespace and clusterName matches MachineSet, does not match label selector",
		testSpec: createTestSpec("default", "foo", RandomString(6), 1, false, nil, nil, map[string]string{}),
>>>>>>> b8e06346
		autoDiscoveryConfig: &clusterAPIAutoDiscoveryConfig{
			clusterName:   "foo",
			namespace:     "default",
			labelSelector: labels.SelectorFromSet(labels.Set{"color": "green"}),
		},
		shouldMatch: false,
	}, {
<<<<<<< HEAD
		name:       "namespace and clusterName matches MachineDeployment, does not match label selector",
		testConfig: NewTestConfigBuilder().ForMachineDeployment().WithNamespace("default").WithClusterName("foo").WithNodeCount(1).Build(),
=======
		name:     "namespace and clusterName matches MachineDeployment, does not match label selector",
		testSpec: createTestSpec("default", "foo", RandomString(6), 1, true, nil, nil, map[string]string{}),
>>>>>>> b8e06346
		autoDiscoveryConfig: &clusterAPIAutoDiscoveryConfig{
			clusterName:   "foo",
			namespace:     "default",
			labelSelector: labels.SelectorFromSet(labels.Set{"color": "green"}),
		},
		shouldMatch: false,
	}, {
		name:             "namespace, clusterName, and label selector matches MachineSet",
<<<<<<< HEAD
		testConfig:       NewTestConfigBuilder().ForMachineSet().WithNamespace("default").WithClusterName("foo").WithNodeCount(1).Build(),
=======
		testSpec:         createTestSpec("default", "foo", RandomString(6), 1, false, nil, nil, map[string]string{}),
>>>>>>> b8e06346
		additionalLabels: map[string]string{"color": "green"},
		autoDiscoveryConfig: &clusterAPIAutoDiscoveryConfig{
			clusterName:   "foo",
			namespace:     "default",
			labelSelector: labels.SelectorFromSet(labels.Set{"color": "green"}),
		},
		shouldMatch: true,
	}, {
		name:             "namespace, clusterName, and label selector matches MachineDeployment",
<<<<<<< HEAD
		testConfig:       NewTestConfigBuilder().ForMachineDeployment().WithNamespace("default").WithClusterName("foo").WithNodeCount(1).Build(),
=======
		testSpec:         createTestSpec("default", "foo", RandomString(6), 1, true, nil, nil, map[string]string{}),
>>>>>>> b8e06346
		additionalLabels: map[string]string{"color": "green"},
		autoDiscoveryConfig: &clusterAPIAutoDiscoveryConfig{
			clusterName:   "foo",
			namespace:     "default",
			labelSelector: labels.SelectorFromSet(labels.Set{"color": "green"}),
		},
		shouldMatch: true,
	}} {
		t.Run(tc.name, func(t *testing.T) {
			resource := tc.testConfig.machineSet
			if tc.testConfig.machineDeployment != nil {
				resource = tc.testConfig.machineDeployment
			}
			if tc.additionalLabels != nil {
				resource.SetLabels(labels.Merge(resource.GetLabels(), tc.additionalLabels))
			}
			got := allowedByAutoDiscoverySpec(tc.autoDiscoveryConfig, resource)

			if got != tc.shouldMatch {
				t.Errorf("allowedByAutoDiscoverySpec got = %v, want %v", got, tc.shouldMatch)
			}
		})
	}
}

func Test_namespaceToWatch(t *testing.T) {
	for _, tc := range []struct {
		name                 string
		autoDiscoveryConfigs []*clusterAPIAutoDiscoveryConfig
		matchingNamespace    string
	}{{
		name: "returns the namespace configured in auto discovery specs",
		autoDiscoveryConfigs: []*clusterAPIAutoDiscoveryConfig{
			{
				clusterName: "my-cluster",
			},
			{
				namespace: "ns1",
			},
		},
		matchingNamespace: "ns1",
	},
		{
			name: "returns empty namespace if not configure in autodiscovery spec",
			autoDiscoveryConfigs: []*clusterAPIAutoDiscoveryConfig{
				{
					clusterName: "my-cluster",
				},
				{
					labelSelector: labels.SelectorFromSet(labels.Set{"color": "green"}),
				},
			},
			matchingNamespace: "",
		}} {
		t.Run(tc.name, func(t *testing.T) {
			got := namespaceToWatch(tc.autoDiscoveryConfigs)

			if got != tc.matchingNamespace {
				t.Errorf("namespaceToWatch got = %v, want %v", got, tc.matchingNamespace)
			}
		})
	}
}<|MERGE_RESOLUTION|>--- conflicted
+++ resolved
@@ -198,92 +198,59 @@
 func Test_allowedByAutoDiscoverySpec(t *testing.T) {
 	for _, tc := range []struct {
 		name                string
-		testConfig          *TestConfig
+		testSpec            TestSpec
 		autoDiscoveryConfig *clusterAPIAutoDiscoveryConfig
 		additionalLabels    map[string]string
 		shouldMatch         bool
 	}{{
 		name:                "no clustername, namespace, or label selector specified should match any MachineSet",
-<<<<<<< HEAD
-		testConfig:          NewTestConfigBuilder().ForMachineSet().WithNodeCount(1).Build(),
-=======
 		testSpec:            createTestSpec(RandomString(6), RandomString(6), RandomString(6), 1, false, nil, nil, map[string]string{}),
->>>>>>> b8e06346
 		autoDiscoveryConfig: &clusterAPIAutoDiscoveryConfig{labelSelector: labels.NewSelector()},
 		shouldMatch:         true,
 	}, {
 		name:                "no clustername, namespace, or label selector specified should match any MachineDeployment",
-<<<<<<< HEAD
-		testConfig:          NewTestConfigBuilder().ForMachineDeployment().WithNodeCount(1).Build(),
-		autoDiscoveryConfig: &clusterAPIAutoDiscoveryConfig{labelSelector: labels.NewSelector()},
-		shouldMatch:         true,
-	}, {
-		name:       "clustername specified does not match MachineSet, namespace matches, no labels specified",
-		testConfig: NewTestConfigBuilder().ForMachineSet().WithNamespace("default").WithNodeCount(1).Build(),
-=======
 		testSpec:            createTestSpec(RandomString(6), RandomString(6), RandomString(6), 1, true, nil, nil, map[string]string{}),
 		autoDiscoveryConfig: &clusterAPIAutoDiscoveryConfig{labelSelector: labels.NewSelector()},
 		shouldMatch:         true,
 	}, {
 		name:     "clustername specified does not match MachineSet, namespace matches, no labels specified",
 		testSpec: createTestSpec("default", RandomString(6), RandomString(6), 1, false, nil, nil, map[string]string{}),
->>>>>>> b8e06346
-		autoDiscoveryConfig: &clusterAPIAutoDiscoveryConfig{
-			clusterName:   "foo",
-			namespace:     "default",
-			labelSelector: labels.NewSelector(),
-		},
-		shouldMatch: false,
-	}, {
-<<<<<<< HEAD
-		name:       "clustername specified does not match MachineDeployment, namespace matches, no labels specified",
-		testConfig: NewTestConfigBuilder().ForMachineDeployment().WithNamespace("default").WithNodeCount(1).Build(),
-=======
+		autoDiscoveryConfig: &clusterAPIAutoDiscoveryConfig{
+			clusterName:   "foo",
+			namespace:     "default",
+			labelSelector: labels.NewSelector(),
+		},
+		shouldMatch: false,
+	}, {
 		name:     "clustername specified does not match MachineDeployment, namespace matches, no labels specified",
 		testSpec: createTestSpec("default", RandomString(6), RandomString(6), 1, true, nil, nil, map[string]string{}),
->>>>>>> b8e06346
-		autoDiscoveryConfig: &clusterAPIAutoDiscoveryConfig{
-			clusterName:   "foo",
-			namespace:     "default",
-			labelSelector: labels.NewSelector(),
-		},
-		shouldMatch: false,
-	}, {
-<<<<<<< HEAD
-		name:       "namespace specified does not match MachineSet, clusterName matches, no labels specified",
-		testConfig: NewTestConfigBuilder().ForMachineSet().WithClusterName("foo").WithNodeCount(1).Build(),
-=======
+		autoDiscoveryConfig: &clusterAPIAutoDiscoveryConfig{
+			clusterName:   "foo",
+			namespace:     "default",
+			labelSelector: labels.NewSelector(),
+		},
+		shouldMatch: false,
+	}, {
 		name:     "namespace specified does not match MachineSet, clusterName matches, no labels specified",
 		testSpec: createTestSpec(RandomString(6), "foo", RandomString(6), 1, false, nil, nil, map[string]string{}),
->>>>>>> b8e06346
-		autoDiscoveryConfig: &clusterAPIAutoDiscoveryConfig{
-			clusterName:   "foo",
-			namespace:     "default",
-			labelSelector: labels.NewSelector(),
-		},
-		shouldMatch: false,
-	}, {
-<<<<<<< HEAD
-		name:       "clustername specified does not match MachineDeployment, namespace matches, no labels specified",
-		testConfig: NewTestConfigBuilder().ForMachineDeployment().WithClusterName("foo").WithNodeCount(1).Build(),
-=======
+		autoDiscoveryConfig: &clusterAPIAutoDiscoveryConfig{
+			clusterName:   "foo",
+			namespace:     "default",
+			labelSelector: labels.NewSelector(),
+		},
+		shouldMatch: false,
+	}, {
 		name:     "clustername specified does not match MachineDeployment, namespace matches, no labels specified",
 		testSpec: createTestSpec(RandomString(6), "foo", RandomString(6), 1, true, nil, nil, map[string]string{}),
->>>>>>> b8e06346
-		autoDiscoveryConfig: &clusterAPIAutoDiscoveryConfig{
-			clusterName:   "foo",
-			namespace:     "default",
-			labelSelector: labels.NewSelector(),
-		},
-		shouldMatch: false,
-	}, {
-<<<<<<< HEAD
-		name:       "namespace and clusterName matches MachineSet, no labels specified",
-		testConfig: NewTestConfigBuilder().ForMachineSet().WithNamespace("default").WithClusterName("foo").WithNodeCount(1).Build(),
-=======
+		autoDiscoveryConfig: &clusterAPIAutoDiscoveryConfig{
+			clusterName:   "foo",
+			namespace:     "default",
+			labelSelector: labels.NewSelector(),
+		},
+		shouldMatch: false,
+	}, {
 		name:     "namespace and clusterName matches MachineSet, no labels specified",
 		testSpec: createTestSpec("default", "foo", RandomString(6), 1, false, nil, nil, map[string]string{}),
->>>>>>> b8e06346
 		autoDiscoveryConfig: &clusterAPIAutoDiscoveryConfig{
 			clusterName:   "foo",
 			namespace:     "default",
@@ -291,13 +258,8 @@
 		},
 		shouldMatch: true,
 	}, {
-<<<<<<< HEAD
-		name:       "namespace and clusterName matches MachineDeployment, no labels specified",
-		testConfig: NewTestConfigBuilder().ForMachineDeployment().WithNamespace("default").WithClusterName("foo").WithNodeCount(1).Build(),
-=======
 		name:     "namespace and clusterName matches MachineDeployment, no labels specified",
 		testSpec: createTestSpec("default", "foo", RandomString(6), 1, true, nil, nil, map[string]string{}),
->>>>>>> b8e06346
 		autoDiscoveryConfig: &clusterAPIAutoDiscoveryConfig{
 			clusterName:   "foo",
 			namespace:     "default",
@@ -305,13 +267,8 @@
 		},
 		shouldMatch: true,
 	}, {
-<<<<<<< HEAD
-		name:       "namespace and clusterName matches MachineSet, does not match label selector",
-		testConfig: NewTestConfigBuilder().ForMachineSet().WithNamespace("default").WithClusterName("foo").WithNodeCount(1).Build(),
-=======
 		name:     "namespace and clusterName matches MachineSet, does not match label selector",
 		testSpec: createTestSpec("default", "foo", RandomString(6), 1, false, nil, nil, map[string]string{}),
->>>>>>> b8e06346
 		autoDiscoveryConfig: &clusterAPIAutoDiscoveryConfig{
 			clusterName:   "foo",
 			namespace:     "default",
@@ -319,13 +276,8 @@
 		},
 		shouldMatch: false,
 	}, {
-<<<<<<< HEAD
-		name:       "namespace and clusterName matches MachineDeployment, does not match label selector",
-		testConfig: NewTestConfigBuilder().ForMachineDeployment().WithNamespace("default").WithClusterName("foo").WithNodeCount(1).Build(),
-=======
 		name:     "namespace and clusterName matches MachineDeployment, does not match label selector",
 		testSpec: createTestSpec("default", "foo", RandomString(6), 1, true, nil, nil, map[string]string{}),
->>>>>>> b8e06346
 		autoDiscoveryConfig: &clusterAPIAutoDiscoveryConfig{
 			clusterName:   "foo",
 			namespace:     "default",
@@ -334,11 +286,7 @@
 		shouldMatch: false,
 	}, {
 		name:             "namespace, clusterName, and label selector matches MachineSet",
-<<<<<<< HEAD
-		testConfig:       NewTestConfigBuilder().ForMachineSet().WithNamespace("default").WithClusterName("foo").WithNodeCount(1).Build(),
-=======
 		testSpec:         createTestSpec("default", "foo", RandomString(6), 1, false, nil, nil, map[string]string{}),
->>>>>>> b8e06346
 		additionalLabels: map[string]string{"color": "green"},
 		autoDiscoveryConfig: &clusterAPIAutoDiscoveryConfig{
 			clusterName:   "foo",
@@ -348,11 +296,7 @@
 		shouldMatch: true,
 	}, {
 		name:             "namespace, clusterName, and label selector matches MachineDeployment",
-<<<<<<< HEAD
-		testConfig:       NewTestConfigBuilder().ForMachineDeployment().WithNamespace("default").WithClusterName("foo").WithNodeCount(1).Build(),
-=======
 		testSpec:         createTestSpec("default", "foo", RandomString(6), 1, true, nil, nil, map[string]string{}),
->>>>>>> b8e06346
 		additionalLabels: map[string]string{"color": "green"},
 		autoDiscoveryConfig: &clusterAPIAutoDiscoveryConfig{
 			clusterName:   "foo",
@@ -362,9 +306,10 @@
 		shouldMatch: true,
 	}} {
 		t.Run(tc.name, func(t *testing.T) {
-			resource := tc.testConfig.machineSet
-			if tc.testConfig.machineDeployment != nil {
-				resource = tc.testConfig.machineDeployment
+			testConfigs := createTestConfigs(tc.testSpec)
+			resource := testConfigs[0].machineSet
+			if tc.testSpec.rootIsMachineDeployment {
+				resource = testConfigs[0].machineDeployment
 			}
 			if tc.additionalLabels != nil {
 				resource.SetLabels(labels.Merge(resource.GetLabels(), tc.additionalLabels))
