/*
Copyright 2020 The Kubernetes Authors.

Licensed under the Apache License, Version 2.0 (the "License");
you may not use this file except in compliance with the License.
You may obtain a copy of the License at

    http://www.apache.org/licenses/LICENSE-2.0

Unless required by applicable law or agreed to in writing, software
distributed under the License is distributed on an "AS IS" BASIS,
WITHOUT WARRANTIES OR CONDITIONS OF ANY KIND, either express or implied.
See the License for the specific language governing permissions and
limitations under the License.
*/

package clusterapi

import (
	"context"
	"fmt"
	"testing"
	"time"

	"k8s.io/apimachinery/pkg/api/resource"
	metav1 "k8s.io/apimachinery/pkg/apis/meta/v1"
	"k8s.io/apimachinery/pkg/apis/meta/v1/unstructured"
	"k8s.io/autoscaler/cluster-autoscaler/utils/units"
	"k8s.io/client-go/tools/cache"
<<<<<<< HEAD
=======
)

const (
	cpuStatusKey       = "cpu"
	memoryStatusKey    = "memory"
	nvidiaGpuStatusKey = "nvidia.com/gpu"
>>>>>>> e8d3e9b1
)

func TestSetSize(t *testing.T) {
	initialReplicas := 1
	updatedReplicas := 5

	test := func(t *testing.T, testConfig *testConfig) {
		controller, stop := mustCreateTestController(t, testConfig)
		defer stop()

		testResource := testConfig.machineSet
		if testConfig.machineDeployment != nil {
			testResource = testConfig.machineDeployment
		}

		sr, err := newUnstructuredScalableResource(controller, testResource)
		if err != nil {
			t.Fatal(err)
		}

		gvr, err := sr.GroupVersionResource()
		if err != nil {
			t.Fatal(err)
		}

		err = sr.SetSize(updatedReplicas)
		if err != nil {
			t.Fatal(err)
		}

		s, err := sr.controller.managementScaleClient.Scales(testResource.GetNamespace()).
			Get(context.TODO(), gvr.GroupResource(), testResource.GetName(), metav1.GetOptions{})

		if s.Spec.Replicas != int32(updatedReplicas) {
			t.Errorf("expected %v, got: %v", updatedReplicas, s.Spec.Replicas)
		}

		replicas, found, err := unstructured.NestedInt64(sr.unstructured.Object, "spec", "replicas")
		if err != nil {
			t.Fatal(err)
		}
		if !found {
			t.Fatal("replicas = 0")
		}
		if replicas != int64(updatedReplicas) {
			t.Errorf("expected %v, got: %v", updatedReplicas, replicas)
		}
	}

	t.Run("MachineSet", func(t *testing.T) {
		test(t, createMachineSetTestConfig(
			RandomString(6),
			RandomString(6),
			RandomString(6),
			initialReplicas, map[string]string{
				nodeGroupMinSizeAnnotationKey: "1",
				nodeGroupMaxSizeAnnotationKey: "10",
			},
			nil,
		))
	})

	t.Run("MachineDeployment", func(t *testing.T) {
		test(t, createMachineDeploymentTestConfig(
			RandomString(6),
			RandomString(6),
			RandomString(6),
			initialReplicas, map[string]string{
				nodeGroupMinSizeAnnotationKey: "1",
				nodeGroupMaxSizeAnnotationKey: "10",
			},
			nil,
		))
	})
}

func TestReplicas(t *testing.T) {
	initialReplicas := 1
	updatedReplicas := 5

	test := func(t *testing.T, testConfig *testConfig) {
		controller, stop := mustCreateTestController(t, testConfig)
		defer stop()

		testResource := testConfig.machineSet
		if testConfig.machineDeployment != nil {
			testResource = testConfig.machineDeployment
		}

		sr, err := newUnstructuredScalableResource(controller, testResource)
		if err != nil {
			t.Fatal(err)
		}

		gvr, err := sr.GroupVersionResource()
		if err != nil {
			t.Fatal(err)
		}

		i, err := sr.Replicas()
		if err != nil {
			t.Fatal(err)
		}

		if i != initialReplicas {
			t.Errorf("expected %v, got: %v", initialReplicas, i)
		}

		// fetch and update machineSet
		s, err := sr.controller.managementScaleClient.Scales(testResource.GetNamespace()).
			Get(context.TODO(), gvr.GroupResource(), testResource.GetName(), metav1.GetOptions{})
		if err != nil {
			t.Fatal(err)
		}

		s.Spec.Replicas = int32(updatedReplicas)

		ch := make(chan error)
		checkDone := func(obj interface{}) (bool, error) {
			u, ok := obj.(*unstructured.Unstructured)
			if !ok {
				return false, nil
			}
			sr, err := newUnstructuredScalableResource(controller, u)
			if err != nil {
				return true, err
			}
			i, err := sr.Replicas()
			if err != nil {
				return true, err
			}
			if i != updatedReplicas {
				return true, fmt.Errorf("expected %v, got: %v", updatedReplicas, i)
			}
			return true, nil
		}
		handler := cache.ResourceEventHandlerFuncs{
			AddFunc: func(obj interface{}) {
				match, err := checkDone(obj)
				if match {
					ch <- err
				}
			},
			UpdateFunc: func(oldObj, newObj interface{}) {
				match, err := checkDone(newObj)
				if match {
					ch <- err
				}
			},
		}

		controller.machineSetInformer.Informer().AddEventHandler(handler)
		controller.machineDeploymentInformer.Informer().AddEventHandler(handler)

		_, err = sr.controller.managementScaleClient.Scales(testResource.GetNamespace()).
			Update(context.TODO(), gvr.GroupResource(), s, metav1.UpdateOptions{})
		if err != nil {
			t.Fatal(err)
		}

		lastErr := fmt.Errorf("no updates received yet")
		for lastErr != nil {
			select {
			case err = <-ch:
				lastErr = err
			case <-time.After(1 * time.Second):
				t.Fatal(fmt.Errorf("timeout while waiting for update. Last error was: %v", lastErr))
			}
		}
	}

	t.Run("MachineSet", func(t *testing.T) {
		test(t, createMachineSetTestConfig(RandomString(6), RandomString(6), RandomString(6), initialReplicas, nil, nil))
	})

	t.Run("MachineDeployment", func(t *testing.T) {
		test(t, createMachineDeploymentTestConfig(RandomString(6), RandomString(6), RandomString(6), initialReplicas, nil, nil))
	})
}

func TestSetSizeAndReplicas(t *testing.T) {
	initialReplicas := 1
	updatedReplicas := 5

	test := func(t *testing.T, testConfig *testConfig) {
		controller, stop := mustCreateTestController(t, testConfig)
		defer stop()

		testResource := testConfig.machineSet
		if testConfig.machineDeployment != nil {
			testResource = testConfig.machineDeployment
		}

		sr, err := newUnstructuredScalableResource(controller, testResource)
		if err != nil {
			t.Fatal(err)
		}

		i, err := sr.Replicas()
		if err != nil {
			t.Fatal(err)
		}

		if i != initialReplicas {
			t.Errorf("expected %v, got: %v", initialReplicas, i)
		}

		err = sr.SetSize(updatedReplicas)
		if err != nil {
			t.Fatal(err)
		}

		i, err = sr.Replicas()
		if err != nil {
			t.Fatal(err)
		}

		if i != updatedReplicas {
			t.Errorf("expected %v, got: %v", updatedReplicas, i)
		}
	}

	t.Run("MachineSet", func(t *testing.T) {
		test(t, createMachineSetTestConfig(
			RandomString(6),
			RandomString(6),
			RandomString(6),
			initialReplicas, map[string]string{
				nodeGroupMinSizeAnnotationKey: "1",
				nodeGroupMaxSizeAnnotationKey: "10",
			},
			nil,
		))
	})

	t.Run("MachineDeployment", func(t *testing.T) {
		test(t, createMachineDeploymentTestConfig(
			RandomString(6),
			RandomString(6),
			RandomString(6),
			initialReplicas, map[string]string{
				nodeGroupMinSizeAnnotationKey: "1",
				nodeGroupMaxSizeAnnotationKey: "10",
			},
			nil,
		))
	})
}

func TestAnnotations(t *testing.T) {
	cpuQuantity := resource.MustParse("2")
<<<<<<< HEAD
	memQuantity := resource.MustParse("1024")
	gpuQuantity := resource.MustParse("1")
	maxPodsQuantity := resource.MustParse("42")
	annotations := map[string]string{
		cpuKey:     cpuQuantity.String(),
		memoryKey:  memQuantity.String(),
		gpuKey:     gpuQuantity.String(),
		maxPodsKey: maxPodsQuantity.String(),
	}

	// convert the initial memory value from Mebibytes to bytes as this conversion happens internally
	// when we use InstanceMemoryCapacity()
	memVal, _ := memQuantity.AsInt64()
	memQuantityAsBytes := resource.NewQuantity(memVal*units.MiB, resource.DecimalSI)

	test := func(t *testing.T, testConfig *testConfig) {
		controller, stop := mustCreateTestController(t, testConfig)
		defer stop()

		testResource := testConfig.machineSet

=======
	memQuantity := resource.MustParse("1024Mi")
	gpuQuantity := resource.MustParse("1")
	maxPodsQuantity := resource.MustParse("42")
	annotations := map[string]string{
		cpuKey:      cpuQuantity.String(),
		memoryKey:   memQuantity.String(),
		gpuCountKey: gpuQuantity.String(),
		maxPodsKey:  maxPodsQuantity.String(),
	}

	test := func(t *testing.T, testConfig *testConfig, testResource *unstructured.Unstructured) {
		controller, stop := mustCreateTestController(t, testConfig)
		defer stop()

>>>>>>> e8d3e9b1
		sr, err := newUnstructuredScalableResource(controller, testResource)
		if err != nil {
			t.Fatal(err)
		}

<<<<<<< HEAD
		if cpu, err := sr.InstanceCPUCapacity(); err != nil {
=======
		if cpu, err := sr.InstanceCPUCapacityAnnotation(); err != nil {
>>>>>>> e8d3e9b1
			t.Fatal(err)
		} else if cpuQuantity.Cmp(cpu) != 0 {
			t.Errorf("expected %v, got %v", cpuQuantity, cpu)
		}

<<<<<<< HEAD
		if mem, err := sr.InstanceMemoryCapacity(); err != nil {
			t.Fatal(err)
		} else if memQuantityAsBytes.Cmp(mem) != 0 {
			t.Errorf("expected %v, got %v", memQuantity, mem)
		}

		if gpu, err := sr.InstanceGPUCapacity(); err != nil {
=======
		if mem, err := sr.InstanceMemoryCapacityAnnotation(); err != nil {
			t.Fatal(err)
		} else if memQuantity.Cmp(mem) != 0 {
			t.Errorf("expected %v, got %v", memQuantity, mem)
		}

		if gpu, err := sr.InstanceGPUCapacityAnnotation(); err != nil {
>>>>>>> e8d3e9b1
			t.Fatal(err)
		} else if gpuQuantity.Cmp(gpu) != 0 {
			t.Errorf("expected %v, got %v", gpuQuantity, gpu)
		}

<<<<<<< HEAD
		if maxPods, err := sr.InstanceMaxPodsCapacity(); err != nil {
=======
		if maxPods, err := sr.InstanceMaxPodsCapacityAnnotation(); err != nil {
>>>>>>> e8d3e9b1
			t.Fatal(err)
		} else if maxPodsQuantity.Cmp(maxPods) != 0 {
			t.Errorf("expected %v, got %v", maxPodsQuantity, maxPods)
		}
	}

	t.Run("MachineSet", func(t *testing.T) {
<<<<<<< HEAD
		test(t, createMachineSetTestConfig(RandomString(6), RandomString(6), RandomString(6), 1, annotations))
=======
		testConfig := createMachineSetTestConfig(RandomString(6), RandomString(6), RandomString(6), 1, annotations, nil)
		test(t, testConfig, testConfig.machineSet)
	})

	t.Run("MachineDeployment", func(t *testing.T) {
		testConfig := createMachineDeploymentTestConfig(RandomString(6), RandomString(6), RandomString(6), 1, annotations, nil)
		test(t, testConfig, testConfig.machineDeployment)
>>>>>>> e8d3e9b1
	})
}

func TestCanScaleFromZero(t *testing.T) {
	testConfigs := []struct {
		name        string
		annotations map[string]string
<<<<<<< HEAD
		canScale    bool
	}{
		{
			"MachineSet can scale from zero",
			map[string]string{
				cpuKey:    "1",
				memoryKey: "1024",
			},
			true,
		},
		{
			"MachineSet with missing CPU info cannot scale from zero",
			map[string]string{
				memoryKey: "1024",
			},
			false,
		},
		{
			"MachineSet with missing Memory info cannot scale from zero",
			map[string]string{
				cpuKey: "1",
			},
			false,
		},
		{
			"MachineSet with no information cannot scale from zero",
			map[string]string{},
			false,
		},
	}

	for _, tc := range testConfigs {
		t.Run(tc.name, func(t *testing.T) {
			msTestConfig := createMachineSetTestConfig(RandomString(6), RandomString(6), RandomString(6), 1, tc.annotations)
=======
		capacity    map[string]string
		canScale    bool
	}{
		{
			"can scale from zero",
			map[string]string{
				cpuKey:    "1",
				memoryKey: "1024Mi",
			},
			nil,
			true,
		},
		{
			"with missing CPU info cannot scale from zero",
			map[string]string{
				memoryKey: "1024Mi",
			},
			nil,
			false,
		},
		{
			"with missing Memory info cannot scale from zero",
			map[string]string{
				cpuKey: "1",
			},
			nil,
			false,
		},
		{
			"with no information cannot scale from zero",
			map[string]string{},
			nil,
			false,
		},
		{
			"with capacity in machine template can scale from zero",
			map[string]string{},
			map[string]string{
				cpuStatusKey:    "1",
				memoryStatusKey: "4G",
			},
			true,
		},
		{
			"with missing cpu capacity in machine template cannot scale from zero",
			map[string]string{},
			map[string]string{
				memoryStatusKey: "4G",
			},
			false,
		},
		{
			"with missing memory capacity in machine template cannot scale from zero",
			map[string]string{},
			map[string]string{
				cpuStatusKey: "1",
			},
			false,
		},
		{
			"with both annotations and capacity in machine template can scale from zero",
			map[string]string{
				cpuKey:    "1",
				memoryKey: "1024Mi",
			},
			map[string]string{
				cpuStatusKey:    "1",
				memoryStatusKey: "4G",
			},
			true,
		},
		{
			"with incomplete annotations and capacity in machine template cannot scale from zero",
			map[string]string{
				cpuKey: "1",
			},
			map[string]string{
				nvidiaGpuStatusKey: "1",
			},
			false,
		},
		{
			"with complete information split across annotations and capacity in machine template can scale from zero",
			map[string]string{
				cpuKey: "1",
			},
			map[string]string{
				memoryStatusKey: "4G",
			},
			true,
		},
	}

	for _, tc := range testConfigs {
		testname := fmt.Sprintf("MachineSet %s", tc.name)
		t.Run(testname, func(t *testing.T) {
			msTestConfig := createMachineSetTestConfig(RandomString(6), RandomString(6), RandomString(6), 1, tc.annotations, tc.capacity)
>>>>>>> e8d3e9b1
			controller, stop := mustCreateTestController(t, msTestConfig)
			defer stop()

			testResource := msTestConfig.machineSet

			sr, err := newUnstructuredScalableResource(controller, testResource)
			if err != nil {
				t.Fatal(err)
			}

			canScale := sr.CanScaleFromZero()
			if canScale != tc.canScale {
				t.Errorf("expected %v, got %v", tc.canScale, canScale)
			}
		})
	}
<<<<<<< HEAD
=======

	for _, tc := range testConfigs {
		testname := fmt.Sprintf("MachineDeployment %s", tc.name)
		t.Run(testname, func(t *testing.T) {
			msTestConfig := createMachineDeploymentTestConfig(RandomString(6), RandomString(6), RandomString(6), 1, tc.annotations, tc.capacity)
			controller, stop := mustCreateTestController(t, msTestConfig)
			defer stop()

			testResource := msTestConfig.machineDeployment

			sr, err := newUnstructuredScalableResource(controller, testResource)
			if err != nil {
				t.Fatal(err)
			}

			canScale := sr.CanScaleFromZero()
			if canScale != tc.canScale {
				t.Errorf("expected %v, got %v", tc.canScale, canScale)
			}
		})
	}
>>>>>>> e8d3e9b1
}<|MERGE_RESOLUTION|>--- conflicted
+++ resolved
@@ -25,17 +25,13 @@
 	"k8s.io/apimachinery/pkg/api/resource"
 	metav1 "k8s.io/apimachinery/pkg/apis/meta/v1"
 	"k8s.io/apimachinery/pkg/apis/meta/v1/unstructured"
-	"k8s.io/autoscaler/cluster-autoscaler/utils/units"
 	"k8s.io/client-go/tools/cache"
-<<<<<<< HEAD
-=======
 )
 
 const (
 	cpuStatusKey       = "cpu"
 	memoryStatusKey    = "memory"
 	nvidiaGpuStatusKey = "nvidia.com/gpu"
->>>>>>> e8d3e9b1
 )
 
 func TestSetSize(t *testing.T) {
@@ -287,29 +283,6 @@
 
 func TestAnnotations(t *testing.T) {
 	cpuQuantity := resource.MustParse("2")
-<<<<<<< HEAD
-	memQuantity := resource.MustParse("1024")
-	gpuQuantity := resource.MustParse("1")
-	maxPodsQuantity := resource.MustParse("42")
-	annotations := map[string]string{
-		cpuKey:     cpuQuantity.String(),
-		memoryKey:  memQuantity.String(),
-		gpuKey:     gpuQuantity.String(),
-		maxPodsKey: maxPodsQuantity.String(),
-	}
-
-	// convert the initial memory value from Mebibytes to bytes as this conversion happens internally
-	// when we use InstanceMemoryCapacity()
-	memVal, _ := memQuantity.AsInt64()
-	memQuantityAsBytes := resource.NewQuantity(memVal*units.MiB, resource.DecimalSI)
-
-	test := func(t *testing.T, testConfig *testConfig) {
-		controller, stop := mustCreateTestController(t, testConfig)
-		defer stop()
-
-		testResource := testConfig.machineSet
-
-=======
 	memQuantity := resource.MustParse("1024Mi")
 	gpuQuantity := resource.MustParse("1")
 	maxPodsQuantity := resource.MustParse("42")
@@ -324,31 +297,17 @@
 		controller, stop := mustCreateTestController(t, testConfig)
 		defer stop()
 
->>>>>>> e8d3e9b1
 		sr, err := newUnstructuredScalableResource(controller, testResource)
 		if err != nil {
 			t.Fatal(err)
 		}
 
-<<<<<<< HEAD
-		if cpu, err := sr.InstanceCPUCapacity(); err != nil {
-=======
 		if cpu, err := sr.InstanceCPUCapacityAnnotation(); err != nil {
->>>>>>> e8d3e9b1
 			t.Fatal(err)
 		} else if cpuQuantity.Cmp(cpu) != 0 {
 			t.Errorf("expected %v, got %v", cpuQuantity, cpu)
 		}
 
-<<<<<<< HEAD
-		if mem, err := sr.InstanceMemoryCapacity(); err != nil {
-			t.Fatal(err)
-		} else if memQuantityAsBytes.Cmp(mem) != 0 {
-			t.Errorf("expected %v, got %v", memQuantity, mem)
-		}
-
-		if gpu, err := sr.InstanceGPUCapacity(); err != nil {
-=======
 		if mem, err := sr.InstanceMemoryCapacityAnnotation(); err != nil {
 			t.Fatal(err)
 		} else if memQuantity.Cmp(mem) != 0 {
@@ -356,17 +315,12 @@
 		}
 
 		if gpu, err := sr.InstanceGPUCapacityAnnotation(); err != nil {
->>>>>>> e8d3e9b1
 			t.Fatal(err)
 		} else if gpuQuantity.Cmp(gpu) != 0 {
 			t.Errorf("expected %v, got %v", gpuQuantity, gpu)
 		}
 
-<<<<<<< HEAD
-		if maxPods, err := sr.InstanceMaxPodsCapacity(); err != nil {
-=======
 		if maxPods, err := sr.InstanceMaxPodsCapacityAnnotation(); err != nil {
->>>>>>> e8d3e9b1
 			t.Fatal(err)
 		} else if maxPodsQuantity.Cmp(maxPods) != 0 {
 			t.Errorf("expected %v, got %v", maxPodsQuantity, maxPods)
@@ -374,9 +328,6 @@
 	}
 
 	t.Run("MachineSet", func(t *testing.T) {
-<<<<<<< HEAD
-		test(t, createMachineSetTestConfig(RandomString(6), RandomString(6), RandomString(6), 1, annotations))
-=======
 		testConfig := createMachineSetTestConfig(RandomString(6), RandomString(6), RandomString(6), 1, annotations, nil)
 		test(t, testConfig, testConfig.machineSet)
 	})
@@ -384,7 +335,6 @@
 	t.Run("MachineDeployment", func(t *testing.T) {
 		testConfig := createMachineDeploymentTestConfig(RandomString(6), RandomString(6), RandomString(6), 1, annotations, nil)
 		test(t, testConfig, testConfig.machineDeployment)
->>>>>>> e8d3e9b1
 	})
 }
 
@@ -392,42 +342,6 @@
 	testConfigs := []struct {
 		name        string
 		annotations map[string]string
-<<<<<<< HEAD
-		canScale    bool
-	}{
-		{
-			"MachineSet can scale from zero",
-			map[string]string{
-				cpuKey:    "1",
-				memoryKey: "1024",
-			},
-			true,
-		},
-		{
-			"MachineSet with missing CPU info cannot scale from zero",
-			map[string]string{
-				memoryKey: "1024",
-			},
-			false,
-		},
-		{
-			"MachineSet with missing Memory info cannot scale from zero",
-			map[string]string{
-				cpuKey: "1",
-			},
-			false,
-		},
-		{
-			"MachineSet with no information cannot scale from zero",
-			map[string]string{},
-			false,
-		},
-	}
-
-	for _, tc := range testConfigs {
-		t.Run(tc.name, func(t *testing.T) {
-			msTestConfig := createMachineSetTestConfig(RandomString(6), RandomString(6), RandomString(6), 1, tc.annotations)
-=======
 		capacity    map[string]string
 		canScale    bool
 	}{
@@ -525,7 +439,6 @@
 		testname := fmt.Sprintf("MachineSet %s", tc.name)
 		t.Run(testname, func(t *testing.T) {
 			msTestConfig := createMachineSetTestConfig(RandomString(6), RandomString(6), RandomString(6), 1, tc.annotations, tc.capacity)
->>>>>>> e8d3e9b1
 			controller, stop := mustCreateTestController(t, msTestConfig)
 			defer stop()
 
@@ -542,8 +455,6 @@
 			}
 		})
 	}
-<<<<<<< HEAD
-=======
 
 	for _, tc := range testConfigs {
 		testname := fmt.Sprintf("MachineDeployment %s", tc.name)
@@ -565,5 +476,4 @@
 			}
 		})
 	}
->>>>>>> e8d3e9b1
 }