--- conflicted
+++ resolved
@@ -37,14 +37,8 @@
 
 // MachineDeploymentStatus is the internal autoscaler Schema for MachineDeploymentStatus
 type MachineDeploymentStatus struct {
-<<<<<<< HEAD
-	// Total number of non-terminated machines targeted by this deployment
-	// (their labels match the selector).
-	// +optional
-=======
 	// Number of desired machines. Defaults to 1.
 	// This is a pointer to distinguish between explicit zero and not specified.
->>>>>>> db76938c
 	Replicas int32 `json:"replicas,omitempty"`
 }
 
