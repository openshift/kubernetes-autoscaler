--- conflicted
+++ resolved
@@ -53,16 +53,6 @@
 )
 
 type testConfigBuilder struct {
-<<<<<<< HEAD
-	scalableType scalableTestType
-	namespace    string
-	clusterName  string
-	namePrefix   string
-	nodeCount    int
-	annotations  map[string]string
-	capacity     map[string]string
-	taints       []interface{}
-=======
 	scalableType  scalableTestType
 	namespace     string
 	clusterName   string
@@ -71,7 +61,6 @@
 	annotations   map[string]string
 	capacity      map[string]string
 	managedLabels map[string]string
->>>>>>> b8e06346
 }
 
 // NewTestConfigBuilder returns a builder for dynamically constructing mock ClusterAPI resources for testing.
@@ -104,11 +93,7 @@
 			isMachineDeployment,
 			b.annotations,
 			b.capacity,
-<<<<<<< HEAD
-			b.taints,
-=======
 			b.managedLabels,
->>>>>>> b8e06346
 		)[0],
 	)[0]
 }
@@ -129,11 +114,7 @@
 			isMachineDeployment,
 			b.annotations,
 			b.capacity,
-<<<<<<< HEAD
-			b.taints,
-=======
 			b.managedLabels,
->>>>>>> b8e06346
 		)...,
 	)
 }
@@ -177,38 +158,6 @@
 			b.annotations = map[string]string{}
 		}
 		maps.Insert(b.annotations, maps.All(a))
-	}
-	return b
-}
-
-func (b *testConfigBuilder) WithTaints(a []interface{}) *testConfigBuilder {
-	if a == nil {
-		// explicitly setting taints to nil
-		b.annotations = nil
-	} else {
-	OuterLoop:
-		for i := range a {
-			unstructuredTaint := a[i].(map[string]interface{})
-			if unstructuredTaint == nil {
-				// invalid taint
-				klog.V(4).Infof("Unable to convert invalid taint of type %s to map[string]interface{}", reflect.TypeOf(a))
-				continue
-			}
-			keyname := unstructuredTaint["key"].(string)
-			for j := range b.taints {
-				if existingTaint, ok := b.taints[j].(map[string]interface{}); !ok {
-					klog.V(4).Infof("Unable to convert invalid taint of type %s to map[string]interface{}", reflect.TypeOf(b.taints[j]))
-					continue
-				} else if existingTaint == nil {
-					continue
-				} else if keyname == existingTaint["key"].(string) {
-					// found, overwrite with passed-in value & effect
-					b.taints[j] = unstructuredTaint
-					continue OuterLoop
-				}
-			}
-			b.taints = append(b.taints, unstructuredTaint)
-		}
 	}
 	return b
 }
@@ -288,13 +237,9 @@
 								"kind":       machineTemplateKind,
 								"name":       "TestMachineTemplate",
 							},
-<<<<<<< HEAD
-							"taints": spec.taints,
-=======
 							"metadata": map[string]interface{}{
 								"labels": map[string]interface{}{},
 							},
->>>>>>> b8e06346
 						},
 					},
 				},
@@ -339,13 +284,9 @@
 									"kind":     machineTemplateKind,
 									"name":     "TestMachineTemplate",
 								},
-<<<<<<< HEAD
-								"taints": spec.taints,
-=======
 								"metadata": map[string]interface{}{
 									"labels": map[string]interface{}{},
 								},
->>>>>>> b8e06346
 							},
 						},
 					},
@@ -418,11 +359,7 @@
 type TestSpec struct {
 	annotations             map[string]string
 	capacity                map[string]string
-<<<<<<< HEAD
-	taints                  []interface{}
-=======
 	managedLabels           map[string]string
->>>>>>> b8e06346
 	machineDeploymentName   string
 	machineSetName          string
 	machinePoolName         string
@@ -432,29 +369,17 @@
 	rootIsMachineDeployment bool
 }
 
-<<<<<<< HEAD
-func createTestSpecs(namespace, clusterName, namePrefix string, scalableResourceCount, nodeCount int, isMachineDeployment bool, annotations map[string]string, capacity map[string]string, taints []interface{}) []TestSpec {
-	var specs []TestSpec
-
-	for i := 0; i < scalableResourceCount; i++ {
-		specs = append(specs, createTestSpec(namespace, clusterName, fmt.Sprintf("%s-%d", namePrefix, i), nodeCount, isMachineDeployment, annotations, capacity, taints))
-=======
 func createTestSpecs(namespace, clusterName, namePrefix string, scalableResourceCount, nodeCount int, isMachineDeployment bool, annotations map[string]string, capacity map[string]string, managedLabels map[string]string) []TestSpec {
 	var specs []TestSpec
 
 	for i := 0; i < scalableResourceCount; i++ {
 		specs = append(specs, createTestSpec(namespace, clusterName, fmt.Sprintf("%s-%d", namePrefix, i), nodeCount, isMachineDeployment, annotations, capacity, managedLabels))
->>>>>>> b8e06346
 	}
 
 	return specs
 }
 
-<<<<<<< HEAD
-func createTestSpec(namespace, clusterName, name string, nodeCount int, isMachineDeployment bool, annotations map[string]string, capacity map[string]string, taints []interface{}) TestSpec {
-=======
 func createTestSpec(namespace, clusterName, name string, nodeCount int, isMachineDeployment bool, annotations map[string]string, capacity map[string]string, managedLabels map[string]string) TestSpec {
->>>>>>> b8e06346
 	return TestSpec{
 		annotations:             annotations,
 		capacity:                capacity,
@@ -465,7 +390,6 @@
 		namespace:               namespace,
 		nodeCount:               nodeCount,
 		rootIsMachineDeployment: isMachineDeployment,
-		taints:                  taints,
 	}
 }
 
