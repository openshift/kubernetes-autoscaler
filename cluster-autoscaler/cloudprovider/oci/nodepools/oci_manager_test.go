/*
Copyright 2020-2023 Oracle and/or its affiliates.
*/

package nodepools

import (
	"context"
<<<<<<< HEAD
=======
	"fmt"
>>>>>>> f4bec367
	"k8s.io/autoscaler/cluster-autoscaler/cloudprovider/oci/nodepools/consts"
	"net/http"
	"reflect"
	"testing"
<<<<<<< HEAD
=======
	"time"
>>>>>>> f4bec367

	apiv1 "k8s.io/api/core/v1"
	"k8s.io/autoscaler/cluster-autoscaler/cloudprovider"
	"k8s.io/autoscaler/cluster-autoscaler/cloudprovider/oci/vendor-internal/github.com/oracle/oci-go-sdk/v65/common"
	kubeletapis "k8s.io/kubelet/pkg/apis"

	ocicommon "k8s.io/autoscaler/cluster-autoscaler/cloudprovider/oci/common"
	oke "k8s.io/autoscaler/cluster-autoscaler/cloudprovider/oci/vendor-internal/github.com/oracle/oci-go-sdk/v65/containerengine"
)

const (
	autoDiscoveryCompartment = "ocid1.compartment.oc1.test-region.test"
)

func TestNodePoolFromArgs(t *testing.T) {
	value := `1:5:ocid`
	nodePool, err := nodePoolFromArg(value)
	if err != nil {
		t.Fatalf("unexpected error: %+v", err)
	}

	if nodePool.minSize != 1 {
		t.Errorf("got minSize %d ; wanted minSize 1", nodePool.minSize)
	}

	if nodePool.maxSize != 5 {
		t.Errorf("got maxSize %d ; wanted maxSize 1", nodePool.maxSize)
	}

	if nodePool.id != "ocid" {
		t.Errorf("got ocid %q ; wanted id \"ocid\"", nodePool.id)
	}
}

func TestGetNodePoolSize(t *testing.T) {
	nodePoolCache := newNodePoolCache(nil)
	nodePoolCache.targetSize["id"] = 5

	manager := &ociManagerImpl{nodePoolCache: nodePoolCache}
	size, err := manager.GetNodePoolSize(&nodePool{id: "id"})
	if err != nil {
		t.Fatalf("unexpected error: %+v", err)
	}

	if size != 5 {
		t.Errorf("got size %d ; wanted size 5", size)
	}
}

func TestGetNodePoolForInstance(t *testing.T) {
	nodePoolCache := newNodePoolCache(nil)
	nodePoolCache.cache["ocid2"] = &oke.NodePool{
		Id: common.String("ocid2"),
		Nodes: []oke.Node{
			{Id: common.String("node1")},
		},
	}

	manager := &ociManagerImpl{
		staticNodePools: map[string]NodePool{
			"ocid1": &nodePool{id: "ocid1"},
			"ocid2": &nodePool{id: "ocid2"},
		},
		nodePoolCache: nodePoolCache,
	}

	// first verify node pool can be found when node pool id is specified.
	np, err := manager.GetNodePoolForInstance(ocicommon.OciRef{NodePoolID: "ocid1"})
	if err != nil {
		t.Fatalf("unexpected error: %+v", err)
	}

	if np.Id() != "ocid1" {
		t.Fatalf("got unexpected ocid %q ; wanted \"ocid1\"", np.Id())
	}

	// now verify node pool can be found via lookup up by instance id in cache
	np, err = manager.GetNodePoolForInstance(ocicommon.OciRef{InstanceID: "node1"})
	if err != nil {
		t.Fatalf("unexpected error: %+v", err)
	}

	if np.Id() != "ocid2" {
		t.Fatalf("got unexpected ocid %q ; wanted \"ocid2\"", np.Id())
	}
}

func TestGetNodePoolNodes(t *testing.T) {
	nodePoolCache := newNodePoolCache(nil)
	nodePoolCache.cache["id"] = &oke.NodePool{
		Nodes: []oke.Node{
			{Id: common.String("node1"), LifecycleState: oke.NodeLifecycleStateDeleted},
			{Id: common.String("node2"), LifecycleState: oke.NodeLifecycleStateDeleting},
			{Id: common.String("node3"), LifecycleState: oke.NodeLifecycleStateActive},
			{Id: common.String("node4"), LifecycleState: oke.NodeLifecycleStateCreating},
			{Id: common.String("node5"), LifecycleState: oke.NodeLifecycleStateUpdating},
			{
				Id: common.String("node6"),
				NodeError: &oke.NodeError{
					Code:    common.String("unknown"),
					Message: common.String("message"),
				},
			},
			{
				Id: common.String("node7"),
				NodeError: &oke.NodeError{
					Code:    common.String("LimitExceeded"),
					Message: common.String("message"),
				},
			},
			{
				Id: common.String("node8"),
				NodeError: &oke.NodeError{
					Code:    common.String("InternalError"),
					Message: common.String("blah blah Out of host capacity blah blah"),
				},
			},
		},
	}

	expected := []cloudprovider.Instance{
		{
			Id: "node2",
			Status: &cloudprovider.InstanceStatus{
				State: cloudprovider.InstanceDeleting,
			},
		},
		{
			Id: "node3",
			Status: &cloudprovider.InstanceStatus{
				State: cloudprovider.InstanceRunning,
			},
		},
		{
			Id: "node4",
			Status: &cloudprovider.InstanceStatus{
				State: cloudprovider.InstanceCreating,
			},
		},
		{
			Id: "node5",
			Status: &cloudprovider.InstanceStatus{
				State: cloudprovider.InstanceCreating,
			},
		},
		{
			Id: "node6",
			Status: &cloudprovider.InstanceStatus{
				State: cloudprovider.InstanceCreating,
				ErrorInfo: &cloudprovider.InstanceErrorInfo{
					ErrorClass:   cloudprovider.OtherErrorClass,
					ErrorCode:    "unknown",
					ErrorMessage: "message",
				},
			},
		},
		{
			Id: "node7",
			Status: &cloudprovider.InstanceStatus{
				State: cloudprovider.InstanceCreating,
				ErrorInfo: &cloudprovider.InstanceErrorInfo{
					ErrorClass:   cloudprovider.OutOfResourcesErrorClass,
					ErrorCode:    "LimitExceeded",
					ErrorMessage: "message",
				},
			},
		},
		{
			Id: "node8",
			Status: &cloudprovider.InstanceStatus{
				State: cloudprovider.InstanceCreating,
				ErrorInfo: &cloudprovider.InstanceErrorInfo{
					ErrorClass:   cloudprovider.OutOfResourcesErrorClass,
					ErrorCode:    "InternalError",
					ErrorMessage: "blah blah Out of host capacity blah blah",
				},
			},
		},
	}

	manager := &ociManagerImpl{nodePoolCache: nodePoolCache}
	instances, err := manager.GetNodePoolNodes(&nodePool{id: "id"})
	if err != nil {
		t.Fatalf("received unexpected error; %+v", err)
	}

	if !reflect.DeepEqual(instances, expected) {
		t.Errorf("got %+v\nwanted %+v", instances, expected)
	}
}

func TestGetNodePoolAvailabilityDomain(t *testing.T) {
	testCases := map[string]struct {
		np          *oke.NodePool
		result      string
		expectedErr bool
	}{
		"single ad": {
			np: &oke.NodePool{
				Id: common.String("id"),
				NodeConfigDetails: &oke.NodePoolNodeConfigDetails{
					PlacementConfigs: []oke.NodePoolPlacementConfigDetails{
						{AvailabilityDomain: common.String("hash:US-ASHBURN-1")},
					},
				},
			},
			result: "US-ASHBURN-1",
		},
		"multi-ad": {
			np: &oke.NodePool{
				Id: common.String("id"),
				NodeConfigDetails: &oke.NodePoolNodeConfigDetails{
					PlacementConfigs: []oke.NodePoolPlacementConfigDetails{
						{AvailabilityDomain: common.String("hash:US-ASHBURN-2")},
						{AvailabilityDomain: common.String("hash:US-ASHBURN-1")},
					},
				},
			},
			result: "US-ASHBURN-2",
		},
		"no placement configs": {
			np: &oke.NodePool{
				Id: common.String("id"),
				NodeConfigDetails: &oke.NodePoolNodeConfigDetails{
					PlacementConfigs: []oke.NodePoolPlacementConfigDetails{},
				},
			},
			expectedErr: true,
		},
	}

	for name, tc := range testCases {
		t.Run(name, func(t *testing.T) {
			ad, err := getNodePoolAvailabilityDomain(tc.np)
			if tc.expectedErr {
				if err == nil {
					t.Fatalf("expected err but not nil")
				}
				return
			}

			if ad != tc.result {
				t.Errorf("got %q ; wanted %q", ad, tc.result)
			}
		})
	}
}

func TestBuildGenericLabels(t *testing.T) {

	shape := "VM.Standard1.2"
	id1 := "ocid1.nodepool.oc1.iad.aaaaaa1"
	np := &oke.NodePool{
		NodeShape: common.String(shape),
		Id:        &id1,
	}

	nodeName := "node1"
	availabilityDomain := "US-ASHBURN-1"
	region := "iad"

	expected := map[string]string{
		kubeletapis.LabelArch:              cloudprovider.DefaultArch,
		apiv1.LabelArchStable:              cloudprovider.DefaultArch,
		kubeletapis.LabelOS:                cloudprovider.DefaultOS,
		apiv1.LabelOSStable:                cloudprovider.DefaultOS,
		apiv1.LabelInstanceType:            shape,
		apiv1.LabelInstanceTypeStable:      shape,
		apiv1.LabelZoneFailureDomain:       availabilityDomain,
		apiv1.LabelZoneFailureDomainStable: availabilityDomain,
		apiv1.LabelHostname:                nodeName,
		apiv1.LabelZoneRegion:              region,
		apiv1.LabelZoneRegionStable:        region,
	}

	output := ocicommon.BuildGenericLabels(*np.Id, nodeName, shape, availabilityDomain)
	if !reflect.DeepEqual(output, expected) {
		t.Fatalf("got %+v\nwanted %+v", output, expected)
	}

	// Make sure labels are set properly for ARM node pool
	armShape := "VM.Standard.A1.Flex"
	id2 := "ocid1.nodepool.oc1.iad.aaaaaa"
	armNp := &oke.NodePool{
		NodeShape: common.String(armShape),
		Id:        &id2,
	}

	armNodeName := "node2"
	availabilityDomain = "US-ASHBURN-1"
	region = "iad"

	armExpected := map[string]string{
		kubeletapis.LabelArch:              consts.ArmArch,
		apiv1.LabelArchStable:              consts.ArmArch,
		kubeletapis.LabelOS:                cloudprovider.DefaultOS,
		apiv1.LabelOSStable:                cloudprovider.DefaultOS,
		apiv1.LabelInstanceType:            armShape,
		apiv1.LabelInstanceTypeStable:      armShape,
		apiv1.LabelZoneFailureDomain:       availabilityDomain,
		apiv1.LabelZoneFailureDomainStable: availabilityDomain,
		apiv1.LabelHostname:                armNodeName,
		apiv1.LabelZoneRegion:              region,
		apiv1.LabelZoneRegionStable:        region,
	}

	armOutput := ocicommon.BuildGenericLabels(*armNp.Id, armNodeName, armShape, availabilityDomain)
	if !reflect.DeepEqual(armOutput, armExpected) {
		t.Fatalf("got %+v\nwanted %+v", armOutput, armExpected)
	}

}

type mockOKEClient struct{}

func (c mockOKEClient) GetNodePool(ctx context.Context, req oke.GetNodePoolRequest) (oke.GetNodePoolResponse, error) {
	return oke.GetNodePoolResponse{
		NodePool: oke.NodePool{
			Id: req.NodePoolId,
			NodeConfigDetails: &oke.NodePoolNodeConfigDetails{
				Size: common.Int(1),
			},
		},
	}, nil
}
func (c mockOKEClient) UpdateNodePool(context.Context, oke.UpdateNodePoolRequest) (oke.UpdateNodePoolResponse, error) {
	return oke.UpdateNodePoolResponse{}, nil
}
func (c mockOKEClient) DeleteNode(context.Context, oke.DeleteNodeRequest) (oke.DeleteNodeResponse, error) {
	return oke.DeleteNodeResponse{
		RawResponse: &http.Response{
			Status:     "200 OK",
			StatusCode: 200,
		},
	}, nil
}

func (c mockOKEClient) ListNodePools(ctx context.Context, req oke.ListNodePoolsRequest) (oke.ListNodePoolsResponse, error) {
	// below test data added for auto-discovery tests
	if req.CompartmentId != nil && *req.CompartmentId == autoDiscoveryCompartment {
		freeformTags1 := map[string]string{
			"ca-managed": "true",
		}
		freeformTags2 := map[string]string{
			"ca-managed": "true",
			"minSize":    "4",
			"maxSize":    "10",
		}
		definedTags := map[string]map[string]interface{}{
			"namespace": {
				"foo": "bar",
			},
		}
		resp := oke.ListNodePoolsResponse{
			Items: []oke.NodePoolSummary{
				{
					Id:           common.String("node-pool-1"),
					FreeformTags: freeformTags1,
					DefinedTags:  definedTags,
				},
				{
					Id:           common.String("node-pool-2"),
					FreeformTags: freeformTags2,
					DefinedTags:  definedTags,
				},
			},
		}
		return resp, nil
	}

	return oke.ListNodePoolsResponse{}, nil
}

func TestRemoveInstance(t *testing.T) {
	instanceId1 := "instance1"
	instanceId2 := "instance2"
	instanceId3 := "instance3"
	instanceId4 := "instance4"
	instanceId5 := "instance5"
	instanceId6 := "instance6"
	nodePoolId := "id"

	expectedInstances := map[string]int{instanceId4: 1, instanceId5: 1, instanceId6: 1}

	nodePoolCache := newNodePoolCache(nil)
	nodePoolCache.okeClient = mockOKEClient{}
	nodePoolCache.cache[nodePoolId] = &oke.NodePool{
		Nodes: []oke.Node{
			{Id: common.String(instanceId1), LifecycleState: oke.NodeLifecycleStateDeleting},
			{Id: common.String(instanceId2), LifecycleState: oke.NodeLifecycleStateDeleted},
			{Id: common.String(instanceId3), LifecycleState: oke.NodeLifecycleStateActive},
			{Id: common.String(instanceId4), LifecycleState: oke.NodeLifecycleStateActive},
			{Id: common.String(instanceId5), LifecycleState: oke.NodeLifecycleStateCreating},
			{Id: common.String(instanceId6), LifecycleState: oke.NodeLifecycleStateUpdating},
		},
	}

	if err := nodePoolCache.removeInstance(nodePoolId, instanceId1, instanceId1); err != nil {
		t.Errorf("Remove instance #{instanceId1} incorrectly")
	}

	if err := nodePoolCache.removeInstance(nodePoolId, instanceId2, instanceId2); err != nil {
		t.Errorf("Remove instance #{instanceId2} incorrectly")
	}

	if err := nodePoolCache.removeInstance(nodePoolId, instanceId3, instanceId3); err != nil {
		t.Errorf("Fail to remove instance #{instanceId3}")
	}

	if err := nodePoolCache.removeInstance(nodePoolId, "", "badNode"); err == nil {
		t.Errorf("Bad node should not have been deleted.")
	}

	if len(nodePoolCache.cache[nodePoolId].Nodes) != 3 {
		t.Errorf("Get incorrect nodes size; expected size is 3")
	}

	for _, nodePool := range nodePoolCache.cache {
		for _, node := range nodePool.Nodes {
			if _, ok := expectedInstances[*node.Id]; !ok {
				t.Errorf("Cannot find the instance %q from node pool cache and it shouldn't be deleted", *node.Id)
			}
		}
	}
}

func TestNodeGroupAutoDiscovery(t *testing.T) {
	var nodeGroupArg = fmt.Sprintf("clusterId:ocid1.cluster.oc1.test-region.test,compartmentId:%s,nodepoolTags:ca-managed=true&namespace.foo=bar,min:1,max:5", autoDiscoveryCompartment)
	nodeGroup, err := nodeGroupFromArg(nodeGroupArg)
	if err != nil {
		t.Errorf("Error: #{err}")
	}
	nodePoolCache := newNodePoolCache(nil)
	nodePoolCache.okeClient = mockOKEClient{}

	cloudConfig := &ocicommon.CloudConfig{}
	cloudConfig.Global.RefreshInterval = 5 * time.Minute
	cloudConfig.Global.CompartmentID = autoDiscoveryCompartment

	manager := &ociManagerImpl{
		nodePoolCache:   nodePoolCache,
		nodeGroups:      []nodeGroupAutoDiscovery{*nodeGroup},
		okeClient:       mockOKEClient{},
		cfg:             cloudConfig,
		staticNodePools: map[string]NodePool{},
	}
	// test data to use as initial nodepools
	nodepool2 := &nodePool{
		id: "node-pool-2", minSize: 1, maxSize: 5,
	}
	manager.staticNodePools[nodepool2.id] = nodepool2
	nodepool3 := &nodePool{
		id: "node-pool-3", minSize: 2, maxSize: 5,
	}
	manager.staticNodePools[nodepool3.id] = nodepool3

	manager.forceRefresh()
}

func TestNodeGroupFromArg(t *testing.T) {
	var nodeGroupArg = fmt.Sprintf("clusterId:ocid1.cluster.oc1.test-region.test,compartmentId:%s,nodepoolTags:ca-managed=true&namespace.foo=bar,min:1,max:5", autoDiscoveryCompartment)
	nodeGroupAutoDiscovery, err := nodeGroupFromArg(nodeGroupArg)
	if err != nil {
		t.Errorf("Error: #{err}")
	}
	if nodeGroupAutoDiscovery.clusterId != "ocid1.cluster.oc1.test-region.test" {
		t.Errorf("Error: clusterId should be ocid1.cluster.oc1.test-region.test")
	}
	if nodeGroupAutoDiscovery.compartmentId != "ocid1.compartment.oc1.test-region.test" {
		t.Errorf("Error: compartmentId should be ocid1.compartment.oc1.test-region.test")
	}
	if nodeGroupAutoDiscovery.minSize != 1 {
		t.Errorf("Error: minSize should be 1")
	}
	if nodeGroupAutoDiscovery.maxSize != 5 {
		t.Errorf("Error: maxSize should be 5")
	}
	if nodeGroupAutoDiscovery.tags["ca-managed"] != "true" {
		t.Errorf("Error: ca-managed:true is missing in tags.")
	}
	if nodeGroupAutoDiscovery.tags["namespace.foo"] != "bar" {
		t.Errorf("Error: namespace.foo:bar is missing in tags.")
	}
}

func TestValidateNodePoolTags(t *testing.T) {

	testCases := map[string]struct {
		nodeGroupTags  map[string]string
		freeFormTags   map[string]string
		definedTags    map[string]map[string]interface{}
		expectedResult bool
	}{
		"no-tags": {
			nodeGroupTags:  nil,
			freeFormTags:   nil,
			definedTags:    nil,
			expectedResult: true,
		},
		"node-group tags provided but no tags on nodepool": {
			nodeGroupTags: map[string]string{
				"testTag": "testTagValue",
			},
			freeFormTags:   nil,
			definedTags:    nil,
			expectedResult: false,
		},
		"node-group tags and free-form tags do not match": {
			nodeGroupTags: map[string]string{
				"testTag": "testTagValue",
			},
			freeFormTags: map[string]string{
				"foo": "bar",
			},
			definedTags:    nil,
			expectedResult: false,
		},
		"free-form tags have required node-group tags": {
			nodeGroupTags: map[string]string{
				"testTag": "testTagValue",
			},
			freeFormTags: map[string]string{
				"foo":     "bar",
				"testTag": "testTagValue",
			},
			definedTags:    nil,
			expectedResult: true,
		},
		"defined tags have required node-group tags": {
			nodeGroupTags: map[string]string{
				"ns.testTag": "testTagValue",
			},
			freeFormTags: nil,
			definedTags: map[string]map[string]interface{}{
				"ns": {
					"testTag": "testTagValue",
				},
			},
			expectedResult: true,
		},
	}

	for name, tc := range testCases {
		t.Run(name, func(t *testing.T) {
			result := validateNodepoolTags(tc.nodeGroupTags, tc.freeFormTags, tc.definedTags)
			if result != tc.expectedResult {
				t.Errorf("Testcase '%s' failed: got %t ; expected %t", name, result, tc.expectedResult)
			}
		})
	}
}<|MERGE_RESOLUTION|>--- conflicted
+++ resolved
@@ -6,18 +6,12 @@
 
 import (
 	"context"
-<<<<<<< HEAD
-=======
 	"fmt"
->>>>>>> f4bec367
 	"k8s.io/autoscaler/cluster-autoscaler/cloudprovider/oci/nodepools/consts"
 	"net/http"
 	"reflect"
 	"testing"
-<<<<<<< HEAD
-=======
 	"time"
->>>>>>> f4bec367
 
 	apiv1 "k8s.io/api/core/v1"
 	"k8s.io/autoscaler/cluster-autoscaler/cloudprovider"
