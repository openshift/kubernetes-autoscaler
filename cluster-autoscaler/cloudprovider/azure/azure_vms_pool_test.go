/*
Copyright 2017 The Kubernetes Authors.

Licensed under the Apache License, Version 2.0 (the "License");
you may not use this file except in compliance with the License.
You may obtain a copy of the License at

    http://www.apache.org/licenses/LICENSE-2.0

Unless required by applicable law or agreed to in writing, software
distributed under the License is distributed on an "AS IS" BASIS,
WITHOUT WARRANTIES OR CONDITIONS OF ANY KIND, either express or implied.
See the License for the specific language governing permissions and
limitations under the License.
*/

package azure

import (
	"context"
	"fmt"
<<<<<<< HEAD
=======
	"net/http"
>>>>>>> 0fafd9ef
	"testing"

	"github.com/Azure/azure-sdk-for-go/sdk/azcore/runtime"
	"github.com/Azure/azure-sdk-for-go/sdk/resourcemanager/containerservice/armcontainerservice/v5"
	"github.com/Azure/azure-sdk-for-go/services/compute/mgmt/2022-08-01/compute"
	"github.com/Azure/go-autorest/autorest/to"
<<<<<<< HEAD
	"github.com/stretchr/testify/assert"
	apiv1 "k8s.io/api/core/v1"
	"k8s.io/autoscaler/cluster-autoscaler/cloudprovider"
	"k8s.io/autoscaler/cluster-autoscaler/config"
	"k8s.io/autoscaler/cluster-autoscaler/config/dynamic"
	providerazure "sigs.k8s.io/cloud-provider-azure/pkg/provider"
=======
	"go.uber.org/mock/gomock"

	"github.com/stretchr/testify/assert"
	apiv1 "k8s.io/api/core/v1"
	metav1 "k8s.io/apimachinery/pkg/apis/meta/v1"
	"k8s.io/autoscaler/cluster-autoscaler/cloudprovider"
	"k8s.io/autoscaler/cluster-autoscaler/config"

	"k8s.io/autoscaler/cluster-autoscaler/config/dynamic"
	"sigs.k8s.io/cloud-provider-azure/pkg/azureclients/vmclient/mockvmclient"
)

const (
	vmSku            = "Standard_D2_v2"
	vmsAgentPoolName = "test-vms-pool"
	vmsNodeGroupName = vmsAgentPoolName + "/" + vmSku
	fakeVMsNodeName  = "aks-" + vmsAgentPoolName + "-13222729-vms%d"
	fakeVMsPoolVMID  = "/subscriptions/test-subscription-id/resourceGroups/test-rg/providers/Microsoft.Compute/virtualMachines/" + fakeVMsNodeName
>>>>>>> 0fafd9ef
)

func newTestVMsPool(manager *AzureManager) *VMPool {
	return &VMPool{
		azureRef: azureRef{
			Name: vmsNodeGroupName,
		},
		manager:       manager,
		minSize:       3,
		maxSize:       10,
		agentPoolName: vmsAgentPoolName,
		sku:           vmSku,
	}
}

func newTestVMsPoolVMList(count int) []compute.VirtualMachine {
	var vmList []compute.VirtualMachine

	for i := 0; i < count; i++ {
		vm := compute.VirtualMachine{
			ID: to.StringPtr(fmt.Sprintf(fakeVMsPoolVMID, i)),
			VirtualMachineProperties: &compute.VirtualMachineProperties{
				VMID: to.StringPtr(fmt.Sprintf("123E4567-E89B-12D3-A456-426655440000-%d", i)),
				HardwareProfile: &compute.HardwareProfile{
					VMSize: compute.VirtualMachineSizeTypes(vmSku),
				},
				ProvisioningState: to.StringPtr("Succeeded"),
			},
			Tags: map[string]*string{
				agentpoolTypeTag: to.StringPtr("VirtualMachines"),
				agentpoolNameTag: to.StringPtr(vmsAgentPoolName),
			},
		}
		vmList = append(vmList, vm)
	}
	return vmList
}

func newVMsNode(vmIdx int64) *apiv1.Node {
	return &apiv1.Node{
		ObjectMeta: metav1.ObjectMeta{
			Name: fmt.Sprintf(fakeVMsNodeName, vmIdx),
		},
		Spec: apiv1.NodeSpec{
			ProviderID: "azure://" + fmt.Sprintf(fakeVMsPoolVMID, vmIdx),
		},
	}
}

func getTestVMsAgentPool(isSystemPool bool) armcontainerservice.AgentPool {
	mode := armcontainerservice.AgentPoolModeUser
	if isSystemPool {
		mode = armcontainerservice.AgentPoolModeSystem
	}
	vmsPoolType := armcontainerservice.AgentPoolTypeVirtualMachines
	return armcontainerservice.AgentPool{
		Name: to.StringPtr(vmsAgentPoolName),
		Properties: &armcontainerservice.ManagedClusterAgentPoolProfileProperties{
			Type: &vmsPoolType,
			Mode: &mode,
			VirtualMachinesProfile: &armcontainerservice.VirtualMachinesProfile{
				Scale: &armcontainerservice.ScaleProfile{
					Manual: []*armcontainerservice.ManualScaleProfile{
						{
							Count: to.Int32Ptr(3),
							Sizes: []*string{to.StringPtr(vmSku)},
						},
					},
				},
			},
			VirtualMachineNodesStatus: []*armcontainerservice.VirtualMachineNodes{
				{
					Count: to.Int32Ptr(3),
					Size:  to.StringPtr(vmSku),
				},
			},
		},
	}
}

func TestNewVMsPool(t *testing.T) {
	ctrl := gomock.NewController(t)
	defer ctrl.Finish()
	mockAgentpoolclient := NewMockAgentPoolsClient(ctrl)
	manager := newTestAzureManager(t)
	manager.azClient.agentPoolClient = mockAgentpoolclient
	manager.config.ResourceGroup = "MC_rg"
	manager.config.ClusterResourceGroup = "rg"
	manager.config.ClusterName = "mycluster"

	spec := &dynamic.NodeGroupSpec{
		Name:    vmsAgentPoolName,
		MinSize: 1,
		MaxSize: 10,
	}

	ap, err := NewVMPool(spec, manager, vmsAgentPoolName, vmSku)
	assert.NoError(t, err)
	assert.Equal(t, vmsAgentPoolName, ap.azureRef.Name)
	assert.Equal(t, 1, ap.minSize)
	assert.Equal(t, 10, ap.maxSize)
}

func TestMinSize(t *testing.T) {
	agentPool := &VMPool{
		minSize: 1,
	}

	assert.Equal(t, 1, agentPool.MinSize())
}

func TestExist(t *testing.T) {
	agentPool := &VMPool{}

	assert.True(t, agentPool.Exist())
}
func TestCreate(t *testing.T) {
	agentPool := &VMPool{}

	nodeGroup, err := agentPool.Create()
	assert.Nil(t, nodeGroup)
	assert.Equal(t, cloudprovider.ErrAlreadyExist, err)
}

func TestDelete(t *testing.T) {
	agentPool := &VMPool{}

	err := agentPool.Delete()
	assert.Equal(t, cloudprovider.ErrNotImplemented, err)
}

func TestAutoprovisioned(t *testing.T) {
	agentPool := &VMPool{}

	assert.False(t, agentPool.Autoprovisioned())
}

func TestGetOptions(t *testing.T) {
	agentPool := &VMPool{}
	defaults := config.NodeGroupAutoscalingOptions{}

	options, err := agentPool.GetOptions(defaults)
	assert.Nil(t, options)
	assert.Nil(t, err)
}
func TestMaxSize(t *testing.T) {
	agentPool := &VMPool{
		maxSize: 10,
	}

	assert.Equal(t, 10, agentPool.MaxSize())
}

func TestDecreaseTargetSize(t *testing.T) {
	agentPool := newTestVMsPool(newTestAzureManager(t))

	err := agentPool.DecreaseTargetSize(1)
	assert.Nil(t, err)
}

func TestId(t *testing.T) {
	agentPool := &VMPool{
		azureRef: azureRef{
			Name: "test-id",
		},
	}

	assert.Equal(t, "test-id", agentPool.Id())
}

func TestDebug(t *testing.T) {
	agentPool := &VMPool{
		azureRef: azureRef{
			Name: "test-debug",
		},
		minSize: 1,
		maxSize: 5,
	}

	expectedDebugString := "test-debug (1:5)"
	assert.Equal(t, expectedDebugString, agentPool.Debug())
}
func TestTemplateNodeInfo(t *testing.T) {
	ctrl := gomock.NewController(t)
	defer ctrl.Finish()

	ap := newTestVMsPool(newTestAzureManager(t))
	ap.manager.config.EnableVMsAgentPool = true
	mockAgentpoolclient := NewMockAgentPoolsClient(ctrl)
	ap.manager.azClient.agentPoolClient = mockAgentpoolclient
	agentpool := getTestVMsAgentPool(false)
	fakeAPListPager := getFakeAgentpoolListPager(&agentpool)
	mockAgentpoolclient.EXPECT().NewListPager(gomock.Any(), gomock.Any(), nil).
		Return(fakeAPListPager)

	ac, err := newAzureCache(ap.manager.azClient, refreshInterval, *ap.manager.config)
	assert.NoError(t, err)
	ap.manager.azureCache = ac

	nodeInfo, err := ap.TemplateNodeInfo()
	assert.NotNil(t, nodeInfo)
	assert.Nil(t, err)
}

func TestAtomicIncreaseSize(t *testing.T) {
	agentPool := &VMPool{}

	err := agentPool.AtomicIncreaseSize(1)
	assert.Equal(t, cloudprovider.ErrNotImplemented, err)
}

func TestGetVMsFromCache(t *testing.T) {
	manager := &AzureManager{
		azureCache: &azureCache{
			virtualMachines: make(map[string][]compute.VirtualMachine),
			vmsPoolMap:      make(map[string]armcontainerservice.AgentPool),
		},
	}
<<<<<<< HEAD
	return node
}

func TestNewVMsPool(t *testing.T) {
	spec := &dynamic.NodeGroupSpec{
		Name:    "test-nodepool",
		MinSize: 1,
		MaxSize: 5,
	}
	am := &AzureManager{
		config: &Config{
			Config: providerazure.Config{
				ResourceGroup: "test-resource-group",
			},
		},
	}

	nodepool := NewVMsPool(spec, am)

	assert.Equal(t, "test-nodepool", nodepool.azureRef.Name)
	assert.Equal(t, "test-resource-group", nodepool.resourceGroup)
	assert.Equal(t, int64(-1), nodepool.curSize)
	assert.Equal(t, 1, nodepool.minSize)
	assert.Equal(t, 5, nodepool.maxSize)
	assert.Equal(t, am, nodepool.manager)
}

func TestMinSize(t *testing.T) {
	agentPool := &VMsPool{
		minSize: 1,
	}

	assert.Equal(t, 1, agentPool.MinSize())
}

func TestExist(t *testing.T) {
	agentPool := &VMsPool{}

	assert.True(t, agentPool.Exist())
}
func TestCreate(t *testing.T) {
	agentPool := &VMsPool{}

	nodeGroup, err := agentPool.Create()
	assert.Nil(t, nodeGroup)
	assert.Equal(t, cloudprovider.ErrAlreadyExist, err)
}

func TestDelete(t *testing.T) {
	agentPool := &VMsPool{}

	err := agentPool.Delete()
	assert.Equal(t, cloudprovider.ErrNotImplemented, err)
}

func TestAutoprovisioned(t *testing.T) {
	agentPool := &VMsPool{}

	assert.False(t, agentPool.Autoprovisioned())
}

func TestGetOptions(t *testing.T) {
	agentPool := &VMsPool{}
	defaults := config.NodeGroupAutoscalingOptions{}

	options, err := agentPool.GetOptions(defaults)
	assert.Nil(t, options)
	assert.Equal(t, cloudprovider.ErrNotImplemented, err)
}
func TestMaxSize(t *testing.T) {
	agentPool := &VMsPool{
		maxSize: 10,
	}

	assert.Equal(t, 10, agentPool.MaxSize())
}

func TestTargetSize(t *testing.T) {
	agentPool := &VMsPool{}

	size, err := agentPool.TargetSize()
	assert.Equal(t, -1, size)
	assert.Equal(t, cloudprovider.ErrNotImplemented, err)
}

func TestIncreaseSize(t *testing.T) {
	agentPool := &VMsPool{}

	err := agentPool.IncreaseSize(1)
	assert.Equal(t, cloudprovider.ErrNotImplemented, err)
}

func TestDeleteNodes(t *testing.T) {
	agentPool := &VMsPool{}

	err := agentPool.DeleteNodes(nil)
	assert.Equal(t, cloudprovider.ErrNotImplemented, err)
}

func TestDecreaseTargetSize(t *testing.T) {
	agentPool := &VMsPool{}

	err := agentPool.DecreaseTargetSize(1)
	assert.Equal(t, cloudprovider.ErrNotImplemented, err)
}

func TestId(t *testing.T) {
	agentPool := &VMsPool{
		azureRef: azureRef{
			Name: "test-id",
		},
	}

	assert.Equal(t, "test-id", agentPool.Id())
}

func TestDebug(t *testing.T) {
	agentPool := &VMsPool{
		azureRef: azureRef{
			Name: "test-debug",
		},
		minSize: 1,
		maxSize: 5,
	}

	expectedDebugString := "test-debug (1:5)"
	assert.Equal(t, expectedDebugString, agentPool.Debug())
}
func TestTemplateNodeInfo(t *testing.T) {
	agentPool := &VMsPool{}

	nodeInfo, err := agentPool.TemplateNodeInfo()
	assert.Nil(t, nodeInfo)
	assert.Equal(t, cloudprovider.ErrNotImplemented, err)
}

func TestAtomicIncreaseSize(t *testing.T) {
	agentPool := &VMsPool{}

	err := agentPool.AtomicIncreaseSize(1)
	assert.Equal(t, cloudprovider.ErrNotImplemented, err)
}

// Test cases for getVMsFromCache()
// Test case 1 - when the vms pool is not found in the cache
// Test case 2 - when the vms pool is found in the cache but has no VMs
// Test case 3 - when the vms pool is found in the cache and has VMs
// Test case 4 - when the vms pool is found in the cache and has VMs with no name
func TestGetVMsFromCache(t *testing.T) {
	// Test case 1
	manager := &AzureManager{
		azureCache: &azureCache{
			virtualMachines: make(map[string][]compute.VirtualMachine),
		},
	}
	agentPool := &VMsPool{
		manager: manager,
		azureRef: azureRef{
			Name: "test-vms-pool",
		},
	}

	_, err := agentPool.getVMsFromCache()
	assert.EqualError(t, err, "vms pool test-vms-pool not found in the cache")

	// Test case 2
	manager.azureCache.virtualMachines["test-vms-pool"] = []compute.VirtualMachine{}
	_, err = agentPool.getVMsFromCache()
	assert.NoError(t, err)

	// Test case 3
	manager.azureCache.virtualMachines["test-vms-pool"] = newTestVMsPoolVMList(3)
	vms, err := agentPool.getVMsFromCache()
	assert.NoError(t, err)
	assert.Len(t, vms, 3)

	// Test case 4
	manager.azureCache.virtualMachines["test-vms-pool"] = newTestVMsPoolVMList(3)
	agentPool.azureRef.Name = ""
	_, err = agentPool.getVMsFromCache()
	assert.EqualError(t, err, "vms pool  not found in the cache")
}

// Test cases for Nodes()
// Test case 1 - when there are no VMs in the pool
// Test case 2 - when there are VMs in the pool
// Test case 3 - when there are VMs in the pool with no ID
// Test case 4 - when there is an error converting resource group name
// Test case 5 - when there is an error getting VMs from cache
func TestNodes(t *testing.T) {
	// Test case 1
	manager := &AzureManager{
		azureCache: &azureCache{
			virtualMachines: make(map[string][]compute.VirtualMachine),
		},
	}
	agentPool := &VMsPool{
		manager: manager,
		azureRef: azureRef{
			Name: "test-vms-pool",
		},
	}

	nodes, err := agentPool.Nodes()
	assert.EqualError(t, err, "vms pool test-vms-pool not found in the cache")
	assert.Empty(t, nodes)

	// Test case 2
	manager.azureCache.virtualMachines["test-vms-pool"] = newTestVMsPoolVMList(3)
	nodes, err = agentPool.Nodes()
	assert.NoError(t, err)
	assert.Len(t, nodes, 3)

	// Test case 3
	manager.azureCache.virtualMachines["test-vms-pool"] = newTestVMsPoolVMList(3)
	manager.azureCache.virtualMachines["test-vms-pool"][0].ID = nil
	nodes, err = agentPool.Nodes()
	assert.NoError(t, err)
	assert.Len(t, nodes, 2)
	manager.azureCache.virtualMachines["test-vms-pool"] = newTestVMsPoolVMList(3)
	emptyString := ""
	manager.azureCache.virtualMachines["test-vms-pool"][0].ID = &emptyString
	nodes, err = agentPool.Nodes()
	assert.NoError(t, err)
	assert.Len(t, nodes, 2)

	// Test case 4
	manager.azureCache.virtualMachines["test-vms-pool"] = newTestVMsPoolVMList(3)
	bogusID := "foo"
	manager.azureCache.virtualMachines["test-vms-pool"][0].ID = &bogusID
	nodes, err = agentPool.Nodes()
	assert.Empty(t, nodes)
	assert.Error(t, err)

	// Test case 5
	manager.azureCache.virtualMachines["test-vms-pool"] = newTestVMsPoolVMList(1)
	agentPool.azureRef.Name = ""
	nodes, err = agentPool.Nodes()
	assert.Empty(t, nodes)
	assert.Error(t, err)
=======
	agentPool := &VMPool{
		manager:       manager,
		agentPoolName: vmsAgentPoolName,
		sku:           vmSku,
	}

	// Test case 1 - when the vms pool is not found in the cache
	vms, err := agentPool.getVMsFromCache(skipOption{})
	assert.Nil(t, err)
	assert.Len(t, vms, 0)

	// Test case 2 - when the vms pool is found in the cache but has no VMs
	manager.azureCache.virtualMachines[vmsAgentPoolName] = []compute.VirtualMachine{}
	vms, err = agentPool.getVMsFromCache(skipOption{})
	assert.NoError(t, err)
	assert.Len(t, vms, 0)

	// Test case 3 - when the vms pool is found in the cache and has VMs
	manager.azureCache.virtualMachines[vmsAgentPoolName] = newTestVMsPoolVMList(3)
	vms, err = agentPool.getVMsFromCache(skipOption{})
	assert.NoError(t, err)
	assert.Len(t, vms, 3)

	// Test case 4 - should skip failed VMs
	vmList := newTestVMsPoolVMList(3)
	vmList[0].VirtualMachineProperties.ProvisioningState = to.StringPtr("Failed")
	manager.azureCache.virtualMachines[vmsAgentPoolName] = vmList
	vms, err = agentPool.getVMsFromCache(skipOption{skipFailed: true})
	assert.NoError(t, err)
	assert.Len(t, vms, 2)

	// Test case 5 - should skip deleting VMs
	vmList = newTestVMsPoolVMList(3)
	vmList[0].VirtualMachineProperties.ProvisioningState = to.StringPtr("Deleting")
	manager.azureCache.virtualMachines[vmsAgentPoolName] = vmList
	vms, err = agentPool.getVMsFromCache(skipOption{skipDeleting: true})
	assert.NoError(t, err)
	assert.Len(t, vms, 2)

	// Test case 6 - should not skip deleting VMs
	vmList = newTestVMsPoolVMList(3)
	vmList[0].VirtualMachineProperties.ProvisioningState = to.StringPtr("Deleting")
	manager.azureCache.virtualMachines[vmsAgentPoolName] = vmList
	vms, err = agentPool.getVMsFromCache(skipOption{skipFailed: true})
	assert.NoError(t, err)
	assert.Len(t, vms, 3)

	// Test case 7 - when the vms pool is found in the cache and has VMs with no name
	manager.azureCache.virtualMachines[vmsAgentPoolName] = newTestVMsPoolVMList(3)
	agentPool.agentPoolName = ""
	vms, err = agentPool.getVMsFromCache(skipOption{})
	assert.NoError(t, err)
	assert.Len(t, vms, 0)
}

func TestGetVMsFromCacheForVMsPool(t *testing.T) {
	ctrl := gomock.NewController(t)
	defer ctrl.Finish()

	ap := newTestVMsPool(newTestAzureManager(t))

	expectedVMs := newTestVMsPoolVMList(2)
	mockVMClient := mockvmclient.NewMockInterface(ctrl)
	ap.manager.azClient.virtualMachinesClient = mockVMClient
	ap.manager.config.EnableVMsAgentPool = true
	mockAgentpoolclient := NewMockAgentPoolsClient(ctrl)
	ap.manager.azClient.agentPoolClient = mockAgentpoolclient
	mockVMClient.EXPECT().List(gomock.Any(), ap.manager.config.ResourceGroup).Return(expectedVMs, nil)

	agentpool := getTestVMsAgentPool(false)
	fakeAPListPager := getFakeAgentpoolListPager(&agentpool)
	mockAgentpoolclient.EXPECT().NewListPager(gomock.Any(), gomock.Any(), nil).
		Return(fakeAPListPager)

	ac, err := newAzureCache(ap.manager.azClient, refreshInterval, *ap.manager.config)
	assert.NoError(t, err)
	ac.enableVMsAgentPool = true
	ap.manager.azureCache = ac

	vms, err := ap.getVMsFromCache(skipOption{})
	assert.Equal(t, 2, len(vms))
	assert.NoError(t, err)
}

func TestNodes(t *testing.T) {
	ctrl := gomock.NewController(t)
	defer ctrl.Finish()

	ap := newTestVMsPool(newTestAzureManager(t))
	expectedVMs := newTestVMsPoolVMList(2)

	mockVMClient := mockvmclient.NewMockInterface(ctrl)
	ap.manager.azClient.virtualMachinesClient = mockVMClient
	mockVMClient.EXPECT().List(gomock.Any(), ap.manager.config.ResourceGroup).Return(expectedVMs, nil)

	ap.manager.config.EnableVMsAgentPool = true
	mockAgentpoolclient := NewMockAgentPoolsClient(ctrl)
	ap.manager.azClient.agentPoolClient = mockAgentpoolclient
	agentpool := getTestVMsAgentPool(false)
	fakeAPListPager := getFakeAgentpoolListPager(&agentpool)
	mockAgentpoolclient.EXPECT().NewListPager(gomock.Any(), gomock.Any(), nil).
		Return(fakeAPListPager)

	ac, err := newAzureCache(ap.manager.azClient, refreshInterval, *ap.manager.config)
	assert.NoError(t, err)
	ap.manager.azureCache = ac

	vms, err := ap.Nodes()
	assert.Equal(t, 2, len(vms))
	assert.NoError(t, err)
}

func TestGetCurSizeForVMsPool(t *testing.T) {
	ctrl := gomock.NewController(t)
	defer ctrl.Finish()

	ap := newTestVMsPool(newTestAzureManager(t))
	expectedVMs := newTestVMsPoolVMList(3)

	mockVMClient := mockvmclient.NewMockInterface(ctrl)
	ap.manager.azClient.virtualMachinesClient = mockVMClient
	mockVMClient.EXPECT().List(gomock.Any(), ap.manager.config.ResourceGroup).Return(expectedVMs, nil)

	ap.manager.config.EnableVMsAgentPool = true
	mockAgentpoolclient := NewMockAgentPoolsClient(ctrl)
	ap.manager.azClient.agentPoolClient = mockAgentpoolclient
	agentpool := getTestVMsAgentPool(false)
	fakeAPListPager := getFakeAgentpoolListPager(&agentpool)
	mockAgentpoolclient.EXPECT().NewListPager(gomock.Any(), gomock.Any(), nil).
		Return(fakeAPListPager)

	ac, err := newAzureCache(ap.manager.azClient, refreshInterval, *ap.manager.config)
	assert.NoError(t, err)
	ap.manager.azureCache = ac

	curSize, err := ap.getCurSize(skipOption{})
	assert.NoError(t, err)
	assert.Equal(t, int32(3), curSize)
}

func TestVMsPoolIncreaseSize(t *testing.T) {
	ctrl := gomock.NewController(t)
	defer ctrl.Finish()
	manager := newTestAzureManager(t)

	ap := newTestVMsPool(manager)
	expectedVMs := newTestVMsPoolVMList(3)

	mockVMClient := mockvmclient.NewMockInterface(ctrl)
	ap.manager.azClient.virtualMachinesClient = mockVMClient
	mockVMClient.EXPECT().List(gomock.Any(), ap.manager.config.ResourceGroup).Return(expectedVMs, nil)

	ap.manager.config.EnableVMsAgentPool = true
	mockAgentpoolclient := NewMockAgentPoolsClient(ctrl)
	ap.manager.azClient.agentPoolClient = mockAgentpoolclient
	agentpool := getTestVMsAgentPool(false)
	fakeAPListPager := getFakeAgentpoolListPager(&agentpool)
	mockAgentpoolclient.EXPECT().NewListPager(gomock.Any(), gomock.Any(), nil).
		Return(fakeAPListPager)

	ac, err := newAzureCache(ap.manager.azClient, refreshInterval, *ap.manager.config)
	assert.NoError(t, err)
	ap.manager.azureCache = ac

	// failure case 1
	err1 := ap.IncreaseSize(-1)
	expectedErr := fmt.Errorf("size increase must be positive, current delta: -1")
	assert.Equal(t, expectedErr, err1)

	// failure case 2
	err2 := ap.IncreaseSize(8)
	expectedErr = fmt.Errorf("size-increasing request of 11 is bigger than max size 10")
	assert.Equal(t, expectedErr, err2)

	// success case 3
	resp := &http.Response{
		Header: map[string][]string{
			"Fake-Poller-Status": {"Done"},
		},
	}

	fakePoller, pollerErr := runtime.NewPoller(resp, runtime.Pipeline{},
		&runtime.NewPollerOptions[armcontainerservice.AgentPoolsClientCreateOrUpdateResponse]{
			Handler: &fakehandler[armcontainerservice.AgentPoolsClientCreateOrUpdateResponse]{},
		})

	assert.NoError(t, pollerErr)

	mockAgentpoolclient.EXPECT().BeginCreateOrUpdate(
		gomock.Any(), manager.config.ClusterResourceGroup,
		manager.config.ClusterName,
		vmsAgentPoolName,
		gomock.Any(), gomock.Any()).Return(fakePoller, nil)

	err3 := ap.IncreaseSize(1)
	assert.NoError(t, err3)
}

func TestDeleteVMsPoolNodes_Failed(t *testing.T) {
	ctrl := gomock.NewController(t)
	defer ctrl.Finish()
	ap := newTestVMsPool(newTestAzureManager(t))
	node := newVMsNode(0)

	expectedVMs := newTestVMsPoolVMList(3)
	mockVMClient := mockvmclient.NewMockInterface(ctrl)
	ap.manager.azClient.virtualMachinesClient = mockVMClient
	ap.manager.config.EnableVMsAgentPool = true
	mockAgentpoolclient := NewMockAgentPoolsClient(ctrl)
	agentpool := getTestVMsAgentPool(false)
	ap.manager.azClient.agentPoolClient = mockAgentpoolclient
	fakeAPListPager := getFakeAgentpoolListPager(&agentpool)
	mockAgentpoolclient.EXPECT().NewListPager(gomock.Any(), gomock.Any(), nil).Return(fakeAPListPager)
	mockVMClient.EXPECT().List(gomock.Any(), ap.manager.config.ResourceGroup).Return(expectedVMs, nil)

	ap.manager.azureCache.enableVMsAgentPool = true
	registered := ap.manager.RegisterNodeGroup(ap)
	assert.True(t, registered)

	ap.manager.explicitlyConfigured[vmsNodeGroupName] = true
	ap.manager.forceRefresh()

	// failure case
	deleteErr := ap.DeleteNodes([]*apiv1.Node{node})
	assert.Error(t, deleteErr)
	assert.Contains(t, deleteErr.Error(), "cannot delete nodes as minimum size of 3 has been reached")
}

func TestDeleteVMsPoolNodes_Success(t *testing.T) {
	ctrl := gomock.NewController(t)
	defer ctrl.Finish()
	ap := newTestVMsPool(newTestAzureManager(t))

	expectedVMs := newTestVMsPoolVMList(5)
	mockVMClient := mockvmclient.NewMockInterface(ctrl)
	ap.manager.azClient.virtualMachinesClient = mockVMClient
	ap.manager.config.EnableVMsAgentPool = true
	mockAgentpoolclient := NewMockAgentPoolsClient(ctrl)
	agentpool := getTestVMsAgentPool(false)
	ap.manager.azClient.agentPoolClient = mockAgentpoolclient
	fakeAPListPager := getFakeAgentpoolListPager(&agentpool)
	mockAgentpoolclient.EXPECT().NewListPager(gomock.Any(), gomock.Any(), nil).Return(fakeAPListPager)
	mockVMClient.EXPECT().List(gomock.Any(), ap.manager.config.ResourceGroup).Return(expectedVMs, nil)

	ap.manager.azureCache.enableVMsAgentPool = true
	registered := ap.manager.RegisterNodeGroup(ap)
	assert.True(t, registered)

	ap.manager.explicitlyConfigured[vmsNodeGroupName] = true
	ap.manager.forceRefresh()

	// success case
	resp := &http.Response{
		Header: map[string][]string{
			"Fake-Poller-Status": {"Done"},
		},
	}
	fakePoller, err := runtime.NewPoller(resp, runtime.Pipeline{},
		&runtime.NewPollerOptions[armcontainerservice.AgentPoolsClientDeleteMachinesResponse]{
			Handler: &fakehandler[armcontainerservice.AgentPoolsClientDeleteMachinesResponse]{},
		})
	assert.NoError(t, err)

	mockAgentpoolclient.EXPECT().BeginDeleteMachines(
		gomock.Any(), ap.manager.config.ClusterResourceGroup,
		ap.manager.config.ClusterName,
		vmsAgentPoolName,
		gomock.Any(), gomock.Any()).Return(fakePoller, nil)
	node := newVMsNode(0)
	derr := ap.DeleteNodes([]*apiv1.Node{node})
	assert.NoError(t, derr)
}

type fakehandler[T any] struct{}

func (f *fakehandler[T]) Done() bool {
	return true
}

func (f *fakehandler[T]) Poll(ctx context.Context) (*http.Response, error) {
	return nil, nil
}

func (f *fakehandler[T]) Result(ctx context.Context, out *T) error {
	return nil
}

func getFakeAgentpoolListPager(agentpool ...*armcontainerservice.AgentPool) *runtime.Pager[armcontainerservice.AgentPoolsClientListResponse] {
	fakeFetcher := func(ctx context.Context, response *armcontainerservice.AgentPoolsClientListResponse) (armcontainerservice.AgentPoolsClientListResponse, error) {
		return armcontainerservice.AgentPoolsClientListResponse{
			AgentPoolListResult: armcontainerservice.AgentPoolListResult{
				Value: agentpool,
			},
		}, nil
	}

	return runtime.NewPager(runtime.PagingHandler[armcontainerservice.AgentPoolsClientListResponse]{
		More: func(response armcontainerservice.AgentPoolsClientListResponse) bool {
			return false
		},
		Fetcher: fakeFetcher,
	})
>>>>>>> 0fafd9ef
}<|MERGE_RESOLUTION|>--- conflicted
+++ resolved
@@ -19,24 +19,13 @@
 import (
 	"context"
 	"fmt"
-<<<<<<< HEAD
-=======
 	"net/http"
->>>>>>> 0fafd9ef
 	"testing"
 
 	"github.com/Azure/azure-sdk-for-go/sdk/azcore/runtime"
 	"github.com/Azure/azure-sdk-for-go/sdk/resourcemanager/containerservice/armcontainerservice/v5"
 	"github.com/Azure/azure-sdk-for-go/services/compute/mgmt/2022-08-01/compute"
 	"github.com/Azure/go-autorest/autorest/to"
-<<<<<<< HEAD
-	"github.com/stretchr/testify/assert"
-	apiv1 "k8s.io/api/core/v1"
-	"k8s.io/autoscaler/cluster-autoscaler/cloudprovider"
-	"k8s.io/autoscaler/cluster-autoscaler/config"
-	"k8s.io/autoscaler/cluster-autoscaler/config/dynamic"
-	providerazure "sigs.k8s.io/cloud-provider-azure/pkg/provider"
-=======
 	"go.uber.org/mock/gomock"
 
 	"github.com/stretchr/testify/assert"
@@ -55,7 +44,6 @@
 	vmsNodeGroupName = vmsAgentPoolName + "/" + vmSku
 	fakeVMsNodeName  = "aks-" + vmsAgentPoolName + "-13222729-vms%d"
 	fakeVMsPoolVMID  = "/subscriptions/test-subscription-id/resourceGroups/test-rg/providers/Microsoft.Compute/virtualMachines/" + fakeVMsNodeName
->>>>>>> 0fafd9ef
 )
 
 func newTestVMsPool(manager *AzureManager) *VMPool {
@@ -274,248 +262,6 @@
 			vmsPoolMap:      make(map[string]armcontainerservice.AgentPool),
 		},
 	}
-<<<<<<< HEAD
-	return node
-}
-
-func TestNewVMsPool(t *testing.T) {
-	spec := &dynamic.NodeGroupSpec{
-		Name:    "test-nodepool",
-		MinSize: 1,
-		MaxSize: 5,
-	}
-	am := &AzureManager{
-		config: &Config{
-			Config: providerazure.Config{
-				ResourceGroup: "test-resource-group",
-			},
-		},
-	}
-
-	nodepool := NewVMsPool(spec, am)
-
-	assert.Equal(t, "test-nodepool", nodepool.azureRef.Name)
-	assert.Equal(t, "test-resource-group", nodepool.resourceGroup)
-	assert.Equal(t, int64(-1), nodepool.curSize)
-	assert.Equal(t, 1, nodepool.minSize)
-	assert.Equal(t, 5, nodepool.maxSize)
-	assert.Equal(t, am, nodepool.manager)
-}
-
-func TestMinSize(t *testing.T) {
-	agentPool := &VMsPool{
-		minSize: 1,
-	}
-
-	assert.Equal(t, 1, agentPool.MinSize())
-}
-
-func TestExist(t *testing.T) {
-	agentPool := &VMsPool{}
-
-	assert.True(t, agentPool.Exist())
-}
-func TestCreate(t *testing.T) {
-	agentPool := &VMsPool{}
-
-	nodeGroup, err := agentPool.Create()
-	assert.Nil(t, nodeGroup)
-	assert.Equal(t, cloudprovider.ErrAlreadyExist, err)
-}
-
-func TestDelete(t *testing.T) {
-	agentPool := &VMsPool{}
-
-	err := agentPool.Delete()
-	assert.Equal(t, cloudprovider.ErrNotImplemented, err)
-}
-
-func TestAutoprovisioned(t *testing.T) {
-	agentPool := &VMsPool{}
-
-	assert.False(t, agentPool.Autoprovisioned())
-}
-
-func TestGetOptions(t *testing.T) {
-	agentPool := &VMsPool{}
-	defaults := config.NodeGroupAutoscalingOptions{}
-
-	options, err := agentPool.GetOptions(defaults)
-	assert.Nil(t, options)
-	assert.Equal(t, cloudprovider.ErrNotImplemented, err)
-}
-func TestMaxSize(t *testing.T) {
-	agentPool := &VMsPool{
-		maxSize: 10,
-	}
-
-	assert.Equal(t, 10, agentPool.MaxSize())
-}
-
-func TestTargetSize(t *testing.T) {
-	agentPool := &VMsPool{}
-
-	size, err := agentPool.TargetSize()
-	assert.Equal(t, -1, size)
-	assert.Equal(t, cloudprovider.ErrNotImplemented, err)
-}
-
-func TestIncreaseSize(t *testing.T) {
-	agentPool := &VMsPool{}
-
-	err := agentPool.IncreaseSize(1)
-	assert.Equal(t, cloudprovider.ErrNotImplemented, err)
-}
-
-func TestDeleteNodes(t *testing.T) {
-	agentPool := &VMsPool{}
-
-	err := agentPool.DeleteNodes(nil)
-	assert.Equal(t, cloudprovider.ErrNotImplemented, err)
-}
-
-func TestDecreaseTargetSize(t *testing.T) {
-	agentPool := &VMsPool{}
-
-	err := agentPool.DecreaseTargetSize(1)
-	assert.Equal(t, cloudprovider.ErrNotImplemented, err)
-}
-
-func TestId(t *testing.T) {
-	agentPool := &VMsPool{
-		azureRef: azureRef{
-			Name: "test-id",
-		},
-	}
-
-	assert.Equal(t, "test-id", agentPool.Id())
-}
-
-func TestDebug(t *testing.T) {
-	agentPool := &VMsPool{
-		azureRef: azureRef{
-			Name: "test-debug",
-		},
-		minSize: 1,
-		maxSize: 5,
-	}
-
-	expectedDebugString := "test-debug (1:5)"
-	assert.Equal(t, expectedDebugString, agentPool.Debug())
-}
-func TestTemplateNodeInfo(t *testing.T) {
-	agentPool := &VMsPool{}
-
-	nodeInfo, err := agentPool.TemplateNodeInfo()
-	assert.Nil(t, nodeInfo)
-	assert.Equal(t, cloudprovider.ErrNotImplemented, err)
-}
-
-func TestAtomicIncreaseSize(t *testing.T) {
-	agentPool := &VMsPool{}
-
-	err := agentPool.AtomicIncreaseSize(1)
-	assert.Equal(t, cloudprovider.ErrNotImplemented, err)
-}
-
-// Test cases for getVMsFromCache()
-// Test case 1 - when the vms pool is not found in the cache
-// Test case 2 - when the vms pool is found in the cache but has no VMs
-// Test case 3 - when the vms pool is found in the cache and has VMs
-// Test case 4 - when the vms pool is found in the cache and has VMs with no name
-func TestGetVMsFromCache(t *testing.T) {
-	// Test case 1
-	manager := &AzureManager{
-		azureCache: &azureCache{
-			virtualMachines: make(map[string][]compute.VirtualMachine),
-		},
-	}
-	agentPool := &VMsPool{
-		manager: manager,
-		azureRef: azureRef{
-			Name: "test-vms-pool",
-		},
-	}
-
-	_, err := agentPool.getVMsFromCache()
-	assert.EqualError(t, err, "vms pool test-vms-pool not found in the cache")
-
-	// Test case 2
-	manager.azureCache.virtualMachines["test-vms-pool"] = []compute.VirtualMachine{}
-	_, err = agentPool.getVMsFromCache()
-	assert.NoError(t, err)
-
-	// Test case 3
-	manager.azureCache.virtualMachines["test-vms-pool"] = newTestVMsPoolVMList(3)
-	vms, err := agentPool.getVMsFromCache()
-	assert.NoError(t, err)
-	assert.Len(t, vms, 3)
-
-	// Test case 4
-	manager.azureCache.virtualMachines["test-vms-pool"] = newTestVMsPoolVMList(3)
-	agentPool.azureRef.Name = ""
-	_, err = agentPool.getVMsFromCache()
-	assert.EqualError(t, err, "vms pool  not found in the cache")
-}
-
-// Test cases for Nodes()
-// Test case 1 - when there are no VMs in the pool
-// Test case 2 - when there are VMs in the pool
-// Test case 3 - when there are VMs in the pool with no ID
-// Test case 4 - when there is an error converting resource group name
-// Test case 5 - when there is an error getting VMs from cache
-func TestNodes(t *testing.T) {
-	// Test case 1
-	manager := &AzureManager{
-		azureCache: &azureCache{
-			virtualMachines: make(map[string][]compute.VirtualMachine),
-		},
-	}
-	agentPool := &VMsPool{
-		manager: manager,
-		azureRef: azureRef{
-			Name: "test-vms-pool",
-		},
-	}
-
-	nodes, err := agentPool.Nodes()
-	assert.EqualError(t, err, "vms pool test-vms-pool not found in the cache")
-	assert.Empty(t, nodes)
-
-	// Test case 2
-	manager.azureCache.virtualMachines["test-vms-pool"] = newTestVMsPoolVMList(3)
-	nodes, err = agentPool.Nodes()
-	assert.NoError(t, err)
-	assert.Len(t, nodes, 3)
-
-	// Test case 3
-	manager.azureCache.virtualMachines["test-vms-pool"] = newTestVMsPoolVMList(3)
-	manager.azureCache.virtualMachines["test-vms-pool"][0].ID = nil
-	nodes, err = agentPool.Nodes()
-	assert.NoError(t, err)
-	assert.Len(t, nodes, 2)
-	manager.azureCache.virtualMachines["test-vms-pool"] = newTestVMsPoolVMList(3)
-	emptyString := ""
-	manager.azureCache.virtualMachines["test-vms-pool"][0].ID = &emptyString
-	nodes, err = agentPool.Nodes()
-	assert.NoError(t, err)
-	assert.Len(t, nodes, 2)
-
-	// Test case 4
-	manager.azureCache.virtualMachines["test-vms-pool"] = newTestVMsPoolVMList(3)
-	bogusID := "foo"
-	manager.azureCache.virtualMachines["test-vms-pool"][0].ID = &bogusID
-	nodes, err = agentPool.Nodes()
-	assert.Empty(t, nodes)
-	assert.Error(t, err)
-
-	// Test case 5
-	manager.azureCache.virtualMachines["test-vms-pool"] = newTestVMsPoolVMList(1)
-	agentPool.azureRef.Name = ""
-	nodes, err = agentPool.Nodes()
-	assert.Empty(t, nodes)
-	assert.Error(t, err)
-=======
 	agentPool := &VMPool{
 		manager:       manager,
 		agentPoolName: vmsAgentPoolName,
@@ -818,5 +564,4 @@
 		},
 		Fetcher: fakeFetcher,
 	})
->>>>>>> 0fafd9ef
 }