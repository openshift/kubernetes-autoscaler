--- conflicted
+++ resolved
@@ -23,10 +23,6 @@
 	"math/rand"
 	"strings"
 	"sync"
-<<<<<<< HEAD
-	"time"
-=======
->>>>>>> b9b8ab00
 
 	apiv1 "k8s.io/api/core/v1"
 	"k8s.io/apimachinery/pkg/api/resource"
