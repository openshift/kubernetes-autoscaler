// Copyright 2013 The Go Authors. All rights reserved.
// Use of this source code is governed by a BSD-style
// license that can be found in the LICENSE file.

package imports

import (
	"bytes"
	"context"
	"encoding/json"
	"fmt"
	"go/ast"
	"go/build"
	"go/parser"
	"go/token"
	"go/types"
	"io/fs"
	"io/ioutil"
	"os"
	"path"
	"path/filepath"
	"reflect"
	"sort"
	"strconv"
	"strings"
	"sync"
	"unicode"
	"unicode/utf8"

	"golang.org/x/tools/go/ast/astutil"
	"golang.org/x/tools/internal/event"
	"golang.org/x/tools/internal/gocommand"
	"golang.org/x/tools/internal/gopathwalk"
	"golang.org/x/tools/internal/stdlib"
)

// importToGroup is a list of functions which map from an import path to
// a group number.
var importToGroup = []func(localPrefix, importPath string) (num int, ok bool){
	func(localPrefix, importPath string) (num int, ok bool) {
		if localPrefix == "" {
			return
		}
		for _, p := range strings.Split(localPrefix, ",") {
			if strings.HasPrefix(importPath, p) || strings.TrimSuffix(p, "/") == importPath {
				return 3, true
			}
		}
		return
	},
	func(_, importPath string) (num int, ok bool) {
		if strings.HasPrefix(importPath, "appengine") {
			return 2, true
		}
		return
	},
	func(_, importPath string) (num int, ok bool) {
		firstComponent := strings.Split(importPath, "/")[0]
		if strings.Contains(firstComponent, ".") {
			return 1, true
		}
		return
	},
}

func importGroup(localPrefix, importPath string) int {
	for _, fn := range importToGroup {
		if n, ok := fn(localPrefix, importPath); ok {
			return n
		}
	}
	return 0
}

type ImportFixType int

const (
	AddImport ImportFixType = iota
	DeleteImport
	SetImportName
)

type ImportFix struct {
	// StmtInfo represents the import statement this fix will add, remove, or change.
	StmtInfo ImportInfo
	// IdentName is the identifier that this fix will add or remove.
	IdentName string
	// FixType is the type of fix this is (AddImport, DeleteImport, SetImportName).
	FixType   ImportFixType
	Relevance float64 // see pkg
}

// An ImportInfo represents a single import statement.
type ImportInfo struct {
	ImportPath string // import path, e.g. "crypto/rand".
	Name       string // import name, e.g. "crand", or "" if none.
}

// A packageInfo represents what's known about a package.
type packageInfo struct {
	name    string          // real package name, if known.
	exports map[string]bool // known exports.
}

// parseOtherFiles parses all the Go files in srcDir except filename, including
// test files if filename looks like a test.
func parseOtherFiles(fset *token.FileSet, srcDir, filename string) []*ast.File {
	// This could use go/packages but it doesn't buy much, and it fails
	// with https://golang.org/issue/26296 in LoadFiles mode in some cases.
	considerTests := strings.HasSuffix(filename, "_test.go")

	fileBase := filepath.Base(filename)
	packageFileInfos, err := os.ReadDir(srcDir)
	if err != nil {
		return nil
	}

	var files []*ast.File
	for _, fi := range packageFileInfos {
		if fi.Name() == fileBase || !strings.HasSuffix(fi.Name(), ".go") {
			continue
		}
		if !considerTests && strings.HasSuffix(fi.Name(), "_test.go") {
			continue
		}

		f, err := parser.ParseFile(fset, filepath.Join(srcDir, fi.Name()), nil, 0)
		if err != nil {
			continue
		}

		files = append(files, f)
	}

	return files
}

// addGlobals puts the names of package vars into the provided map.
func addGlobals(f *ast.File, globals map[string]bool) {
	for _, decl := range f.Decls {
		genDecl, ok := decl.(*ast.GenDecl)
		if !ok {
			continue
		}

		for _, spec := range genDecl.Specs {
			valueSpec, ok := spec.(*ast.ValueSpec)
			if !ok {
				continue
			}
			globals[valueSpec.Names[0].Name] = true
		}
	}
}

// collectReferences builds a map of selector expressions, from
// left hand side (X) to a set of right hand sides (Sel).
func collectReferences(f *ast.File) references {
	refs := references{}

	var visitor visitFn
	visitor = func(node ast.Node) ast.Visitor {
		if node == nil {
			return visitor
		}
		switch v := node.(type) {
		case *ast.SelectorExpr:
			xident, ok := v.X.(*ast.Ident)
			if !ok {
				break
			}
			if xident.Obj != nil {
				// If the parser can resolve it, it's not a package ref.
				break
			}
			if !ast.IsExported(v.Sel.Name) {
				// Whatever this is, it's not exported from a package.
				break
			}
			pkgName := xident.Name
			r := refs[pkgName]
			if r == nil {
				r = make(map[string]bool)
				refs[pkgName] = r
			}
			r[v.Sel.Name] = true
		}
		return visitor
	}
	ast.Walk(visitor, f)
	return refs
}

// collectImports returns all the imports in f.
// Unnamed imports (., _) and "C" are ignored.
func collectImports(f *ast.File) []*ImportInfo {
	var imports []*ImportInfo
	for _, imp := range f.Imports {
		var name string
		if imp.Name != nil {
			name = imp.Name.Name
		}
		if imp.Path.Value == `"C"` || name == "_" || name == "." {
			continue
		}
		path := strings.Trim(imp.Path.Value, `"`)
		imports = append(imports, &ImportInfo{
			Name:       name,
			ImportPath: path,
		})
	}
	return imports
}

// findMissingImport searches pass's candidates for an import that provides
// pkg, containing all of syms.
func (p *pass) findMissingImport(pkg string, syms map[string]bool) *ImportInfo {
	for _, candidate := range p.candidates {
		pkgInfo, ok := p.knownPackages[candidate.ImportPath]
		if !ok {
			continue
		}
		if p.importIdentifier(candidate) != pkg {
			continue
		}

		allFound := true
		for right := range syms {
			if !pkgInfo.exports[right] {
				allFound = false
				break
			}
		}

		if allFound {
			return candidate
		}
	}
	return nil
}

// references is set of references found in a Go file. The first map key is the
// left hand side of a selector expression, the second key is the right hand
// side, and the value should always be true.
type references map[string]map[string]bool

// A pass contains all the inputs and state necessary to fix a file's imports.
// It can be modified in some ways during use; see comments below.
type pass struct {
	// Inputs. These must be set before a call to load, and not modified after.
	fset                 *token.FileSet // fset used to parse f and its siblings.
	f                    *ast.File      // the file being fixed.
	srcDir               string         // the directory containing f.
	env                  *ProcessEnv    // the environment to use for go commands, etc.
	loadRealPackageNames bool           // if true, load package names from disk rather than guessing them.
	otherFiles           []*ast.File    // sibling files.

	// Intermediate state, generated by load.
	existingImports map[string][]*ImportInfo
	allRefs         references
	missingRefs     references

	// Inputs to fix. These can be augmented between successive fix calls.
	lastTry       bool                    // indicates that this is the last call and fix should clean up as best it can.
	candidates    []*ImportInfo           // candidate imports in priority order.
	knownPackages map[string]*packageInfo // information about all known packages.
}

// loadPackageNames saves the package names for everything referenced by imports.
func (p *pass) loadPackageNames(imports []*ImportInfo) error {
	if p.env.Logf != nil {
		p.env.Logf("loading package names for %v packages", len(imports))
		defer func() {
			p.env.Logf("done loading package names for %v packages", len(imports))
		}()
	}
	var unknown []string
	for _, imp := range imports {
		if _, ok := p.knownPackages[imp.ImportPath]; ok {
			continue
		}
		unknown = append(unknown, imp.ImportPath)
	}

	resolver, err := p.env.GetResolver()
	if err != nil {
		return err
	}

	names, err := resolver.loadPackageNames(unknown, p.srcDir)
	if err != nil {
		return err
	}

	for path, name := range names {
		p.knownPackages[path] = &packageInfo{
			name:    name,
			exports: map[string]bool{},
		}
	}
	return nil
}

// if there is a trailing major version, remove it
func withoutVersion(nm string) string {
	if v := path.Base(nm); len(v) > 0 && v[0] == 'v' {
		if _, err := strconv.Atoi(v[1:]); err == nil {
			// this is, for instance, called with rand/v2 and returns rand
			if len(v) < len(nm) {
				xnm := nm[:len(nm)-len(v)-1]
				return path.Base(xnm)
			}
		}
	}
	return nm
}

// importIdentifier returns the identifier that imp will introduce. It will
// guess if the package name has not been loaded, e.g. because the source
// is not available.
func (p *pass) importIdentifier(imp *ImportInfo) string {
	if imp.Name != "" {
		return imp.Name
	}
	known := p.knownPackages[imp.ImportPath]
	if known != nil && known.name != "" {
		return withoutVersion(known.name)
	}
	return ImportPathToAssumedName(imp.ImportPath)
}

// load reads in everything necessary to run a pass, and reports whether the
// file already has all the imports it needs. It fills in p.missingRefs with the
// file's missing symbols, if any, or removes unused imports if not.
func (p *pass) load() ([]*ImportFix, bool) {
	p.knownPackages = map[string]*packageInfo{}
	p.missingRefs = references{}
	p.existingImports = map[string][]*ImportInfo{}

	// Load basic information about the file in question.
	p.allRefs = collectReferences(p.f)

	// Load stuff from other files in the same package:
	// global variables so we know they don't need resolving, and imports
	// that we might want to mimic.
	globals := map[string]bool{}
	for _, otherFile := range p.otherFiles {
		// Don't load globals from files that are in the same directory
		// but a different package. Using them to suggest imports is OK.
		if p.f.Name.Name == otherFile.Name.Name {
			addGlobals(otherFile, globals)
		}
		p.candidates = append(p.candidates, collectImports(otherFile)...)
	}

	// Resolve all the import paths we've seen to package names, and store
	// f's imports by the identifier they introduce.
	imports := collectImports(p.f)
	if p.loadRealPackageNames {
		err := p.loadPackageNames(append(imports, p.candidates...))
		if err != nil {
			if p.env.Logf != nil {
				p.env.Logf("loading package names: %v", err)
			}
			return nil, false
		}
	}
	for _, imp := range imports {
		p.existingImports[p.importIdentifier(imp)] = append(p.existingImports[p.importIdentifier(imp)], imp)
	}

	// Find missing references.
	for left, rights := range p.allRefs {
		if globals[left] {
			continue
		}
		_, ok := p.existingImports[left]
		if !ok {
			p.missingRefs[left] = rights
			continue
		}
	}
	if len(p.missingRefs) != 0 {
		return nil, false
	}

	return p.fix()
}

// fix attempts to satisfy missing imports using p.candidates. If it finds
// everything, or if p.lastTry is true, it updates fixes to add the imports it found,
// delete anything unused, and update import names, and returns true.
func (p *pass) fix() ([]*ImportFix, bool) {
	// Find missing imports.
	var selected []*ImportInfo
	for left, rights := range p.missingRefs {
		if imp := p.findMissingImport(left, rights); imp != nil {
			selected = append(selected, imp)
		}
	}

	if !p.lastTry && len(selected) != len(p.missingRefs) {
		return nil, false
	}

	// Found everything, or giving up. Add the new imports and remove any unused.
	var fixes []*ImportFix
	for _, identifierImports := range p.existingImports {
		for _, imp := range identifierImports {
			// We deliberately ignore globals here, because we can't be sure
			// they're in the same package. People do things like put multiple
			// main packages in the same directory, and we don't want to
			// remove imports if they happen to have the same name as a var in
			// a different package.
			if _, ok := p.allRefs[p.importIdentifier(imp)]; !ok {
				fixes = append(fixes, &ImportFix{
					StmtInfo:  *imp,
					IdentName: p.importIdentifier(imp),
					FixType:   DeleteImport,
				})
				continue
			}

			// An existing import may need to update its import name to be correct.
			if name := p.importSpecName(imp); name != imp.Name {
				fixes = append(fixes, &ImportFix{
					StmtInfo: ImportInfo{
						Name:       name,
						ImportPath: imp.ImportPath,
					},
					IdentName: p.importIdentifier(imp),
					FixType:   SetImportName,
				})
			}
		}
	}
	// Collecting fixes involved map iteration, so sort for stability. See
	// golang/go#59976.
	sortFixes(fixes)

	// collect selected fixes in a separate slice, so that it can be sorted
	// separately. Note that these fixes must occur after fixes to existing
	// imports. TODO(rfindley): figure out why.
	var selectedFixes []*ImportFix
	for _, imp := range selected {
		selectedFixes = append(selectedFixes, &ImportFix{
			StmtInfo: ImportInfo{
				Name:       p.importSpecName(imp),
				ImportPath: imp.ImportPath,
			},
			IdentName: p.importIdentifier(imp),
			FixType:   AddImport,
		})
	}
	sortFixes(selectedFixes)

	return append(fixes, selectedFixes...), true
}

func sortFixes(fixes []*ImportFix) {
	sort.Slice(fixes, func(i, j int) bool {
		fi, fj := fixes[i], fixes[j]
		if fi.StmtInfo.ImportPath != fj.StmtInfo.ImportPath {
			return fi.StmtInfo.ImportPath < fj.StmtInfo.ImportPath
		}
		if fi.StmtInfo.Name != fj.StmtInfo.Name {
			return fi.StmtInfo.Name < fj.StmtInfo.Name
		}
		if fi.IdentName != fj.IdentName {
			return fi.IdentName < fj.IdentName
		}
		return fi.FixType < fj.FixType
	})
}

// importSpecName gets the import name of imp in the import spec.
//
// When the import identifier matches the assumed import name, the import name does
// not appear in the import spec.
func (p *pass) importSpecName(imp *ImportInfo) string {
	// If we did not load the real package names, or the name is already set,
	// we just return the existing name.
	if !p.loadRealPackageNames || imp.Name != "" {
		return imp.Name
	}

	ident := p.importIdentifier(imp)
	if ident == ImportPathToAssumedName(imp.ImportPath) {
		return "" // ident not needed since the assumed and real names are the same.
	}
	return ident
}

// apply will perform the fixes on f in order.
func apply(fset *token.FileSet, f *ast.File, fixes []*ImportFix) {
	for _, fix := range fixes {
		switch fix.FixType {
		case DeleteImport:
			astutil.DeleteNamedImport(fset, f, fix.StmtInfo.Name, fix.StmtInfo.ImportPath)
		case AddImport:
			astutil.AddNamedImport(fset, f, fix.StmtInfo.Name, fix.StmtInfo.ImportPath)
		case SetImportName:
			// Find the matching import path and change the name.
			for _, spec := range f.Imports {
				path := strings.Trim(spec.Path.Value, `"`)
				if path == fix.StmtInfo.ImportPath {
					spec.Name = &ast.Ident{
						Name:    fix.StmtInfo.Name,
						NamePos: spec.Pos(),
					}
				}
			}
		}
	}
}

// assumeSiblingImportsValid assumes that siblings' use of packages is valid,
// adding the exports they use.
func (p *pass) assumeSiblingImportsValid() {
	for _, f := range p.otherFiles {
		refs := collectReferences(f)
		imports := collectImports(f)
		importsByName := map[string]*ImportInfo{}
		for _, imp := range imports {
			importsByName[p.importIdentifier(imp)] = imp
		}
		for left, rights := range refs {
			if imp, ok := importsByName[left]; ok {
				if m, ok := stdlib.PackageSymbols[imp.ImportPath]; ok {
					// We have the stdlib in memory; no need to guess.
					rights = symbolNameSet(m)
				}
				p.addCandidate(imp, &packageInfo{
					// no name; we already know it.
					exports: rights,
				})
			}
		}
	}
}

// addCandidate adds a candidate import to p, and merges in the information
// in pkg.
func (p *pass) addCandidate(imp *ImportInfo, pkg *packageInfo) {
	p.candidates = append(p.candidates, imp)
	if existing, ok := p.knownPackages[imp.ImportPath]; ok {
		if existing.name == "" {
			existing.name = pkg.name
		}
		for export := range pkg.exports {
			existing.exports[export] = true
		}
	} else {
		p.knownPackages[imp.ImportPath] = pkg
	}
}

// fixImports adds and removes imports from f so that all its references are
// satisfied and there are no unused imports.
//
// This is declared as a variable rather than a function so goimports can
// easily be extended by adding a file with an init function.
var fixImports = fixImportsDefault

func fixImportsDefault(fset *token.FileSet, f *ast.File, filename string, env *ProcessEnv) error {
	fixes, err := getFixes(context.Background(), fset, f, filename, env)
	if err != nil {
		return err
	}
	apply(fset, f, fixes)
	return err
}

// getFixes gets the import fixes that need to be made to f in order to fix the imports.
// It does not modify the ast.
func getFixes(ctx context.Context, fset *token.FileSet, f *ast.File, filename string, env *ProcessEnv) ([]*ImportFix, error) {
	abs, err := filepath.Abs(filename)
	if err != nil {
		return nil, err
	}
	srcDir := filepath.Dir(abs)
	if env.Logf != nil {
		env.Logf("fixImports(filename=%q), abs=%q, srcDir=%q ...", filename, abs, srcDir)
	}

	// First pass: looking only at f, and using the naive algorithm to
	// derive package names from import paths, see if the file is already
	// complete. We can't add any imports yet, because we don't know
	// if missing references are actually package vars.
	p := &pass{fset: fset, f: f, srcDir: srcDir, env: env}
	if fixes, done := p.load(); done {
		return fixes, nil
	}

	otherFiles := parseOtherFiles(fset, srcDir, filename)

	// Second pass: add information from other files in the same package,
	// like their package vars and imports.
	p.otherFiles = otherFiles
	if fixes, done := p.load(); done {
		return fixes, nil
	}

	// Now we can try adding imports from the stdlib.
	p.assumeSiblingImportsValid()
	addStdlibCandidates(p, p.missingRefs)
	if fixes, done := p.fix(); done {
		return fixes, nil
	}

	// Third pass: get real package names where we had previously used
	// the naive algorithm.
	p = &pass{fset: fset, f: f, srcDir: srcDir, env: env}
	p.loadRealPackageNames = true
	p.otherFiles = otherFiles
	if fixes, done := p.load(); done {
		return fixes, nil
	}

	if err := addStdlibCandidates(p, p.missingRefs); err != nil {
		return nil, err
	}
	p.assumeSiblingImportsValid()
	if fixes, done := p.fix(); done {
		return fixes, nil
	}

	// Go look for candidates in $GOPATH, etc. We don't necessarily load
	// the real exports of sibling imports, so keep assuming their contents.
	if err := addExternalCandidates(ctx, p, p.missingRefs, filename); err != nil {
		return nil, err
	}

	p.lastTry = true
	fixes, _ := p.fix()
	return fixes, nil
}

// MaxRelevance is the highest relevance, used for the standard library.
// Chosen arbitrarily to match pre-existing gopls code.
const MaxRelevance = 7.0

// getCandidatePkgs works with the passed callback to find all acceptable packages.
// It deduplicates by import path, and uses a cached stdlib rather than reading
// from disk.
func getCandidatePkgs(ctx context.Context, wrappedCallback *scanCallback, filename, filePkg string, env *ProcessEnv) error {
	notSelf := func(p *pkg) bool {
		return p.packageName != filePkg || p.dir != filepath.Dir(filename)
	}
	goenv, err := env.goEnv()
	if err != nil {
		return err
	}

	var mu sync.Mutex // to guard asynchronous access to dupCheck
	dupCheck := map[string]struct{}{}

	// Start off with the standard library.
	for importPath, symbols := range stdlib.PackageSymbols {
		p := &pkg{
			dir:             filepath.Join(goenv["GOROOT"], "src", importPath),
			importPathShort: importPath,
			packageName:     path.Base(importPath),
			relevance:       MaxRelevance,
		}
		dupCheck[importPath] = struct{}{}
		if notSelf(p) && wrappedCallback.dirFound(p) && wrappedCallback.packageNameLoaded(p) {
			var exports []stdlib.Symbol
			for _, sym := range symbols {
				switch sym.Kind {
				case stdlib.Func, stdlib.Type, stdlib.Var, stdlib.Const:
					exports = append(exports, sym)
				}
			}
			wrappedCallback.exportsLoaded(p, exports)
		}
	}

	scanFilter := &scanCallback{
		rootFound: func(root gopathwalk.Root) bool {
			// Exclude goroot results -- getting them is relatively expensive, not cached,
			// and generally redundant with the in-memory version.
			return root.Type != gopathwalk.RootGOROOT && wrappedCallback.rootFound(root)
		},
		dirFound: wrappedCallback.dirFound,
		packageNameLoaded: func(pkg *pkg) bool {
			mu.Lock()
			defer mu.Unlock()
			if _, ok := dupCheck[pkg.importPathShort]; ok {
				return false
			}
			dupCheck[pkg.importPathShort] = struct{}{}
			return notSelf(pkg) && wrappedCallback.packageNameLoaded(pkg)
		},
		exportsLoaded: func(pkg *pkg, exports []stdlib.Symbol) {
			// If we're an x_test, load the package under test's test variant.
			if strings.HasSuffix(filePkg, "_test") && pkg.dir == filepath.Dir(filename) {
				var err error
				_, exports, err = loadExportsFromFiles(ctx, env, pkg.dir, true)
				if err != nil {
					return
				}
			}
			wrappedCallback.exportsLoaded(pkg, exports)
		},
	}
	resolver, err := env.GetResolver()
	if err != nil {
		return err
	}
	return resolver.scan(ctx, scanFilter)
}

func ScoreImportPaths(ctx context.Context, env *ProcessEnv, paths []string) (map[string]float64, error) {
	result := make(map[string]float64)
	resolver, err := env.GetResolver()
	if err != nil {
		return nil, err
	}
	for _, path := range paths {
		result[path] = resolver.scoreImportPath(ctx, path)
	}
	return result, nil
}

func PrimeCache(ctx context.Context, resolver Resolver) error {
	// Fully scan the disk for directories, but don't actually read any Go files.
	callback := &scanCallback{
		rootFound: func(root gopathwalk.Root) bool {
			// See getCandidatePkgs: walking GOROOT is apparently expensive and
			// unnecessary.
			return root.Type != gopathwalk.RootGOROOT
		},
		dirFound: func(pkg *pkg) bool {
			return false
		},
		// packageNameLoaded and exportsLoaded must never be called.
	}

	return resolver.scan(ctx, callback)
}

func candidateImportName(pkg *pkg) string {
	if ImportPathToAssumedName(pkg.importPathShort) != pkg.packageName {
		return pkg.packageName
	}
	return ""
}

// GetAllCandidates calls wrapped for each package whose name starts with
// searchPrefix, and can be imported from filename with the package name filePkg.
//
// Beware that the wrapped function may be called multiple times concurrently.
// TODO(adonovan): encapsulate the concurrency.
func GetAllCandidates(ctx context.Context, wrapped func(ImportFix), searchPrefix, filename, filePkg string, env *ProcessEnv) error {
	callback := &scanCallback{
		rootFound: func(gopathwalk.Root) bool {
			return true
		},
		dirFound: func(pkg *pkg) bool {
			if !canUse(filename, pkg.dir) {
				return false
			}
			// Try the assumed package name first, then a simpler path match
			// in case of packages named vN, which are not uncommon.
			return strings.HasPrefix(ImportPathToAssumedName(pkg.importPathShort), searchPrefix) ||
				strings.HasPrefix(path.Base(pkg.importPathShort), searchPrefix)
		},
		packageNameLoaded: func(pkg *pkg) bool {
			if !strings.HasPrefix(pkg.packageName, searchPrefix) {
				return false
			}
			wrapped(ImportFix{
				StmtInfo: ImportInfo{
					ImportPath: pkg.importPathShort,
					Name:       candidateImportName(pkg),
				},
				IdentName: pkg.packageName,
				FixType:   AddImport,
				Relevance: pkg.relevance,
			})
			return false
		},
	}
	return getCandidatePkgs(ctx, callback, filename, filePkg, env)
}

// GetImportPaths calls wrapped for each package whose import path starts with
// searchPrefix, and can be imported from filename with the package name filePkg.
func GetImportPaths(ctx context.Context, wrapped func(ImportFix), searchPrefix, filename, filePkg string, env *ProcessEnv) error {
	callback := &scanCallback{
		rootFound: func(gopathwalk.Root) bool {
			return true
		},
		dirFound: func(pkg *pkg) bool {
			if !canUse(filename, pkg.dir) {
				return false
			}
			return strings.HasPrefix(pkg.importPathShort, searchPrefix)
		},
		packageNameLoaded: func(pkg *pkg) bool {
			wrapped(ImportFix{
				StmtInfo: ImportInfo{
					ImportPath: pkg.importPathShort,
					Name:       candidateImportName(pkg),
				},
				IdentName: pkg.packageName,
				FixType:   AddImport,
				Relevance: pkg.relevance,
			})
			return false
		},
	}
	return getCandidatePkgs(ctx, callback, filename, filePkg, env)
}

// A PackageExport is a package and its exports.
type PackageExport struct {
	Fix     *ImportFix
	Exports []stdlib.Symbol
}

// GetPackageExports returns all known packages with name pkg and their exports.
func GetPackageExports(ctx context.Context, wrapped func(PackageExport), searchPkg, filename, filePkg string, env *ProcessEnv) error {
	callback := &scanCallback{
		rootFound: func(gopathwalk.Root) bool {
			return true
		},
		dirFound: func(pkg *pkg) bool {
			return pkgIsCandidate(filename, references{searchPkg: nil}, pkg)
		},
		packageNameLoaded: func(pkg *pkg) bool {
			return pkg.packageName == searchPkg
		},
		exportsLoaded: func(pkg *pkg, exports []stdlib.Symbol) {
			sortSymbols(exports)
			wrapped(PackageExport{
				Fix: &ImportFix{
					StmtInfo: ImportInfo{
						ImportPath: pkg.importPathShort,
						Name:       candidateImportName(pkg),
					},
					IdentName: pkg.packageName,
					FixType:   AddImport,
					Relevance: pkg.relevance,
				},
				Exports: exports,
			})
		},
	}
	return getCandidatePkgs(ctx, callback, filename, filePkg, env)
}

// TODO(rfindley): we should depend on GOOS and GOARCH, to provide accurate
// imports when doing cross-platform development.
var requiredGoEnvVars = []string{
	"GO111MODULE",
	"GOFLAGS",
	"GOINSECURE",
	"GOMOD",
	"GOMODCACHE",
	"GONOPROXY",
	"GONOSUMDB",
	"GOPATH",
	"GOPROXY",
	"GOROOT",
	"GOSUMDB",
	"GOWORK",
}

// ProcessEnv contains environment variables and settings that affect the use of
// the go command, the go/build package, etc.
//
// ...a ProcessEnv *also* overwrites its Env along with derived state in the
// form of the resolver. And because it is lazily initialized, an env may just
// be broken and unusable, but there is no way for the caller to detect that:
// all queries will just fail.
//
// TODO(rfindley): refactor this package so that this type (perhaps renamed to
// just Env or Config) is an immutable configuration struct, to be exchanged
// for an initialized object via a constructor that returns an error. Perhaps
// the signature should be `func NewResolver(*Env) (*Resolver, error)`, where
// resolver is a concrete type used for resolving imports. Via this
// refactoring, we can avoid the need to call ProcessEnv.init and
// ProcessEnv.GoEnv everywhere, and implicitly fix all the places where this
// these are misused. Also, we'd delegate the caller the decision of how to
// handle a broken environment.
type ProcessEnv struct {
	GocmdRunner *gocommand.Runner

	BuildFlags []string
	ModFlag    string

	// SkipPathInScan returns true if the path should be skipped from scans of
	// the RootCurrentModule root type. The function argument is a clean,
	// absolute path.
	SkipPathInScan func(string) bool

	// Env overrides the OS environment, and can be used to specify
	// GOPROXY, GO111MODULE, etc. PATH cannot be set here, because
	// exec.Command will not honor it.
	// Specifying all of requiredGoEnvVars avoids a call to `go env`.
	Env map[string]string

	WorkingDir string

	// If Logf is non-nil, debug logging is enabled through this function.
	Logf func(format string, args ...interface{})

	// If set, ModCache holds a shared cache of directory info to use across
	// multiple ProcessEnvs.
	ModCache *DirInfoCache
<<<<<<< HEAD

	initialized bool // see TODO above

=======

	initialized bool // see TODO above

>>>>>>> b9b8ab00
	// resolver and resolverErr are lazily evaluated (see GetResolver).
	// This is unclean, but see the big TODO in the docstring for ProcessEnv
	// above: for now, we can't be sure that the ProcessEnv is fully initialized.
	resolver    Resolver
	resolverErr error
}

func (e *ProcessEnv) goEnv() (map[string]string, error) {
	if err := e.init(); err != nil {
		return nil, err
	}
	return e.Env, nil
}

func (e *ProcessEnv) matchFile(dir, name string) (bool, error) {
	bctx, err := e.buildContext()
	if err != nil {
		return false, err
	}
	return bctx.MatchFile(dir, name)
}

// CopyConfig copies the env's configuration into a new env.
func (e *ProcessEnv) CopyConfig() *ProcessEnv {
	copy := &ProcessEnv{
		GocmdRunner: e.GocmdRunner,
		initialized: e.initialized,
		BuildFlags:  e.BuildFlags,
		Logf:        e.Logf,
		WorkingDir:  e.WorkingDir,
		resolver:    nil,
		Env:         map[string]string{},
	}
	for k, v := range e.Env {
		copy.Env[k] = v
	}
	return copy
}

func (e *ProcessEnv) init() error {
	if e.initialized {
		return nil
	}

	foundAllRequired := true
	for _, k := range requiredGoEnvVars {
		if _, ok := e.Env[k]; !ok {
			foundAllRequired = false
			break
		}
	}
	if foundAllRequired {
		e.initialized = true
		return nil
	}

	if e.Env == nil {
		e.Env = map[string]string{}
	}

	goEnv := map[string]string{}
	stdout, err := e.invokeGo(context.TODO(), "env", append([]string{"-json"}, requiredGoEnvVars...)...)
	if err != nil {
		return err
	}
	if err := json.Unmarshal(stdout.Bytes(), &goEnv); err != nil {
		return err
	}
	for k, v := range goEnv {
		e.Env[k] = v
	}
	e.initialized = true
	return nil
}

func (e *ProcessEnv) env() []string {
	var env []string // the gocommand package will prepend os.Environ.
	for k, v := range e.Env {
		env = append(env, k+"="+v)
	}
	return env
}

func (e *ProcessEnv) GetResolver() (Resolver, error) {
	if err := e.init(); err != nil {
		return nil, err
	}

	if e.resolver == nil && e.resolverErr == nil {
		// TODO(rfindley): we should only use a gopathResolver here if the working
		// directory is actually *in* GOPATH. (I seem to recall an open gopls issue
		// for this behavior, but I can't find it).
		//
		// For gopls, we can optionally explicitly choose a resolver type, since we
		// already know the view type.
		if len(e.Env["GOMOD"]) == 0 && len(e.Env["GOWORK"]) == 0 {
			e.resolver = newGopathResolver(e)
<<<<<<< HEAD
		} else {
			e.resolver, e.resolverErr = newModuleResolver(e, e.ModCache)
=======
		} else if r, err := newModuleResolver(e, e.ModCache); err != nil {
			e.resolverErr = err
		} else {
			e.resolver = Resolver(r)
>>>>>>> b9b8ab00
		}
	}

	return e.resolver, e.resolverErr
}

// buildContext returns the build.Context to use for matching files.
//
// TODO(rfindley): support dynamic GOOS, GOARCH here, when doing cross-platform
// development.
func (e *ProcessEnv) buildContext() (*build.Context, error) {
	ctx := build.Default
	goenv, err := e.goEnv()
	if err != nil {
		return nil, err
	}
	ctx.GOROOT = goenv["GOROOT"]
	ctx.GOPATH = goenv["GOPATH"]

	// As of Go 1.14, build.Context has a Dir field
	// (see golang.org/issue/34860).
	// Populate it only if present.
	rc := reflect.ValueOf(&ctx).Elem()
	dir := rc.FieldByName("Dir")
	if dir.IsValid() && dir.Kind() == reflect.String {
		dir.SetString(e.WorkingDir)
	}

	// Since Go 1.11, go/build.Context.Import may invoke 'go list' depending on
	// the value in GO111MODULE in the process's environment. We always want to
	// run in GOPATH mode when calling Import, so we need to prevent this from
	// happening. In Go 1.16, GO111MODULE defaults to "on", so this problem comes
	// up more frequently.
	//
	// HACK: setting any of the Context I/O hooks prevents Import from invoking
	// 'go list', regardless of GO111MODULE. This is undocumented, but it's
	// unlikely to change before GOPATH support is removed.
	ctx.ReadDir = ioutil.ReadDir

	return &ctx, nil
}

func (e *ProcessEnv) invokeGo(ctx context.Context, verb string, args ...string) (*bytes.Buffer, error) {
	inv := gocommand.Invocation{
		Verb:       verb,
		Args:       args,
		BuildFlags: e.BuildFlags,
		Env:        e.env(),
		Logf:       e.Logf,
		WorkingDir: e.WorkingDir,
	}
	return e.GocmdRunner.Run(ctx, inv)
}

func addStdlibCandidates(pass *pass, refs references) error {
	goenv, err := pass.env.goEnv()
	if err != nil {
		return err
	}
	localbase := func(nm string) string {
		ans := path.Base(nm)
		if ans[0] == 'v' {
			// this is called, for instance, with math/rand/v2 and returns rand/v2
			if _, err := strconv.Atoi(ans[1:]); err == nil {
				ix := strings.LastIndex(nm, ans)
				more := path.Base(nm[:ix])
				ans = path.Join(more, ans)
			}
		}
		return ans
	}
	add := func(pkg string) {
		// Prevent self-imports.
		if path.Base(pkg) == pass.f.Name.Name && filepath.Join(goenv["GOROOT"], "src", pkg) == pass.srcDir {
			return
		}
		exports := symbolNameSet(stdlib.PackageSymbols[pkg])
		pass.addCandidate(
			&ImportInfo{ImportPath: pkg},
			&packageInfo{name: localbase(pkg), exports: exports})
	}
	for left := range refs {
		if left == "rand" {
			// Make sure we try crypto/rand before any version of math/rand as both have Int()
			// and our policy is to recommend crypto
			add("crypto/rand")
			// if the user's no later than go1.21, this should be "math/rand"
			// but we have no way of figuring out what the user is using
			// TODO: investigate using the toolchain version to disambiguate in the stdlib
			add("math/rand/v2")
			continue
		}
		for importPath := range stdlib.PackageSymbols {
			if path.Base(importPath) == left {
				add(importPath)
			}
		}
	}
	return nil
}

// A Resolver does the build-system-specific parts of goimports.
type Resolver interface {
	// loadPackageNames loads the package names in importPaths.
	loadPackageNames(importPaths []string, srcDir string) (map[string]string, error)

	// scan works with callback to search for packages. See scanCallback for details.
	scan(ctx context.Context, callback *scanCallback) error

	// loadExports returns the set of exported symbols in the package at dir.
	// loadExports may be called concurrently.
<<<<<<< HEAD
	loadExports(ctx context.Context, pkg *pkg, includeTest bool) (string, []string, error)
=======
	loadExports(ctx context.Context, pkg *pkg, includeTest bool) (string, []stdlib.Symbol, error)
>>>>>>> b9b8ab00

	// scoreImportPath returns the relevance for an import path.
	scoreImportPath(ctx context.Context, path string) float64

	// ClearForNewScan returns a new Resolver based on the receiver that has
	// cleared its internal caches of directory contents.
	//
	// The new resolver should be primed and then set via
	// [ProcessEnv.UpdateResolver].
	ClearForNewScan() Resolver
}

// A scanCallback controls a call to scan and receives its results.
// In general, minor errors will be silently discarded; a user should not
// expect to receive a full series of calls for everything.
type scanCallback struct {
	// rootFound is called before scanning a new root dir. If it returns true,
	// the root will be scanned. Returning false will not necessarily prevent
	// directories from that root making it to dirFound.
	rootFound func(gopathwalk.Root) bool
	// dirFound is called when a directory is found that is possibly a Go package.
	// pkg will be populated with everything except packageName.
	// If it returns true, the package's name will be loaded.
	dirFound func(pkg *pkg) bool
	// packageNameLoaded is called when a package is found and its name is loaded.
	// If it returns true, the package's exports will be loaded.
	packageNameLoaded func(pkg *pkg) bool
	// exportsLoaded is called when a package's exports have been loaded.
	exportsLoaded func(pkg *pkg, exports []stdlib.Symbol)
}

func addExternalCandidates(ctx context.Context, pass *pass, refs references, filename string) error {
	ctx, done := event.Start(ctx, "imports.addExternalCandidates")
	defer done()

	var mu sync.Mutex
	found := make(map[string][]pkgDistance)
	callback := &scanCallback{
		rootFound: func(gopathwalk.Root) bool {
			return true // We want everything.
		},
		dirFound: func(pkg *pkg) bool {
			return pkgIsCandidate(filename, refs, pkg)
		},
		packageNameLoaded: func(pkg *pkg) bool {
			if _, want := refs[pkg.packageName]; !want {
				return false
			}
			if pkg.dir == pass.srcDir && pass.f.Name.Name == pkg.packageName {
				// The candidate is in the same directory and has the
				// same package name. Don't try to import ourselves.
				return false
			}
			if !canUse(filename, pkg.dir) {
				return false
			}
			mu.Lock()
			defer mu.Unlock()
			found[pkg.packageName] = append(found[pkg.packageName], pkgDistance{pkg, distance(pass.srcDir, pkg.dir)})
			return false // We'll do our own loading after we sort.
		},
	}
	resolver, err := pass.env.GetResolver()
	if err != nil {
		return err
	}
	if err = resolver.scan(context.Background(), callback); err != nil {
		return err
	}

	// Search for imports matching potential package references.
	type result struct {
		imp *ImportInfo
		pkg *packageInfo
	}
	results := make(chan result, len(refs))

	ctx, cancel := context.WithCancel(context.TODO())
	var wg sync.WaitGroup
	defer func() {
		cancel()
		wg.Wait()
	}()
	var (
		firstErr     error
		firstErrOnce sync.Once
	)
	for pkgName, symbols := range refs {
		wg.Add(1)
		go func(pkgName string, symbols map[string]bool) {
			defer wg.Done()

			found, err := findImport(ctx, pass, found[pkgName], pkgName, symbols)

			if err != nil {
				firstErrOnce.Do(func() {
					firstErr = err
					cancel()
				})
				return
			}

			if found == nil {
				return // No matching package.
			}

			imp := &ImportInfo{
				ImportPath: found.importPathShort,
			}

			pkg := &packageInfo{
				name:    pkgName,
				exports: symbols,
			}
			results <- result{imp, pkg}
		}(pkgName, symbols)
	}
	go func() {
		wg.Wait()
		close(results)
	}()

	for result := range results {
		// Don't offer completions that would shadow predeclared
		// names, such as github.com/coreos/etcd/error.
		if types.Universe.Lookup(result.pkg.name) != nil { // predeclared
			// Ideally we would skip this candidate only
			// if the predeclared name is actually
			// referenced by the file, but that's a lot
			// trickier to compute and would still create
			// an import that is likely to surprise the
			// user before long.
			continue
		}
		pass.addCandidate(result.imp, result.pkg)
	}
	return firstErr
}

// notIdentifier reports whether ch is an invalid identifier character.
func notIdentifier(ch rune) bool {
	return !('a' <= ch && ch <= 'z' || 'A' <= ch && ch <= 'Z' ||
		'0' <= ch && ch <= '9' ||
		ch == '_' ||
		ch >= utf8.RuneSelf && (unicode.IsLetter(ch) || unicode.IsDigit(ch)))
}

// ImportPathToAssumedName returns the assumed package name of an import path.
// It does this using only string parsing of the import path.
// It picks the last element of the path that does not look like a major
// version, and then picks the valid identifier off the start of that element.
// It is used to determine if a local rename should be added to an import for
// clarity.
// This function could be moved to a standard package and exported if we want
// for use in other tools.
func ImportPathToAssumedName(importPath string) string {
	base := path.Base(importPath)
	if strings.HasPrefix(base, "v") {
		if _, err := strconv.Atoi(base[1:]); err == nil {
			dir := path.Dir(importPath)
			if dir != "." {
				base = path.Base(dir)
			}
		}
	}
	base = strings.TrimPrefix(base, "go-")
	if i := strings.IndexFunc(base, notIdentifier); i >= 0 {
		base = base[:i]
	}
	return base
}

// gopathResolver implements resolver for GOPATH workspaces.
type gopathResolver struct {
	env      *ProcessEnv
	walked   bool
	cache    *DirInfoCache
	scanSema chan struct{} // scanSema prevents concurrent scans.
}

func newGopathResolver(env *ProcessEnv) *gopathResolver {
	r := &gopathResolver{
		env:      env,
		cache:    NewDirInfoCache(),
		scanSema: make(chan struct{}, 1),
	}
	r.scanSema <- struct{}{}
	return r
}

func (r *gopathResolver) ClearForNewScan() Resolver {
	return newGopathResolver(r.env)
}

func (r *gopathResolver) loadPackageNames(importPaths []string, srcDir string) (map[string]string, error) {
	names := map[string]string{}
	bctx, err := r.env.buildContext()
	if err != nil {
		return nil, err
	}
	for _, path := range importPaths {
		names[path] = importPathToName(bctx, path, srcDir)
	}
	return names, nil
}

// importPathToName finds out the actual package name, as declared in its .go files.
func importPathToName(bctx *build.Context, importPath, srcDir string) string {
	// Fast path for standard library without going to disk.
	if stdlib.HasPackage(importPath) {
		return path.Base(importPath) // stdlib packages always match their paths.
	}

	buildPkg, err := bctx.Import(importPath, srcDir, build.FindOnly)
	if err != nil {
		return ""
	}
	pkgName, err := packageDirToName(buildPkg.Dir)
	if err != nil {
		return ""
	}
	return pkgName
}

// packageDirToName is a faster version of build.Import if
// the only thing desired is the package name. Given a directory,
// packageDirToName then only parses one file in the package,
// trusting that the files in the directory are consistent.
func packageDirToName(dir string) (packageName string, err error) {
	d, err := os.Open(dir)
	if err != nil {
		return "", err
	}
	names, err := d.Readdirnames(-1)
	d.Close()
	if err != nil {
		return "", err
	}
	sort.Strings(names) // to have predictable behavior
	var lastErr error
	var nfile int
	for _, name := range names {
		if !strings.HasSuffix(name, ".go") {
			continue
		}
		if strings.HasSuffix(name, "_test.go") {
			continue
		}
		nfile++
		fullFile := filepath.Join(dir, name)

		fset := token.NewFileSet()
		f, err := parser.ParseFile(fset, fullFile, nil, parser.PackageClauseOnly)
		if err != nil {
			lastErr = err
			continue
		}
		pkgName := f.Name.Name
		if pkgName == "documentation" {
			// Special case from go/build.ImportDir, not
			// handled by ctx.MatchFile.
			continue
		}
		if pkgName == "main" {
			// Also skip package main, assuming it's a +build ignore generator or example.
			// Since you can't import a package main anyway, there's no harm here.
			continue
		}
		return pkgName, nil
	}
	if lastErr != nil {
		return "", lastErr
	}
	return "", fmt.Errorf("no importable package found in %d Go files", nfile)
}

type pkg struct {
	dir             string  // absolute file path to pkg directory ("/usr/lib/go/src/net/http")
	importPathShort string  // vendorless import path ("net/http", "a/b")
	packageName     string  // package name loaded from source if requested
	relevance       float64 // a weakly-defined score of how relevant a package is. 0 is most relevant.
}

type pkgDistance struct {
	pkg      *pkg
	distance int // relative distance to target
}

// byDistanceOrImportPathShortLength sorts by relative distance breaking ties
// on the short import path length and then the import string itself.
type byDistanceOrImportPathShortLength []pkgDistance

func (s byDistanceOrImportPathShortLength) Len() int { return len(s) }
func (s byDistanceOrImportPathShortLength) Less(i, j int) bool {
	di, dj := s[i].distance, s[j].distance
	if di == -1 {
		return false
	}
	if dj == -1 {
		return true
	}
	if di != dj {
		return di < dj
	}

	vi, vj := s[i].pkg.importPathShort, s[j].pkg.importPathShort
	if len(vi) != len(vj) {
		return len(vi) < len(vj)
	}
	return vi < vj
}
func (s byDistanceOrImportPathShortLength) Swap(i, j int) { s[i], s[j] = s[j], s[i] }

func distance(basepath, targetpath string) int {
	p, err := filepath.Rel(basepath, targetpath)
	if err != nil {
		return -1
	}
	if p == "." {
		return 0
	}
	return strings.Count(p, string(filepath.Separator)) + 1
}

func (r *gopathResolver) scan(ctx context.Context, callback *scanCallback) error {
	add := func(root gopathwalk.Root, dir string) {
		// We assume cached directories have not changed. We can skip them and their
		// children.
		if _, ok := r.cache.Load(dir); ok {
			return
		}

		importpath := filepath.ToSlash(dir[len(root.Path)+len("/"):])
		info := directoryPackageInfo{
			status:                 directoryScanned,
			dir:                    dir,
			rootType:               root.Type,
			nonCanonicalImportPath: VendorlessPath(importpath),
		}
		r.cache.Store(dir, info)
	}
	processDir := func(info directoryPackageInfo) {
		// Skip this directory if we were not able to get the package information successfully.
		if scanned, err := info.reachedStatus(directoryScanned); !scanned || err != nil {
			return
		}

		p := &pkg{
			importPathShort: info.nonCanonicalImportPath,
			dir:             info.dir,
			relevance:       MaxRelevance - 1,
		}
		if info.rootType == gopathwalk.RootGOROOT {
			p.relevance = MaxRelevance
		}

		if !callback.dirFound(p) {
			return
		}
		var err error
		p.packageName, err = r.cache.CachePackageName(info)
		if err != nil {
			return
		}

		if !callback.packageNameLoaded(p) {
			return
		}
		if _, exports, err := r.loadExports(ctx, p, false); err == nil {
			callback.exportsLoaded(p, exports)
		}
	}
	stop := r.cache.ScanAndListen(ctx, processDir)
	defer stop()

	goenv, err := r.env.goEnv()
	if err != nil {
		return err
	}
	var roots []gopathwalk.Root
	roots = append(roots, gopathwalk.Root{Path: filepath.Join(goenv["GOROOT"], "src"), Type: gopathwalk.RootGOROOT})
	for _, p := range filepath.SplitList(goenv["GOPATH"]) {
		roots = append(roots, gopathwalk.Root{Path: filepath.Join(p, "src"), Type: gopathwalk.RootGOPATH})
	}
	// The callback is not necessarily safe to use in the goroutine below. Process roots eagerly.
	roots = filterRoots(roots, callback.rootFound)
	// We can't cancel walks, because we need them to finish to have a usable
	// cache. Instead, run them in a separate goroutine and detach.
	scanDone := make(chan struct{})
	go func() {
		select {
		case <-ctx.Done():
			return
		case <-r.scanSema:
		}
		defer func() { r.scanSema <- struct{}{} }()
		gopathwalk.Walk(roots, add, gopathwalk.Options{Logf: r.env.Logf, ModulesEnabled: false})
		close(scanDone)
	}()
	select {
	case <-ctx.Done():
	case <-scanDone:
	}
	return nil
}

func (r *gopathResolver) scoreImportPath(ctx context.Context, path string) float64 {
	if stdlib.HasPackage(path) {
		return MaxRelevance
	}
	return MaxRelevance - 1
}

func filterRoots(roots []gopathwalk.Root, include func(gopathwalk.Root) bool) []gopathwalk.Root {
	var result []gopathwalk.Root
	for _, root := range roots {
		if !include(root) {
			continue
		}
		result = append(result, root)
	}
	return result
}

func (r *gopathResolver) loadExports(ctx context.Context, pkg *pkg, includeTest bool) (string, []stdlib.Symbol, error) {
	if info, ok := r.cache.Load(pkg.dir); ok && !includeTest {
		return r.cache.CacheExports(ctx, r.env, info)
	}
	return loadExportsFromFiles(ctx, r.env, pkg.dir, includeTest)
}

// VendorlessPath returns the devendorized version of the import path ipath.
// For example, VendorlessPath("foo/bar/vendor/a/b") returns "a/b".
func VendorlessPath(ipath string) string {
	// Devendorize for use in import statement.
	if i := strings.LastIndex(ipath, "/vendor/"); i >= 0 {
		return ipath[i+len("/vendor/"):]
	}
	if strings.HasPrefix(ipath, "vendor/") {
		return ipath[len("vendor/"):]
	}
	return ipath
}

func loadExportsFromFiles(ctx context.Context, env *ProcessEnv, dir string, includeTest bool) (string, []stdlib.Symbol, error) {
	// Look for non-test, buildable .go files which could provide exports.
	all, err := os.ReadDir(dir)
	if err != nil {
		return "", nil, err
	}
	var files []fs.DirEntry
	for _, fi := range all {
		name := fi.Name()
		if !strings.HasSuffix(name, ".go") || (!includeTest && strings.HasSuffix(name, "_test.go")) {
			continue
		}
		match, err := env.matchFile(dir, fi.Name())
		if err != nil || !match {
			continue
		}
		files = append(files, fi)
	}

	if len(files) == 0 {
		return "", nil, fmt.Errorf("dir %v contains no buildable, non-test .go files", dir)
	}

	var pkgName string
	var exports []stdlib.Symbol
	fset := token.NewFileSet()
	for _, fi := range files {
		select {
		case <-ctx.Done():
			return "", nil, ctx.Err()
		default:
		}

		fullFile := filepath.Join(dir, fi.Name())
		f, err := parser.ParseFile(fset, fullFile, nil, 0)
		if err != nil {
			if env.Logf != nil {
				env.Logf("error parsing %v: %v", fullFile, err)
			}
			continue
		}
		if f.Name.Name == "documentation" {
			// Special case from go/build.ImportDir, not
			// handled by MatchFile above.
			continue
		}
		if includeTest && strings.HasSuffix(f.Name.Name, "_test") {
			// x_test package. We want internal test files only.
			continue
		}
		pkgName = f.Name.Name
		for name, obj := range f.Scope.Objects {
			if ast.IsExported(name) {
				var kind stdlib.Kind
				switch obj.Kind {
				case ast.Con:
					kind = stdlib.Const
				case ast.Typ:
					kind = stdlib.Type
				case ast.Var:
					kind = stdlib.Var
				case ast.Fun:
					kind = stdlib.Func
				}
				exports = append(exports, stdlib.Symbol{
					Name:    name,
					Kind:    kind,
					Version: 0, // unknown; be permissive
				})
			}
		}
	}
	sortSymbols(exports)

	if env.Logf != nil {
		env.Logf("loaded exports in dir %v (package %v): %v", dir, pkgName, exports)
	}
	return pkgName, exports, nil
}

func sortSymbols(syms []stdlib.Symbol) {
	sort.Slice(syms, func(i, j int) bool {
		return syms[i].Name < syms[j].Name
	})
}

// findImport searches for a package with the given symbols.
// If no package is found, findImport returns ("", false, nil)
func findImport(ctx context.Context, pass *pass, candidates []pkgDistance, pkgName string, symbols map[string]bool) (*pkg, error) {
	// Sort the candidates by their import package length,
	// assuming that shorter package names are better than long
	// ones.  Note that this sorts by the de-vendored name, so
	// there's no "penalty" for vendoring.
	sort.Sort(byDistanceOrImportPathShortLength(candidates))
	if pass.env.Logf != nil {
		for i, c := range candidates {
			pass.env.Logf("%s candidate %d/%d: %v in %v", pkgName, i+1, len(candidates), c.pkg.importPathShort, c.pkg.dir)
		}
	}
	resolver, err := pass.env.GetResolver()
	if err != nil {
		return nil, err
	}

	// Collect exports for packages with matching names.
	rescv := make([]chan *pkg, len(candidates))
	for i := range candidates {
		rescv[i] = make(chan *pkg, 1)
	}
	const maxConcurrentPackageImport = 4
	loadExportsSem := make(chan struct{}, maxConcurrentPackageImport)

	ctx, cancel := context.WithCancel(ctx)
	var wg sync.WaitGroup
	defer func() {
		cancel()
		wg.Wait()
	}()

	wg.Add(1)
	go func() {
		defer wg.Done()
		for i, c := range candidates {
			select {
			case loadExportsSem <- struct{}{}:
			case <-ctx.Done():
				return
			}

			wg.Add(1)
			go func(c pkgDistance, resc chan<- *pkg) {
				defer func() {
					<-loadExportsSem
					wg.Done()
				}()

				if pass.env.Logf != nil {
					pass.env.Logf("loading exports in dir %s (seeking package %s)", c.pkg.dir, pkgName)
				}
				// If we're an x_test, load the package under test's test variant.
				includeTest := strings.HasSuffix(pass.f.Name.Name, "_test") && c.pkg.dir == pass.srcDir
				_, exports, err := resolver.loadExports(ctx, c.pkg, includeTest)
				if err != nil {
					if pass.env.Logf != nil {
						pass.env.Logf("loading exports in dir %s (seeking package %s): %v", c.pkg.dir, pkgName, err)
					}
					resc <- nil
					return
				}

				exportsMap := make(map[string]bool, len(exports))
				for _, sym := range exports {
					exportsMap[sym.Name] = true
				}

				// If it doesn't have the right
				// symbols, send nil to mean no match.
				for symbol := range symbols {
					if !exportsMap[symbol] {
						resc <- nil
						return
					}
				}
				resc <- c.pkg
			}(c, rescv[i])
		}
	}()

	for _, resc := range rescv {
		pkg := <-resc
		if pkg == nil {
			continue
		}
		return pkg, nil
	}
	return nil, nil
}

// pkgIsCandidate reports whether pkg is a candidate for satisfying the
// finding which package pkgIdent in the file named by filename is trying
// to refer to.
//
// This check is purely lexical and is meant to be as fast as possible
// because it's run over all $GOPATH directories to filter out poor
// candidates in order to limit the CPU and I/O later parsing the
// exports in candidate packages.
//
// filename is the file being formatted.
// pkgIdent is the package being searched for, like "client" (if
// searching for "client.New")
func pkgIsCandidate(filename string, refs references, pkg *pkg) bool {
	// Check "internal" and "vendor" visibility:
	if !canUse(filename, pkg.dir) {
		return false
	}

	// Speed optimization to minimize disk I/O:
	// the last two components on disk must contain the
	// package name somewhere.
	//
	// This permits mismatch naming like directory
	// "go-foo" being package "foo", or "pkg.v3" being "pkg",
	// or directory "google.golang.org/api/cloudbilling/v1"
	// being package "cloudbilling", but doesn't
	// permit a directory "foo" to be package
	// "bar", which is strongly discouraged
	// anyway. There's no reason goimports needs
	// to be slow just to accommodate that.
	for pkgIdent := range refs {
		lastTwo := lastTwoComponents(pkg.importPathShort)
		if strings.Contains(lastTwo, pkgIdent) {
			return true
		}
		if hasHyphenOrUpperASCII(lastTwo) && !hasHyphenOrUpperASCII(pkgIdent) {
			lastTwo = lowerASCIIAndRemoveHyphen(lastTwo)
			if strings.Contains(lastTwo, pkgIdent) {
				return true
			}
		}
	}
	return false
}

func hasHyphenOrUpperASCII(s string) bool {
	for i := 0; i < len(s); i++ {
		b := s[i]
		if b == '-' || ('A' <= b && b <= 'Z') {
			return true
		}
	}
	return false
}

func lowerASCIIAndRemoveHyphen(s string) (ret string) {
	buf := make([]byte, 0, len(s))
	for i := 0; i < len(s); i++ {
		b := s[i]
		switch {
		case b == '-':
			continue
		case 'A' <= b && b <= 'Z':
			buf = append(buf, b+('a'-'A'))
		default:
			buf = append(buf, b)
		}
	}
	return string(buf)
}

// canUse reports whether the package in dir is usable from filename,
// respecting the Go "internal" and "vendor" visibility rules.
func canUse(filename, dir string) bool {
	// Fast path check, before any allocations. If it doesn't contain vendor
	// or internal, it's not tricky:
	// Note that this can false-negative on directories like "notinternal",
	// but we check it correctly below. This is just a fast path.
	if !strings.Contains(dir, "vendor") && !strings.Contains(dir, "internal") {
		return true
	}

	dirSlash := filepath.ToSlash(dir)
	if !strings.Contains(dirSlash, "/vendor/") && !strings.Contains(dirSlash, "/internal/") && !strings.HasSuffix(dirSlash, "/internal") {
		return true
	}
	// Vendor or internal directory only visible from children of parent.
	// That means the path from the current directory to the target directory
	// can contain ../vendor or ../internal but not ../foo/vendor or ../foo/internal
	// or bar/vendor or bar/internal.
	// After stripping all the leading ../, the only okay place to see vendor or internal
	// is at the very beginning of the path.
	absfile, err := filepath.Abs(filename)
	if err != nil {
		return false
	}
	absdir, err := filepath.Abs(dir)
	if err != nil {
		return false
	}
	rel, err := filepath.Rel(absfile, absdir)
	if err != nil {
		return false
	}
	relSlash := filepath.ToSlash(rel)
	if i := strings.LastIndex(relSlash, "../"); i >= 0 {
		relSlash = relSlash[i+len("../"):]
	}
	return !strings.Contains(relSlash, "/vendor/") && !strings.Contains(relSlash, "/internal/") && !strings.HasSuffix(relSlash, "/internal")
}

// lastTwoComponents returns at most the last two path components
// of v, using either / or \ as the path separator.
func lastTwoComponents(v string) string {
	nslash := 0
	for i := len(v) - 1; i >= 0; i-- {
		if v[i] == '/' || v[i] == '\\' {
			nslash++
			if nslash == 2 {
				return v[i:]
			}
		}
	}
	return v
}

type visitFn func(node ast.Node) ast.Visitor

func (fn visitFn) Visit(node ast.Node) ast.Visitor {
	return fn(node)
}

func symbolNameSet(symbols []stdlib.Symbol) map[string]bool {
	names := make(map[string]bool)
	for _, sym := range symbols {
		switch sym.Kind {
		case stdlib.Const, stdlib.Var, stdlib.Type, stdlib.Func:
			names[sym.Name] = true
		}
	}
	return names
}<|MERGE_RESOLUTION|>--- conflicted
+++ resolved
@@ -910,15 +910,9 @@
 	// If set, ModCache holds a shared cache of directory info to use across
 	// multiple ProcessEnvs.
 	ModCache *DirInfoCache
-<<<<<<< HEAD
 
 	initialized bool // see TODO above
 
-=======
-
-	initialized bool // see TODO above
-
->>>>>>> b9b8ab00
 	// resolver and resolverErr are lazily evaluated (see GetResolver).
 	// This is unclean, but see the big TODO in the docstring for ProcessEnv
 	// above: for now, we can't be sure that the ProcessEnv is fully initialized.
@@ -1016,15 +1010,10 @@
 		// already know the view type.
 		if len(e.Env["GOMOD"]) == 0 && len(e.Env["GOWORK"]) == 0 {
 			e.resolver = newGopathResolver(e)
-<<<<<<< HEAD
-		} else {
-			e.resolver, e.resolverErr = newModuleResolver(e, e.ModCache)
-=======
 		} else if r, err := newModuleResolver(e, e.ModCache); err != nil {
 			e.resolverErr = err
 		} else {
 			e.resolver = Resolver(r)
->>>>>>> b9b8ab00
 		}
 	}
 
@@ -1136,11 +1125,7 @@
 
 	// loadExports returns the set of exported symbols in the package at dir.
 	// loadExports may be called concurrently.
-<<<<<<< HEAD
-	loadExports(ctx context.Context, pkg *pkg, includeTest bool) (string, []string, error)
-=======
 	loadExports(ctx context.Context, pkg *pkg, includeTest bool) (string, []stdlib.Symbol, error)
->>>>>>> b9b8ab00
 
 	// scoreImportPath returns the relevance for an import path.
 	scoreImportPath(ctx context.Context, path string) float64
