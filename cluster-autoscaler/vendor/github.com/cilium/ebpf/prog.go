package ebpf

import (
	"bytes"
	"encoding/binary"
	"errors"
	"fmt"
	"io"
	"math"
	"path/filepath"
	"strings"
	"time"

	"github.com/cilium/ebpf/asm"
	"github.com/cilium/ebpf/internal"
	"github.com/cilium/ebpf/internal/btf"
	"github.com/cilium/ebpf/internal/unix"
)

// ErrNotSupported is returned whenever the kernel doesn't support a feature.
var ErrNotSupported = internal.ErrNotSupported

var errUnsatisfiedReference = errors.New("unsatisfied reference")

// ProgramID represents the unique ID of an eBPF program.
type ProgramID uint32

const (
	// Number of bytes to pad the output buffer for BPF_PROG_TEST_RUN.
	// This is currently the maximum of spare space allocated for SKB
	// and XDP programs, and equal to XDP_PACKET_HEADROOM + NET_IP_ALIGN.
	outputPad = 256 + 2
)

// DefaultVerifierLogSize is the default number of bytes allocated for the
// verifier log.
const DefaultVerifierLogSize = 64 * 1024

// ProgramOptions control loading a program into the kernel.
type ProgramOptions struct {
	// Controls the detail emitted by the kernel verifier. Set to non-zero
	// to enable logging.
	LogLevel uint32
	// Controls the output buffer size for the verifier. Defaults to
	// DefaultVerifierLogSize.
	LogSize int
	// An ELF containing the target BTF for this program. It is used both to
	// find the correct function to trace and to apply CO-RE relocations.
	// This is useful in environments where the kernel BTF is not available
	// (containers) or where it is in a non-standard location. Defaults to
	// use the kernel BTF from a well-known location.
	TargetBTF io.ReaderAt
}

// ProgramSpec defines a Program.
type ProgramSpec struct {
	// Name is passed to the kernel as a debug aid. Must only contain
	// alpha numeric and '_' characters.
	Name string
	// Type determines at which hook in the kernel a program will run.
	Type       ProgramType
	AttachType AttachType
	// Name of a kernel data structure to attach to. It's interpretation
	// depends on Type and AttachType.
	AttachTo     string
	Instructions asm.Instructions
	// Flags is passed to the kernel and specifies additional program
	// load attributes.
	Flags uint32
	// License of the program. Some helpers are only available if
	// the license is deemed compatible with the GPL.
	//
	// See https://www.kernel.org/doc/html/latest/process/license-rules.html#id1
	License string

	// Version used by Kprobe programs.
	//
	// Deprecated on kernels 5.0 and later. Leave empty to let the library
	// detect this value automatically.
	KernelVersion uint32

	// The BTF associated with this program. Changing Instructions
	// will most likely invalidate the contained data, and may
	// result in errors when attempting to load it into the kernel.
	BTF *btf.Program

	// The byte order this program was compiled for, may be nil.
	ByteOrder binary.ByteOrder
}

// Copy returns a copy of the spec.
func (ps *ProgramSpec) Copy() *ProgramSpec {
	if ps == nil {
		return nil
	}

	cpy := *ps
	cpy.Instructions = make(asm.Instructions, len(ps.Instructions))
	copy(cpy.Instructions, ps.Instructions)
	return &cpy
}

// Tag calculates the kernel tag for a series of instructions.
//
// Use asm.Instructions.Tag if you need to calculate for non-native endianness.
func (ps *ProgramSpec) Tag() (string, error) {
	return ps.Instructions.Tag(internal.NativeEndian)
}

// Program represents BPF program loaded into the kernel.
//
// It is not safe to close a Program which is used by other goroutines.
type Program struct {
	// Contains the output of the kernel verifier if enabled,
	// otherwise it is empty.
	VerifierLog string

	fd         *internal.FD
	name       string
	pinnedPath string
	typ        ProgramType
}

// NewProgram creates a new Program.
//
// Loading a program for the first time will perform
// feature detection by loading small, temporary programs.
func NewProgram(spec *ProgramSpec) (*Program, error) {
	return NewProgramWithOptions(spec, ProgramOptions{})
}

// NewProgramWithOptions creates a new Program.
//
// Loading a program for the first time will perform
// feature detection by loading small, temporary programs.
func NewProgramWithOptions(spec *ProgramSpec, opts ProgramOptions) (*Program, error) {
	handles := newHandleCache()
	defer handles.close()

	prog, err := newProgramWithOptions(spec, opts, handles)
	if errors.Is(err, errUnsatisfiedReference) {
		return nil, fmt.Errorf("cannot load program without loading its whole collection: %w", err)
	}
	return prog, err
}

func newProgramWithOptions(spec *ProgramSpec, opts ProgramOptions, handles *handleCache) (*Program, error) {
	if len(spec.Instructions) == 0 {
		return nil, errors.New("Instructions cannot be empty")
	}

	if spec.ByteOrder != nil && spec.ByteOrder != internal.NativeEndian {
		return nil, fmt.Errorf("can't load %s program on %s", spec.ByteOrder, internal.NativeEndian)
	}

	// Kernels before 5.0 (6c4fc209fcf9 "bpf: remove useless version check for prog load")
	// require the version field to be set to the value of the KERNEL_VERSION
	// macro for kprobe-type programs.
	// Overwrite Kprobe program version if set to zero or the magic version constant.
	kv := spec.KernelVersion
	if spec.Type == Kprobe && (kv == 0 || kv == internal.MagicKernelVersion) {
		v, err := internal.KernelVersion()
		if err != nil {
			return nil, fmt.Errorf("detecting kernel version: %w", err)
		}
		kv = v.Kernel()
	}

	attr := &bpfProgLoadAttr{
		progType:           spec.Type,
		progFlags:          spec.Flags,
		expectedAttachType: spec.AttachType,
		license:            internal.NewStringPointer(spec.License),
		kernelVersion:      kv,
	}

	if haveObjName() == nil {
		attr.progName = internal.NewBPFObjName(spec.Name)
	}

	var err error
	var targetBTF *btf.Spec
	if opts.TargetBTF != nil {
		targetBTF, err = handles.btfSpec(opts.TargetBTF)
		if err != nil {
			return nil, fmt.Errorf("load target BTF: %w", err)
		}
	}

	var btfDisabled bool
	var core btf.COREFixups
	if spec.BTF != nil {
		core, err = btf.ProgramFixups(spec.BTF, targetBTF)
		if err != nil {
			return nil, fmt.Errorf("CO-RE relocations: %w", err)
		}

		handle, err := handles.btfHandle(btf.ProgramSpec(spec.BTF))
		btfDisabled = errors.Is(err, btf.ErrNotSupported)
		if err != nil && !btfDisabled {
			return nil, fmt.Errorf("load BTF: %w", err)
		}

		if handle != nil {
			attr.progBTFFd = uint32(handle.FD())

			recSize, bytes, err := btf.ProgramLineInfos(spec.BTF)
			if err != nil {
				return nil, fmt.Errorf("get BTF line infos: %w", err)
			}
			attr.lineInfoRecSize = recSize
			attr.lineInfoCnt = uint32(uint64(len(bytes)) / uint64(recSize))
			attr.lineInfo = internal.NewSlicePointer(bytes)

			recSize, bytes, err = btf.ProgramFuncInfos(spec.BTF)
			if err != nil {
				return nil, fmt.Errorf("get BTF function infos: %w", err)
			}
			attr.funcInfoRecSize = recSize
			attr.funcInfoCnt = uint32(uint64(len(bytes)) / uint64(recSize))
			attr.funcInfo = internal.NewSlicePointer(bytes)
		}
	}

	insns, err := core.Apply(spec.Instructions)
	if err != nil {
		return nil, fmt.Errorf("CO-RE fixup: %w", err)
	}

	if err := fixupJumpsAndCalls(insns); err != nil {
		return nil, err
	}

	buf := bytes.NewBuffer(make([]byte, 0, len(spec.Instructions)*asm.InstructionSize))
	err = insns.Marshal(buf, internal.NativeEndian)
	if err != nil {
		return nil, err
	}

	bytecode := buf.Bytes()
	attr.instructions = internal.NewSlicePointer(bytecode)
	attr.insCount = uint32(len(bytecode) / asm.InstructionSize)

	if spec.AttachTo != "" {
		target, err := resolveBTFType(targetBTF, spec.AttachTo, spec.Type, spec.AttachType)
		if err != nil {
			return nil, err
		}
		if target != nil {
			attr.attachBTFID = target.ID()
		}
	}

	logSize := DefaultVerifierLogSize
	if opts.LogSize > 0 {
		logSize = opts.LogSize
	}

	var logBuf []byte
	if opts.LogLevel > 0 {
		logBuf = make([]byte, logSize)
		attr.logLevel = opts.LogLevel
		attr.logSize = uint32(len(logBuf))
		attr.logBuf = internal.NewSlicePointer(logBuf)
	}

	fd, err := bpfProgLoad(attr)
	if err == nil {
		return &Program{internal.CString(logBuf), fd, spec.Name, "", spec.Type}, nil
	}

	logErr := err
	if opts.LogLevel == 0 && opts.LogSize >= 0 {
		// Re-run with the verifier enabled to get better error messages.
		logBuf = make([]byte, logSize)
		attr.logLevel = 1
		attr.logSize = uint32(len(logBuf))
		attr.logBuf = internal.NewSlicePointer(logBuf)

		_, logErr = bpfProgLoad(attr)
	}

	if errors.Is(logErr, unix.EPERM) && logBuf[0] == 0 {
		// EPERM due to RLIMIT_MEMLOCK happens before the verifier, so we can
		// check that the log is empty to reduce false positives.
		return nil, fmt.Errorf("load program: RLIMIT_MEMLOCK may be too low: %w", logErr)
	}

	err = internal.ErrorWithLog(err, logBuf, logErr)
	if btfDisabled {
		return nil, fmt.Errorf("load program without BTF: %w", err)
	}
	return nil, fmt.Errorf("load program: %w", err)
}

// NewProgramFromFD creates a program from a raw fd.
//
// You should not use fd after calling this function.
//
// Requires at least Linux 4.10.
func NewProgramFromFD(fd int) (*Program, error) {
	if fd < 0 {
		return nil, errors.New("invalid fd")
	}

	return newProgramFromFD(internal.NewFD(uint32(fd)))
}

<<<<<<< HEAD
func newProgram(fd *internal.FD, name string, abi *ProgramABI) *Program {
	return &Program{
		name: name,
		fd:   fd,
		abi:  *abi,
	}
}

func convertProgramSpec(spec *ProgramSpec, handle *btf.Handle) (*bpfProgLoadAttr, error) {
	if len(spec.Instructions) == 0 {
		return nil, errors.New("Instructions cannot be empty")
	}

	if len(spec.License) == 0 {
		return nil, errors.New("License cannot be empty")
	}

	if spec.ByteOrder != nil && spec.ByteOrder != internal.NativeEndian {
		return nil, fmt.Errorf("can't load %s program on %s", spec.ByteOrder, internal.NativeEndian)
	}

	insns := make(asm.Instructions, len(spec.Instructions))
	copy(insns, spec.Instructions)

	if err := fixupJumpsAndCalls(insns); err != nil {
		return nil, err
	}

	buf := bytes.NewBuffer(make([]byte, 0, len(spec.Instructions)*asm.InstructionSize))
	err := insns.Marshal(buf, internal.NativeEndian)
=======
// NewProgramFromID returns the program for a given id.
//
// Returns ErrNotExist, if there is no eBPF program with the given id.
func NewProgramFromID(id ProgramID) (*Program, error) {
	fd, err := bpfObjGetFDByID(internal.BPF_PROG_GET_FD_BY_ID, uint32(id))
>>>>>>> 0f466983
	if err != nil {
		return nil, fmt.Errorf("get program by id: %w", err)
	}

	return newProgramFromFD(fd)
}

func newProgramFromFD(fd *internal.FD) (*Program, error) {
	info, err := newProgramInfoFromFd(fd)
	if err != nil {
		fd.Close()
		return nil, fmt.Errorf("discover program type: %w", err)
	}

	return &Program{"", fd, "", "", info.Type}, nil
}

func (p *Program) String() string {
	if p.name != "" {
		return fmt.Sprintf("%s(%s)#%v", p.typ, p.name, p.fd)
	}
	return fmt.Sprintf("%s(%v)", p.typ, p.fd)
}

// Type returns the underlying type of the program.
func (p *Program) Type() ProgramType {
<<<<<<< HEAD
	return p.abi.Type
}

// ABI gets the ABI of the Program.
//
// Deprecated: use Type instead.
func (p *Program) ABI() ProgramABI {
	return p.abi
=======
	return p.typ
}

// Info returns metadata about the program.
//
// Requires at least 4.10.
func (p *Program) Info() (*ProgramInfo, error) {
	return newProgramInfoFromFd(p.fd)
>>>>>>> 0f466983
}

// FD gets the file descriptor of the Program.
//
// It is invalid to call this function after Close has been called.
func (p *Program) FD() int {
	fd, err := p.fd.Value()
	if err != nil {
		// Best effort: -1 is the number most likely to be an
		// invalid file descriptor.
		return -1
	}

	return int(fd)
}

// Clone creates a duplicate of the Program.
//
// Closing the duplicate does not affect the original, and vice versa.
//
// Cloning a nil Program returns nil.
func (p *Program) Clone() (*Program, error) {
	if p == nil {
		return nil, nil
	}

	dup, err := p.fd.Dup()
	if err != nil {
		return nil, fmt.Errorf("can't clone program: %w", err)
	}

	return &Program{p.VerifierLog, dup, p.name, "", p.typ}, nil
}

// Pin persists the Program on the BPF virtual file system past the lifetime of
// the process that created it
//
// Calling Pin on a previously pinned program will overwrite the path, except when
// the new path already exists. Re-pinning across filesystems is not supported.
//
// This requires bpffs to be mounted above fileName. See https://docs.cilium.io/en/k8s-doc/admin/#admin-mount-bpffs
func (p *Program) Pin(fileName string) error {
	if err := internal.Pin(p.pinnedPath, fileName, p.fd); err != nil {
		return err
	}
	p.pinnedPath = fileName
	return nil
}

// Unpin removes the persisted state for the Program from the BPF virtual filesystem.
//
// Failed calls to Unpin will not alter the state returned by IsPinned.
//
// Unpinning an unpinned Program returns nil.
func (p *Program) Unpin() error {
	if err := internal.Unpin(p.pinnedPath); err != nil {
		return err
	}
	p.pinnedPath = ""
	return nil
}

// IsPinned returns true if the Program has a non-empty pinned path.
func (p *Program) IsPinned() bool {
	return p.pinnedPath != ""
}

// Close unloads the program from the kernel.
func (p *Program) Close() error {
	if p == nil {
		return nil
	}

	return p.fd.Close()
}

// Test runs the Program in the kernel with the given input and returns the
// value returned by the eBPF program. outLen may be zero.
//
// Note: the kernel expects at least 14 bytes input for an ethernet header for
// XDP and SKB programs.
//
// This function requires at least Linux 4.12.
func (p *Program) Test(in []byte) (uint32, []byte, error) {
	ret, out, _, err := p.testRun(in, 1, nil)
	if err != nil {
		return ret, nil, fmt.Errorf("can't test program: %w", err)
	}
	return ret, out, nil
}

// Benchmark runs the Program with the given input for a number of times
// and returns the time taken per iteration.
//
// Returns the result of the last execution of the program and the time per
// run or an error. reset is called whenever the benchmark syscall is
// interrupted, and should be set to testing.B.ResetTimer or similar.
//
// Note: profiling a call to this function will skew it's results, see
// https://github.com/cilium/ebpf/issues/24
//
// This function requires at least Linux 4.12.
func (p *Program) Benchmark(in []byte, repeat int, reset func()) (uint32, time.Duration, error) {
	ret, _, total, err := p.testRun(in, repeat, reset)
	if err != nil {
		return ret, total, fmt.Errorf("can't benchmark program: %w", err)
	}
	return ret, total, nil
}

var haveProgTestRun = internal.FeatureTest("BPF_PROG_TEST_RUN", "4.12", func() error {
	prog, err := NewProgram(&ProgramSpec{
		Type: SocketFilter,
		Instructions: asm.Instructions{
			asm.LoadImm(asm.R0, 0, asm.DWord),
			asm.Return(),
		},
		License: "MIT",
	})
	if err != nil {
		// This may be because we lack sufficient permissions, etc.
		return err
	}
	defer prog.Close()

	// Programs require at least 14 bytes input
	in := make([]byte, 14)
	attr := bpfProgTestRunAttr{
		fd:         uint32(prog.FD()),
		dataSizeIn: uint32(len(in)),
		dataIn:     internal.NewSlicePointer(in),
	}

	err = bpfProgTestRun(&attr)
	if errors.Is(err, unix.EINVAL) {
		// Check for EINVAL specifically, rather than err != nil since we
		// otherwise misdetect due to insufficient permissions.
		return internal.ErrNotSupported
	}
	if errors.Is(err, unix.EINTR) {
		// We know that PROG_TEST_RUN is supported if we get EINTR.
		return nil
	}
	return err
})

func (p *Program) testRun(in []byte, repeat int, reset func()) (uint32, []byte, time.Duration, error) {
	if uint(repeat) > math.MaxUint32 {
		return 0, nil, 0, fmt.Errorf("repeat is too high")
	}

	if len(in) == 0 {
		return 0, nil, 0, fmt.Errorf("missing input")
	}

	if uint(len(in)) > math.MaxUint32 {
		return 0, nil, 0, fmt.Errorf("input is too long")
	}

	if err := haveProgTestRun(); err != nil {
		return 0, nil, 0, err
	}

	// Older kernels ignore the dataSizeOut argument when copying to user space.
	// Combined with things like bpf_xdp_adjust_head() we don't really know what the final
	// size will be. Hence we allocate an output buffer which we hope will always be large
	// enough, and panic if the kernel wrote past the end of the allocation.
	// See https://patchwork.ozlabs.org/cover/1006822/
	out := make([]byte, len(in)+outputPad)

	fd, err := p.fd.Value()
	if err != nil {
		return 0, nil, 0, err
	}

	attr := bpfProgTestRunAttr{
		fd:          fd,
		dataSizeIn:  uint32(len(in)),
		dataSizeOut: uint32(len(out)),
		dataIn:      internal.NewSlicePointer(in),
		dataOut:     internal.NewSlicePointer(out),
		repeat:      uint32(repeat),
	}

	for {
		err = bpfProgTestRun(&attr)
		if err == nil {
			break
		}

		if errors.Is(err, unix.EINTR) {
			if reset != nil {
				reset()
			}
			continue
		}

		return 0, nil, 0, fmt.Errorf("can't run test: %w", err)
	}

	if int(attr.dataSizeOut) > cap(out) {
		// Houston, we have a problem. The program created more data than we allocated,
		// and the kernel wrote past the end of our buffer.
		panic("kernel wrote past end of output buffer")
	}
	out = out[:int(attr.dataSizeOut)]

	total := time.Duration(attr.duration) * time.Nanosecond
	return attr.retval, out, total, nil
}

func unmarshalProgram(buf []byte) (*Program, error) {
	if len(buf) != 4 {
		return nil, errors.New("program id requires 4 byte value")
	}

	// Looking up an entry in a nested map or prog array returns an id,
	// not an fd.
	id := internal.NativeEndian.Uint32(buf)
	return NewProgramFromID(ProgramID(id))
}

func marshalProgram(p *Program, length int) ([]byte, error) {
	if length != 4 {
		return nil, fmt.Errorf("can't marshal program to %d bytes", length)
	}

	value, err := p.fd.Value()
	if err != nil {
		return nil, err
	}

	buf := make([]byte, 4)
	internal.NativeEndian.PutUint32(buf, value)
	return buf, nil
}

// Attach a Program.
//
// Deprecated: use link.RawAttachProgram instead.
func (p *Program) Attach(fd int, typ AttachType, flags AttachFlags) error {
	if fd < 0 {
		return errors.New("invalid fd")
	}

	pfd, err := p.fd.Value()
	if err != nil {
		return err
	}

	attr := internal.BPFProgAttachAttr{
		TargetFd:    uint32(fd),
		AttachBpfFd: pfd,
		AttachType:  uint32(typ),
		AttachFlags: uint32(flags),
	}

	return internal.BPFProgAttach(&attr)
}

// Detach a Program.
//
// Deprecated: use link.RawDetachProgram instead.
func (p *Program) Detach(fd int, typ AttachType, flags AttachFlags) error {
	if fd < 0 {
		return errors.New("invalid fd")
	}

	if flags != 0 {
		return errors.New("flags must be zero")
	}

	pfd, err := p.fd.Value()
	if err != nil {
		return err
	}

	attr := internal.BPFProgDetachAttr{
		TargetFd:    uint32(fd),
		AttachBpfFd: pfd,
		AttachType:  uint32(typ),
	}

	return internal.BPFProgDetach(&attr)
}

// LoadPinnedProgram loads a Program from a BPF file.
//
// Requires at least Linux 4.11.
func LoadPinnedProgram(fileName string, opts *LoadPinOptions) (*Program, error) {
	fd, err := internal.BPFObjGet(fileName, opts.Marshal())
	if err != nil {
		return nil, err
	}

	info, err := newProgramInfoFromFd(fd)
	if err != nil {
		_ = fd.Close()
		return nil, fmt.Errorf("info for %s: %w", fileName, err)
	}

	return &Program{"", fd, filepath.Base(fileName), fileName, info.Type}, nil
}

// SanitizeName replaces all invalid characters in name with replacement.
// Passing a negative value for replacement will delete characters instead
// of replacing them. Use this to automatically generate valid names for maps
// and programs at runtime.
//
// The set of allowed characters depends on the running kernel version.
// Dots are only allowed as of kernel 5.2.
func SanitizeName(name string, replacement rune) string {
	return strings.Map(func(char rune) rune {
		if invalidBPFObjNameChar(char) {
			return replacement
		}
		return char
	}, name)
}

// ProgramGetNextID returns the ID of the next eBPF program.
//
// Returns ErrNotExist, if there is no next eBPF program.
func ProgramGetNextID(startID ProgramID) (ProgramID, error) {
	id, err := objGetNextID(internal.BPF_PROG_GET_NEXT_ID, uint32(startID))
	return ProgramID(id), err
}

// ID returns the systemwide unique ID of the program.
//
// Deprecated: use ProgramInfo.ID() instead.
func (p *Program) ID() (ProgramID, error) {
	info, err := bpfGetProgInfoByFD(p.fd)
	if err != nil {
		return ProgramID(0), err
	}
	return ProgramID(info.id), nil
}

<<<<<<< HEAD
func findKernelType(name string, typ btf.Type) error {
	kernel, err := btf.LoadKernelSpec()
	if err != nil {
		return fmt.Errorf("can't load kernel spec: %w", err)
	}

	return kernel.FindType(name, typ)
}

func resolveBTFType(name string, progType ProgramType, attachType AttachType) (btf.Type, error) {
=======
func resolveBTFType(kernel *btf.Spec, name string, progType ProgramType, attachType AttachType) (btf.Type, error) {
>>>>>>> 0f466983
	type match struct {
		p ProgramType
		a AttachType
	}

<<<<<<< HEAD
	target := match{progType, attachType}
	switch target {
	case match{LSM, AttachLSMMac}:
		var target btf.Func
		err := findKernelType("bpf_lsm_"+name, &target)
		if errors.Is(err, btf.ErrNotFound) {
			return nil, &internal.UnsupportedFeatureError{
				Name: name + " LSM hook",
			}
		}
		if err != nil {
			return nil, fmt.Errorf("resolve BTF for LSM hook %s: %w", name, err)
		}

		return &target, nil

	case match{Tracing, AttachTraceIter}:
		var target btf.Func
		err := findKernelType("bpf_iter_"+name, &target)
		if errors.Is(err, btf.ErrNotFound) {
			return nil, &internal.UnsupportedFeatureError{
				Name: name + " iterator",
			}
		}
		if err != nil {
			return nil, fmt.Errorf("resolve BTF for iterator %s: %w", name, err)
		}
=======
	var target btf.Type
	var typeName, featureName string
	switch (match{progType, attachType}) {
	case match{LSM, AttachLSMMac}:
		target = new(btf.Func)
		typeName = "bpf_lsm_" + name
		featureName = name + " LSM hook"
>>>>>>> 0f466983

	case match{Tracing, AttachTraceIter}:
		target = new(btf.Func)
		typeName = "bpf_iter_" + name
		featureName = name + " iterator"

	default:
		return nil, nil
	}

	if kernel == nil {
		var err error
		kernel, err = btf.LoadKernelSpec()
		if err != nil {
			return nil, fmt.Errorf("load kernel spec: %w", err)
		}
	}

	err := kernel.FindType(typeName, target)
	if errors.Is(err, btf.ErrNotFound) {
		return nil, &internal.UnsupportedFeatureError{
			Name: featureName,
		}
	}
	if err != nil {
		return nil, fmt.Errorf("resolve BTF for %s: %w", featureName, err)
	}
	return target, nil
}<|MERGE_RESOLUTION|>--- conflicted
+++ resolved
@@ -306,44 +306,11 @@
 	return newProgramFromFD(internal.NewFD(uint32(fd)))
 }
 
-<<<<<<< HEAD
-func newProgram(fd *internal.FD, name string, abi *ProgramABI) *Program {
-	return &Program{
-		name: name,
-		fd:   fd,
-		abi:  *abi,
-	}
-}
-
-func convertProgramSpec(spec *ProgramSpec, handle *btf.Handle) (*bpfProgLoadAttr, error) {
-	if len(spec.Instructions) == 0 {
-		return nil, errors.New("Instructions cannot be empty")
-	}
-
-	if len(spec.License) == 0 {
-		return nil, errors.New("License cannot be empty")
-	}
-
-	if spec.ByteOrder != nil && spec.ByteOrder != internal.NativeEndian {
-		return nil, fmt.Errorf("can't load %s program on %s", spec.ByteOrder, internal.NativeEndian)
-	}
-
-	insns := make(asm.Instructions, len(spec.Instructions))
-	copy(insns, spec.Instructions)
-
-	if err := fixupJumpsAndCalls(insns); err != nil {
-		return nil, err
-	}
-
-	buf := bytes.NewBuffer(make([]byte, 0, len(spec.Instructions)*asm.InstructionSize))
-	err := insns.Marshal(buf, internal.NativeEndian)
-=======
 // NewProgramFromID returns the program for a given id.
 //
 // Returns ErrNotExist, if there is no eBPF program with the given id.
 func NewProgramFromID(id ProgramID) (*Program, error) {
 	fd, err := bpfObjGetFDByID(internal.BPF_PROG_GET_FD_BY_ID, uint32(id))
->>>>>>> 0f466983
 	if err != nil {
 		return nil, fmt.Errorf("get program by id: %w", err)
 	}
@@ -370,16 +337,6 @@
 
 // Type returns the underlying type of the program.
 func (p *Program) Type() ProgramType {
-<<<<<<< HEAD
-	return p.abi.Type
-}
-
-// ABI gets the ABI of the Program.
-//
-// Deprecated: use Type instead.
-func (p *Program) ABI() ProgramABI {
-	return p.abi
-=======
 	return p.typ
 }
 
@@ -388,7 +345,6 @@
 // Requires at least 4.10.
 func (p *Program) Info() (*ProgramInfo, error) {
 	return newProgramInfoFromFd(p.fd)
->>>>>>> 0f466983
 }
 
 // FD gets the file descriptor of the Program.
@@ -728,54 +684,12 @@
 	return ProgramID(info.id), nil
 }
 
-<<<<<<< HEAD
-func findKernelType(name string, typ btf.Type) error {
-	kernel, err := btf.LoadKernelSpec()
-	if err != nil {
-		return fmt.Errorf("can't load kernel spec: %w", err)
-	}
-
-	return kernel.FindType(name, typ)
-}
-
-func resolveBTFType(name string, progType ProgramType, attachType AttachType) (btf.Type, error) {
-=======
 func resolveBTFType(kernel *btf.Spec, name string, progType ProgramType, attachType AttachType) (btf.Type, error) {
->>>>>>> 0f466983
 	type match struct {
 		p ProgramType
 		a AttachType
 	}
 
-<<<<<<< HEAD
-	target := match{progType, attachType}
-	switch target {
-	case match{LSM, AttachLSMMac}:
-		var target btf.Func
-		err := findKernelType("bpf_lsm_"+name, &target)
-		if errors.Is(err, btf.ErrNotFound) {
-			return nil, &internal.UnsupportedFeatureError{
-				Name: name + " LSM hook",
-			}
-		}
-		if err != nil {
-			return nil, fmt.Errorf("resolve BTF for LSM hook %s: %w", name, err)
-		}
-
-		return &target, nil
-
-	case match{Tracing, AttachTraceIter}:
-		var target btf.Func
-		err := findKernelType("bpf_iter_"+name, &target)
-		if errors.Is(err, btf.ErrNotFound) {
-			return nil, &internal.UnsupportedFeatureError{
-				Name: name + " iterator",
-			}
-		}
-		if err != nil {
-			return nil, fmt.Errorf("resolve BTF for iterator %s: %w", name, err)
-		}
-=======
 	var target btf.Type
 	var typeName, featureName string
 	switch (match{progType, attachType}) {
@@ -783,7 +697,6 @@
 		target = new(btf.Func)
 		typeName = "bpf_lsm_" + name
 		featureName = name + " LSM hook"
->>>>>>> 0f466983
 
 	case match{Tracing, AttachTraceIter}:
 		target = new(btf.Func)
