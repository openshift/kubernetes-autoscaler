--- conflicted
+++ resolved
@@ -69,11 +69,7 @@
 // rawInstructions returns the number of BPF instructions required
 // to encode this opcode.
 func (op OpCode) rawInstructions() int {
-<<<<<<< HEAD
-	if op.isDWordLoad() {
-=======
 	if op.IsDWordLoad() {
->>>>>>> 0f466983
 		return 2
 	}
 	return 1
