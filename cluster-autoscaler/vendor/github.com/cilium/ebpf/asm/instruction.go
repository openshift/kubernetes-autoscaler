package asm

import (
	"crypto/sha1"
	"encoding/binary"
	"encoding/hex"
	"errors"
	"fmt"
	"io"
	"math"
	"strings"

	"github.com/cilium/ebpf/internal/unix"
)

// InstructionSize is the size of a BPF instruction in bytes
const InstructionSize = 8

// RawInstructionOffset is an offset in units of raw BPF instructions.
type RawInstructionOffset uint64

// Bytes returns the offset of an instruction in bytes.
func (rio RawInstructionOffset) Bytes() uint64 {
	return uint64(rio) * InstructionSize
}

// Instruction is a single eBPF instruction.
type Instruction struct {
	OpCode    OpCode
	Dst       Register
	Src       Register
	Offset    int16
	Constant  int64
	Reference string
	Symbol    string
}

// Sym creates a symbol.
func (ins Instruction) Sym(name string) Instruction {
	ins.Symbol = name
	return ins
}

// Unmarshal decodes a BPF instruction.
func (ins *Instruction) Unmarshal(r io.Reader, bo binary.ByteOrder) (uint64, error) {
	var bi bpfInstruction
	err := binary.Read(r, bo, &bi)
	if err != nil {
		return 0, err
	}

	ins.OpCode = bi.OpCode
	ins.Offset = bi.Offset
	ins.Constant = int64(bi.Constant)
	ins.Dst, ins.Src, err = bi.Registers.Unmarshal(bo)
	if err != nil {
		return 0, fmt.Errorf("can't unmarshal registers: %s", err)
	}

	if !bi.OpCode.IsDWordLoad() {
		return InstructionSize, nil
	}

	var bi2 bpfInstruction
	if err := binary.Read(r, bo, &bi2); err != nil {
		// No Wrap, to avoid io.EOF clash
		return 0, errors.New("64bit immediate is missing second half")
	}
	if bi2.OpCode != 0 || bi2.Offset != 0 || bi2.Registers != 0 {
		return 0, errors.New("64bit immediate has non-zero fields")
	}
	ins.Constant = int64(uint64(uint32(bi2.Constant))<<32 | uint64(uint32(bi.Constant)))

	return 2 * InstructionSize, nil
}

// Marshal encodes a BPF instruction.
func (ins Instruction) Marshal(w io.Writer, bo binary.ByteOrder) (uint64, error) {
	if ins.OpCode == InvalidOpCode {
		return 0, errors.New("invalid opcode")
	}

	isDWordLoad := ins.OpCode.IsDWordLoad()

	cons := int32(ins.Constant)
	if isDWordLoad {
		// Encode least significant 32bit first for 64bit operations.
		cons = int32(uint32(ins.Constant))
	}

	regs, err := newBPFRegisters(ins.Dst, ins.Src, bo)
	if err != nil {
		return 0, fmt.Errorf("can't marshal registers: %s", err)
	}

	bpfi := bpfInstruction{
		ins.OpCode,
		regs,
		ins.Offset,
		cons,
	}

	if err := binary.Write(w, bo, &bpfi); err != nil {
		return 0, err
	}

	if !isDWordLoad {
		return InstructionSize, nil
	}

	bpfi = bpfInstruction{
		Constant: int32(ins.Constant >> 32),
	}

	if err := binary.Write(w, bo, &bpfi); err != nil {
		return 0, err
	}

	return 2 * InstructionSize, nil
}

// RewriteMapPtr changes an instruction to use a new map fd.
//
// Returns an error if the instruction doesn't load a map.
func (ins *Instruction) RewriteMapPtr(fd int) error {
	if !ins.OpCode.IsDWordLoad() {
		return fmt.Errorf("%s is not a 64 bit load", ins.OpCode)
	}

	if ins.Src != PseudoMapFD && ins.Src != PseudoMapValue {
		return errors.New("not a load from a map")
	}

	// Preserve the offset value for direct map loads.
	offset := uint64(ins.Constant) & (math.MaxUint32 << 32)
	rawFd := uint64(uint32(fd))
	ins.Constant = int64(offset | rawFd)
	return nil
}

// MapPtr returns the map fd for this instruction.
//
// The result is undefined if the instruction is not a load from a map,
// see IsLoadFromMap.
func (ins *Instruction) MapPtr() int {
	return int(int32(uint64(ins.Constant) & math.MaxUint32))
}

// RewriteMapOffset changes the offset of a direct load from a map.
//
// Returns an error if the instruction is not a direct load.
func (ins *Instruction) RewriteMapOffset(offset uint32) error {
	if !ins.OpCode.IsDWordLoad() {
		return fmt.Errorf("%s is not a 64 bit load", ins.OpCode)
	}

	if ins.Src != PseudoMapValue {
		return errors.New("not a direct load from a map")
	}

	fd := uint64(ins.Constant) & math.MaxUint32
	ins.Constant = int64(uint64(offset)<<32 | fd)
	return nil
}

func (ins *Instruction) mapOffset() uint32 {
	return uint32(uint64(ins.Constant) >> 32)
}

// IsLoadFromMap returns true if the instruction loads from a map.
//
// This covers both loading the map pointer and direct map value loads.
func (ins *Instruction) IsLoadFromMap() bool {
	return ins.OpCode == LoadImmOp(DWord) && (ins.Src == PseudoMapFD || ins.Src == PseudoMapValue)
}

// IsFunctionCall returns true if the instruction calls another BPF function.
//
// This is not the same thing as a BPF helper call.
func (ins *Instruction) IsFunctionCall() bool {
	return ins.OpCode.JumpOp() == Call && ins.Src == PseudoCall
}

<<<<<<< HEAD
=======
// IsConstantLoad returns true if the instruction loads a constant of the
// given size.
func (ins *Instruction) IsConstantLoad(size Size) bool {
	return ins.OpCode == LoadImmOp(size) && ins.Src == R0 && ins.Offset == 0
}

>>>>>>> 0f466983
// Format implements fmt.Formatter.
func (ins Instruction) Format(f fmt.State, c rune) {
	if c != 'v' {
		fmt.Fprintf(f, "{UNRECOGNIZED: %c}", c)
		return
	}

	op := ins.OpCode

	if op == InvalidOpCode {
		fmt.Fprint(f, "INVALID")
		return
	}

	// Omit trailing space for Exit
	if op.JumpOp() == Exit {
		fmt.Fprint(f, op)
		return
	}

	if ins.IsLoadFromMap() {
		fd := ins.MapPtr()
		switch ins.Src {
		case PseudoMapFD:
			fmt.Fprintf(f, "LoadMapPtr dst: %s fd: %d", ins.Dst, fd)

		case PseudoMapValue:
			fmt.Fprintf(f, "LoadMapValue dst: %s, fd: %d off: %d", ins.Dst, fd, ins.mapOffset())
		}

		goto ref
	}

	fmt.Fprintf(f, "%v ", op)
	switch cls := op.Class(); cls {
	case LdClass, LdXClass, StClass, StXClass:
		switch op.Mode() {
		case ImmMode:
			fmt.Fprintf(f, "dst: %s imm: %d", ins.Dst, ins.Constant)
		case AbsMode:
			fmt.Fprintf(f, "imm: %d", ins.Constant)
		case IndMode:
			fmt.Fprintf(f, "dst: %s src: %s imm: %d", ins.Dst, ins.Src, ins.Constant)
		case MemMode:
			fmt.Fprintf(f, "dst: %s src: %s off: %d imm: %d", ins.Dst, ins.Src, ins.Offset, ins.Constant)
		case XAddMode:
			fmt.Fprintf(f, "dst: %s src: %s", ins.Dst, ins.Src)
		}

	case ALU64Class, ALUClass:
		fmt.Fprintf(f, "dst: %s ", ins.Dst)
		if op.ALUOp() == Swap || op.Source() == ImmSource {
			fmt.Fprintf(f, "imm: %d", ins.Constant)
		} else {
			fmt.Fprintf(f, "src: %s", ins.Src)
		}

	case JumpClass:
		switch jop := op.JumpOp(); jop {
		case Call:
			if ins.Src == PseudoCall {
				// bpf-to-bpf call
				fmt.Fprint(f, ins.Constant)
			} else {
				fmt.Fprint(f, BuiltinFunc(ins.Constant))
			}

		default:
			fmt.Fprintf(f, "dst: %s off: %d ", ins.Dst, ins.Offset)
			if op.Source() == ImmSource {
				fmt.Fprintf(f, "imm: %d", ins.Constant)
			} else {
				fmt.Fprintf(f, "src: %s", ins.Src)
			}
		}
	}

ref:
	if ins.Reference != "" {
		fmt.Fprintf(f, " <%s>", ins.Reference)
	}
}

// Instructions is an eBPF program.
type Instructions []Instruction

func (insns Instructions) String() string {
	return fmt.Sprint(insns)
}

// RewriteMapPtr rewrites all loads of a specific map pointer to a new fd.
//
// Returns an error if the symbol isn't used, see IsUnreferencedSymbol.
func (insns Instructions) RewriteMapPtr(symbol string, fd int) error {
	if symbol == "" {
		return errors.New("empty symbol")
	}

	found := false
	for i := range insns {
		ins := &insns[i]
		if ins.Reference != symbol {
			continue
		}

		if err := ins.RewriteMapPtr(fd); err != nil {
			return err
		}

		found = true
	}

	if !found {
		return &unreferencedSymbolError{symbol}
	}

	return nil
}

// SymbolOffsets returns the set of symbols and their offset in
// the instructions.
func (insns Instructions) SymbolOffsets() (map[string]int, error) {
	offsets := make(map[string]int)

	for i, ins := range insns {
		if ins.Symbol == "" {
			continue
		}

		if _, ok := offsets[ins.Symbol]; ok {
			return nil, fmt.Errorf("duplicate symbol %s", ins.Symbol)
		}

		offsets[ins.Symbol] = i
	}

	return offsets, nil
}

// ReferenceOffsets returns the set of references and their offset in
// the instructions.
func (insns Instructions) ReferenceOffsets() map[string][]int {
	offsets := make(map[string][]int)

	for i, ins := range insns {
		if ins.Reference == "" {
			continue
		}

		offsets[ins.Reference] = append(offsets[ins.Reference], i)
	}

	return offsets
}

// Format implements fmt.Formatter.
//
// You can control indentation of symbols by
// specifying a width. Setting a precision controls the indentation of
// instructions.
// The default character is a tab, which can be overridden by specifying
// the ' ' space flag.
func (insns Instructions) Format(f fmt.State, c rune) {
	if c != 's' && c != 'v' {
		fmt.Fprintf(f, "{UNKNOWN FORMAT '%c'}", c)
		return
	}

	// Precision is better in this case, because it allows
	// specifying 0 padding easily.
	padding, ok := f.Precision()
	if !ok {
		padding = 1
	}

	indent := strings.Repeat("\t", padding)
	if f.Flag(' ') {
		indent = strings.Repeat(" ", padding)
	}

	symPadding, ok := f.Width()
	if !ok {
		symPadding = padding - 1
	}
	if symPadding < 0 {
		symPadding = 0
	}

	symIndent := strings.Repeat("\t", symPadding)
	if f.Flag(' ') {
		symIndent = strings.Repeat(" ", symPadding)
	}

	// Guess how many digits we need at most, by assuming that all instructions
	// are double wide.
	highestOffset := len(insns) * 2
	offsetWidth := int(math.Ceil(math.Log10(float64(highestOffset))))

	iter := insns.Iterate()
	for iter.Next() {
		if iter.Ins.Symbol != "" {
			fmt.Fprintf(f, "%s%s:\n", symIndent, iter.Ins.Symbol)
		}
		fmt.Fprintf(f, "%s%*d: %v\n", indent, offsetWidth, iter.Offset, iter.Ins)
	}
}

// Marshal encodes a BPF program into the kernel format.
func (insns Instructions) Marshal(w io.Writer, bo binary.ByteOrder) error {
<<<<<<< HEAD
	for i, ins := range insns {
		_, err := ins.Marshal(w, bo)
=======
	for i, ins := range insns {
		_, err := ins.Marshal(w, bo)
		if err != nil {
			return fmt.Errorf("instruction %d: %w", i, err)
		}
	}
	return nil
}

// Tag calculates the kernel tag for a series of instructions.
//
// It mirrors bpf_prog_calc_tag in the kernel and so can be compared
// to ProgramInfo.Tag to figure out whether a loaded program matches
// certain instructions.
func (insns Instructions) Tag(bo binary.ByteOrder) (string, error) {
	h := sha1.New()
	for i, ins := range insns {
		if ins.IsLoadFromMap() {
			ins.Constant = 0
		}
		_, err := ins.Marshal(h, bo)
>>>>>>> 0f466983
		if err != nil {
			return "", fmt.Errorf("instruction %d: %w", i, err)
		}
<<<<<<< HEAD
=======
	}
	return hex.EncodeToString(h.Sum(nil)[:unix.BPF_TAG_SIZE]), nil
}

// Iterate allows iterating a BPF program while keeping track of
// various offsets.
//
// Modifying the instruction slice will lead to undefined behaviour.
func (insns Instructions) Iterate() *InstructionIterator {
	return &InstructionIterator{insns: insns}
}

// InstructionIterator iterates over a BPF program.
type InstructionIterator struct {
	insns Instructions
	// The instruction in question.
	Ins *Instruction
	// The index of the instruction in the original instruction slice.
	Index int
	// The offset of the instruction in raw BPF instructions. This accounts
	// for double-wide instructions.
	Offset RawInstructionOffset
}

// Next returns true as long as there are any instructions remaining.
func (iter *InstructionIterator) Next() bool {
	if len(iter.insns) == 0 {
		return false
>>>>>>> 0f466983
	}

	if iter.Ins != nil {
		iter.Index++
		iter.Offset += RawInstructionOffset(iter.Ins.OpCode.rawInstructions())
	}
	iter.Ins = &iter.insns[0]
	iter.insns = iter.insns[1:]
	return true
}

// Iterate allows iterating a BPF program while keeping track of
// various offsets.
//
// Modifying the instruction slice will lead to undefined behaviour.
func (insns Instructions) Iterate() *InstructionIterator {
	return &InstructionIterator{insns: insns}
}

// InstructionIterator iterates over a BPF program.
type InstructionIterator struct {
	insns Instructions
	// The instruction in question.
	Ins *Instruction
	// The index of the instruction in the original instruction slice.
	Index int
	// The offset of the instruction in raw BPF instructions. This accounts
	// for double-wide instructions.
	Offset RawInstructionOffset
}

// Next returns true as long as there are any instructions remaining.
func (iter *InstructionIterator) Next() bool {
	if len(iter.insns) == 0 {
		return false
	}

	if iter.Ins != nil {
		iter.Offset += RawInstructionOffset(iter.Ins.OpCode.rawInstructions())
	}
	iter.Ins = &iter.insns[0]
	iter.insns = iter.insns[1:]
	return true
}

type bpfInstruction struct {
	OpCode    OpCode
	Registers bpfRegisters
	Offset    int16
	Constant  int32
}

type bpfRegisters uint8

func newBPFRegisters(dst, src Register, bo binary.ByteOrder) (bpfRegisters, error) {
	switch bo {
	case binary.LittleEndian:
		return bpfRegisters((src << 4) | (dst & 0xF)), nil
	case binary.BigEndian:
		return bpfRegisters((dst << 4) | (src & 0xF)), nil
	default:
		return 0, fmt.Errorf("unrecognized ByteOrder %T", bo)
	}
}

func (r bpfRegisters) Unmarshal(bo binary.ByteOrder) (dst, src Register, err error) {
	switch bo {
	case binary.LittleEndian:
		return Register(r & 0xF), Register(r >> 4), nil
	case binary.BigEndian:
		return Register(r >> 4), Register(r & 0xf), nil
	default:
		return 0, 0, fmt.Errorf("unrecognized ByteOrder %T", bo)
	}
}

type unreferencedSymbolError struct {
	symbol string
}

func (use *unreferencedSymbolError) Error() string {
	return fmt.Sprintf("unreferenced symbol %s", use.symbol)
}

// IsUnreferencedSymbol returns true if err was caused by
// an unreferenced symbol.
func IsUnreferencedSymbol(err error) bool {
	_, ok := err.(*unreferencedSymbolError)
	return ok
}<|MERGE_RESOLUTION|>--- conflicted
+++ resolved
@@ -181,15 +181,12 @@
 	return ins.OpCode.JumpOp() == Call && ins.Src == PseudoCall
 }
 
-<<<<<<< HEAD
-=======
 // IsConstantLoad returns true if the instruction loads a constant of the
 // given size.
 func (ins *Instruction) IsConstantLoad(size Size) bool {
 	return ins.OpCode == LoadImmOp(size) && ins.Src == R0 && ins.Offset == 0
 }
 
->>>>>>> 0f466983
 // Format implements fmt.Formatter.
 func (ins Instruction) Format(f fmt.State, c rune) {
 	if c != 'v' {
@@ -399,10 +396,6 @@
 
 // Marshal encodes a BPF program into the kernel format.
 func (insns Instructions) Marshal(w io.Writer, bo binary.ByteOrder) error {
-<<<<<<< HEAD
-	for i, ins := range insns {
-		_, err := ins.Marshal(w, bo)
-=======
 	for i, ins := range insns {
 		_, err := ins.Marshal(w, bo)
 		if err != nil {
@@ -424,12 +417,9 @@
 			ins.Constant = 0
 		}
 		_, err := ins.Marshal(h, bo)
->>>>>>> 0f466983
 		if err != nil {
 			return "", fmt.Errorf("instruction %d: %w", i, err)
 		}
-<<<<<<< HEAD
-=======
 	}
 	return hex.EncodeToString(h.Sum(nil)[:unix.BPF_TAG_SIZE]), nil
 }
@@ -458,45 +448,10 @@
 func (iter *InstructionIterator) Next() bool {
 	if len(iter.insns) == 0 {
 		return false
->>>>>>> 0f466983
 	}
 
 	if iter.Ins != nil {
 		iter.Index++
-		iter.Offset += RawInstructionOffset(iter.Ins.OpCode.rawInstructions())
-	}
-	iter.Ins = &iter.insns[0]
-	iter.insns = iter.insns[1:]
-	return true
-}
-
-// Iterate allows iterating a BPF program while keeping track of
-// various offsets.
-//
-// Modifying the instruction slice will lead to undefined behaviour.
-func (insns Instructions) Iterate() *InstructionIterator {
-	return &InstructionIterator{insns: insns}
-}
-
-// InstructionIterator iterates over a BPF program.
-type InstructionIterator struct {
-	insns Instructions
-	// The instruction in question.
-	Ins *Instruction
-	// The index of the instruction in the original instruction slice.
-	Index int
-	// The offset of the instruction in raw BPF instructions. This accounts
-	// for double-wide instructions.
-	Offset RawInstructionOffset
-}
-
-// Next returns true as long as there are any instructions remaining.
-func (iter *InstructionIterator) Next() bool {
-	if len(iter.insns) == 0 {
-		return false
-	}
-
-	if iter.Ins != nil {
 		iter.Offset += RawInstructionOffset(iter.Ins.OpCode.rawInstructions())
 	}
 	iter.Ins = &iter.insns[0]
