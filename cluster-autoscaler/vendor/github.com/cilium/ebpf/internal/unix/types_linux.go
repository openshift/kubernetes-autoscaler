// +build linux

package unix

import (
	"bytes"
	"syscall"

	linux "golang.org/x/sys/unix"
)

const (
<<<<<<< HEAD
	ENOENT                   = linux.ENOENT
	EEXIST                   = linux.EEXIST
	EAGAIN                   = linux.EAGAIN
	ENOSPC                   = linux.ENOSPC
	EINVAL                   = linux.EINVAL
	EPOLLIN                  = linux.EPOLLIN
	EINTR                    = linux.EINTR
	EPERM                    = linux.EPERM
	ESRCH                    = linux.ESRCH
	ENODEV                   = linux.ENODEV
	BPF_F_NUMA_NODE          = linux.BPF_F_NUMA_NODE
=======
	ENOENT  = linux.ENOENT
	EEXIST  = linux.EEXIST
	EAGAIN  = linux.EAGAIN
	ENOSPC  = linux.ENOSPC
	EINVAL  = linux.EINVAL
	EPOLLIN = linux.EPOLLIN
	EINTR   = linux.EINTR
	EPERM   = linux.EPERM
	ESRCH   = linux.ESRCH
	ENODEV  = linux.ENODEV
	// ENOTSUPP is not the same as ENOTSUP or EOPNOTSUP
	ENOTSUPP = syscall.Errno(0x20c)

	EBADF                    = linux.EBADF
	BPF_F_NO_PREALLOC        = linux.BPF_F_NO_PREALLOC
	BPF_F_NUMA_NODE          = linux.BPF_F_NUMA_NODE
	BPF_F_RDONLY             = linux.BPF_F_RDONLY
	BPF_F_WRONLY             = linux.BPF_F_WRONLY
>>>>>>> 0f466983
	BPF_F_RDONLY_PROG        = linux.BPF_F_RDONLY_PROG
	BPF_F_WRONLY_PROG        = linux.BPF_F_WRONLY_PROG
	BPF_F_SLEEPABLE          = linux.BPF_F_SLEEPABLE
	BPF_F_MMAPABLE           = linux.BPF_F_MMAPABLE
	BPF_F_INNER_MAP          = linux.BPF_F_INNER_MAP
	BPF_OBJ_NAME_LEN         = linux.BPF_OBJ_NAME_LEN
	BPF_TAG_SIZE             = linux.BPF_TAG_SIZE
	SYS_BPF                  = linux.SYS_BPF
	F_DUPFD_CLOEXEC          = linux.F_DUPFD_CLOEXEC
	EPOLL_CTL_ADD            = linux.EPOLL_CTL_ADD
	EPOLL_CLOEXEC            = linux.EPOLL_CLOEXEC
	O_CLOEXEC                = linux.O_CLOEXEC
	O_NONBLOCK               = linux.O_NONBLOCK
	PROT_READ                = linux.PROT_READ
	PROT_WRITE               = linux.PROT_WRITE
	MAP_SHARED               = linux.MAP_SHARED
	PERF_ATTR_SIZE_VER1      = linux.PERF_ATTR_SIZE_VER1
	PERF_TYPE_SOFTWARE       = linux.PERF_TYPE_SOFTWARE
	PERF_TYPE_TRACEPOINT     = linux.PERF_TYPE_TRACEPOINT
	PERF_COUNT_SW_BPF_OUTPUT = linux.PERF_COUNT_SW_BPF_OUTPUT
	PERF_EVENT_IOC_DISABLE   = linux.PERF_EVENT_IOC_DISABLE
	PERF_EVENT_IOC_ENABLE    = linux.PERF_EVENT_IOC_ENABLE
	PERF_EVENT_IOC_SET_BPF   = linux.PERF_EVENT_IOC_SET_BPF
	PerfBitWatermark         = linux.PerfBitWatermark
	PERF_SAMPLE_RAW          = linux.PERF_SAMPLE_RAW
	PERF_FLAG_FD_CLOEXEC     = linux.PERF_FLAG_FD_CLOEXEC
	RLIM_INFINITY            = linux.RLIM_INFINITY
	RLIMIT_MEMLOCK           = linux.RLIMIT_MEMLOCK
	BPF_STATS_RUN_TIME       = linux.BPF_STATS_RUN_TIME
	PERF_RECORD_LOST         = linux.PERF_RECORD_LOST
	PERF_RECORD_SAMPLE       = linux.PERF_RECORD_SAMPLE
	AT_FDCWD                 = linux.AT_FDCWD
	RENAME_NOREPLACE         = linux.RENAME_NOREPLACE
)

// Statfs_t is a wrapper
type Statfs_t = linux.Statfs_t

// Rlimit is a wrapper
type Rlimit = linux.Rlimit

// Setrlimit is a wrapper
func Setrlimit(resource int, rlim *Rlimit) (err error) {
	return linux.Setrlimit(resource, rlim)
}

// Syscall is a wrapper
func Syscall(trap, a1, a2, a3 uintptr) (r1, r2 uintptr, err syscall.Errno) {
	return linux.Syscall(trap, a1, a2, a3)
}

// FcntlInt is a wrapper
func FcntlInt(fd uintptr, cmd, arg int) (int, error) {
	return linux.FcntlInt(fd, cmd, arg)
}

// IoctlSetInt is a wrapper
func IoctlSetInt(fd int, req uint, value int) error {
	return linux.IoctlSetInt(fd, req, value)
}

// Statfs is a wrapper
func Statfs(path string, buf *Statfs_t) (err error) {
	return linux.Statfs(path, buf)
}

// Close is a wrapper
func Close(fd int) (err error) {
	return linux.Close(fd)
}

// EpollEvent is a wrapper
type EpollEvent = linux.EpollEvent

// EpollWait is a wrapper
func EpollWait(epfd int, events []EpollEvent, msec int) (n int, err error) {
	return linux.EpollWait(epfd, events, msec)
}

// EpollCtl is a wrapper
func EpollCtl(epfd int, op int, fd int, event *EpollEvent) (err error) {
	return linux.EpollCtl(epfd, op, fd, event)
}

// Eventfd is a wrapper
func Eventfd(initval uint, flags int) (fd int, err error) {
	return linux.Eventfd(initval, flags)
}

// Write is a wrapper
func Write(fd int, p []byte) (n int, err error) {
	return linux.Write(fd, p)
}

// EpollCreate1 is a wrapper
func EpollCreate1(flag int) (fd int, err error) {
	return linux.EpollCreate1(flag)
}

// PerfEventMmapPage is a wrapper
type PerfEventMmapPage linux.PerfEventMmapPage

// SetNonblock is a wrapper
func SetNonblock(fd int, nonblocking bool) (err error) {
	return linux.SetNonblock(fd, nonblocking)
}

// Mmap is a wrapper
func Mmap(fd int, offset int64, length int, prot int, flags int) (data []byte, err error) {
	return linux.Mmap(fd, offset, length, prot, flags)
}

// Munmap is a wrapper
func Munmap(b []byte) (err error) {
	return linux.Munmap(b)
}

// PerfEventAttr is a wrapper
type PerfEventAttr = linux.PerfEventAttr

// PerfEventOpen is a wrapper
func PerfEventOpen(attr *PerfEventAttr, pid int, cpu int, groupFd int, flags int) (fd int, err error) {
	return linux.PerfEventOpen(attr, pid, cpu, groupFd, flags)
}

// Utsname is a wrapper
type Utsname = linux.Utsname

// Uname is a wrapper
func Uname(buf *Utsname) (err error) {
	return linux.Uname(buf)
}

// Getpid is a wrapper
func Getpid() int {
	return linux.Getpid()
}

// Gettid is a wrapper
func Gettid() int {
	return linux.Gettid()
}

// Tgkill is a wrapper
func Tgkill(tgid int, tid int, sig syscall.Signal) (err error) {
	return linux.Tgkill(tgid, tid, sig)
}

<<<<<<< HEAD
=======
// BytePtrFromString is a wrapper
func BytePtrFromString(s string) (*byte, error) {
	return linux.BytePtrFromString(s)
}

// ByteSliceToString is a wrapper
func ByteSliceToString(s []byte) string {
	return linux.ByteSliceToString(s)
}

// Renameat2 is a wrapper
func Renameat2(olddirfd int, oldpath string, newdirfd int, newpath string, flags uint) error {
	return linux.Renameat2(olddirfd, oldpath, newdirfd, newpath, flags)
}

>>>>>>> 0f466983
func KernelRelease() (string, error) {
	var uname Utsname
	err := Uname(&uname)
	if err != nil {
		return "", err
	}

	end := bytes.IndexByte(uname.Release[:], 0)
	release := string(uname.Release[:end])
	return release, nil
}<|MERGE_RESOLUTION|>--- conflicted
+++ resolved
@@ -10,19 +10,6 @@
 )
 
 const (
-<<<<<<< HEAD
-	ENOENT                   = linux.ENOENT
-	EEXIST                   = linux.EEXIST
-	EAGAIN                   = linux.EAGAIN
-	ENOSPC                   = linux.ENOSPC
-	EINVAL                   = linux.EINVAL
-	EPOLLIN                  = linux.EPOLLIN
-	EINTR                    = linux.EINTR
-	EPERM                    = linux.EPERM
-	ESRCH                    = linux.ESRCH
-	ENODEV                   = linux.ENODEV
-	BPF_F_NUMA_NODE          = linux.BPF_F_NUMA_NODE
-=======
 	ENOENT  = linux.ENOENT
 	EEXIST  = linux.EEXIST
 	EAGAIN  = linux.EAGAIN
@@ -41,7 +28,6 @@
 	BPF_F_NUMA_NODE          = linux.BPF_F_NUMA_NODE
 	BPF_F_RDONLY             = linux.BPF_F_RDONLY
 	BPF_F_WRONLY             = linux.BPF_F_WRONLY
->>>>>>> 0f466983
 	BPF_F_RDONLY_PROG        = linux.BPF_F_RDONLY_PROG
 	BPF_F_WRONLY_PROG        = linux.BPF_F_WRONLY_PROG
 	BPF_F_SLEEPABLE          = linux.BPF_F_SLEEPABLE
@@ -190,8 +176,6 @@
 	return linux.Tgkill(tgid, tid, sig)
 }
 
-<<<<<<< HEAD
-=======
 // BytePtrFromString is a wrapper
 func BytePtrFromString(s string) (*byte, error) {
 	return linux.BytePtrFromString(s)
@@ -207,7 +191,6 @@
 	return linux.Renameat2(olddirfd, oldpath, newdirfd, newpath, flags)
 }
 
->>>>>>> 0f466983
 func KernelRelease() (string, error) {
 	var uname Utsname
 	err := Uname(&uname)
