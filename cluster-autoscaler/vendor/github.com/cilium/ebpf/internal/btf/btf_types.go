--- conflicted
+++ resolved
@@ -153,13 +153,6 @@
 
 func (bt *btfType) KindFlag() bool {
 	return bt.info(btfTypeKindFlagMask, btfTypeKindFlagShift) == 1
-<<<<<<< HEAD
-}
-
-func (bt *btfType) Linkage() btfFuncLinkage {
-	return btfFuncLinkage(bt.info(btfTypeVlenMask, btfTypeVlenShift))
-=======
->>>>>>> 0f466983
 }
 
 func (bt *btfType) Linkage() FuncLinkage {
