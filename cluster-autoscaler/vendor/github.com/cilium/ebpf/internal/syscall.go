package internal

import (
	"fmt"
	"path/filepath"
	"runtime"
	"syscall"
	"unsafe"

	"github.com/cilium/ebpf/internal/unix"
)

//go:generate stringer -output syscall_string.go -type=BPFCmd

// BPFCmd identifies a subcommand of the bpf syscall.
type BPFCmd int

// Well known BPF commands.
const (
	BPF_MAP_CREATE BPFCmd = iota
	BPF_MAP_LOOKUP_ELEM
	BPF_MAP_UPDATE_ELEM
	BPF_MAP_DELETE_ELEM
	BPF_MAP_GET_NEXT_KEY
	BPF_PROG_LOAD
	BPF_OBJ_PIN
	BPF_OBJ_GET
	BPF_PROG_ATTACH
	BPF_PROG_DETACH
	BPF_PROG_TEST_RUN
	BPF_PROG_GET_NEXT_ID
	BPF_MAP_GET_NEXT_ID
	BPF_PROG_GET_FD_BY_ID
	BPF_MAP_GET_FD_BY_ID
	BPF_OBJ_GET_INFO_BY_FD
	BPF_PROG_QUERY
	BPF_RAW_TRACEPOINT_OPEN
	BPF_BTF_LOAD
	BPF_BTF_GET_FD_BY_ID
	BPF_TASK_FD_QUERY
	BPF_MAP_LOOKUP_AND_DELETE_ELEM
	BPF_MAP_FREEZE
	BPF_BTF_GET_NEXT_ID
	BPF_MAP_LOOKUP_BATCH
	BPF_MAP_LOOKUP_AND_DELETE_BATCH
	BPF_MAP_UPDATE_BATCH
	BPF_MAP_DELETE_BATCH
	BPF_LINK_CREATE
	BPF_LINK_UPDATE
	BPF_LINK_GET_FD_BY_ID
	BPF_LINK_GET_NEXT_ID
	BPF_ENABLE_STATS
	BPF_ITER_CREATE
)

// BPF wraps SYS_BPF.
//
// Any pointers contained in attr must use the Pointer type from this package.
func BPF(cmd BPFCmd, attr unsafe.Pointer, size uintptr) (uintptr, error) {
	r1, _, errNo := unix.Syscall(unix.SYS_BPF, uintptr(cmd), uintptr(attr), size)
	runtime.KeepAlive(attr)

	var err error
	if errNo != 0 {
		err = wrappedErrno{errNo}
	}

	return r1, err
}

type BPFProgAttachAttr struct {
	TargetFd     uint32
	AttachBpfFd  uint32
	AttachType   uint32
	AttachFlags  uint32
	ReplaceBpfFd uint32
}

func BPFProgAttach(attr *BPFProgAttachAttr) error {
	_, err := BPF(BPF_PROG_ATTACH, unsafe.Pointer(attr), unsafe.Sizeof(*attr))
	return err
}

type BPFProgDetachAttr struct {
	TargetFd    uint32
	AttachBpfFd uint32
	AttachType  uint32
}

func BPFProgDetach(attr *BPFProgDetachAttr) error {
	_, err := BPF(BPF_PROG_DETACH, unsafe.Pointer(attr), unsafe.Sizeof(*attr))
	return err
}

type BPFEnableStatsAttr struct {
	StatsType uint32
}

func BPFEnableStats(attr *BPFEnableStatsAttr) (*FD, error) {
	ptr, err := BPF(BPF_ENABLE_STATS, unsafe.Pointer(attr), unsafe.Sizeof(*attr))
	if err != nil {
		return nil, fmt.Errorf("enable stats: %w", err)
	}
	return NewFD(uint32(ptr)), nil

}

type bpfObjAttr struct {
	fileName  Pointer
	fd        uint32
	fileFlags uint32
}

const bpfFSType = 0xcafe4a11

// BPFObjPin wraps BPF_OBJ_PIN.
func BPFObjPin(fileName string, fd *FD) error {
	dirName := filepath.Dir(fileName)
	var statfs unix.Statfs_t
	if err := unix.Statfs(dirName, &statfs); err != nil {
		return err
	}
	if uint64(statfs.Type) != bpfFSType {
		return fmt.Errorf("%s is not on a bpf filesystem", fileName)
	}

	value, err := fd.Value()
	if err != nil {
		return err
	}

	attr := bpfObjAttr{
		fileName: NewStringPointer(fileName),
		fd:       value,
	}
	_, err = BPF(BPF_OBJ_PIN, unsafe.Pointer(&attr), unsafe.Sizeof(attr))
	if err != nil {
		return fmt.Errorf("pin object %s: %w", fileName, err)
	}
	return nil
}

// BPFObjGet wraps BPF_OBJ_GET.
func BPFObjGet(fileName string, flags uint32) (*FD, error) {
	attr := bpfObjAttr{
		fileName:  NewStringPointer(fileName),
		fileFlags: flags,
	}
	ptr, err := BPF(BPF_OBJ_GET, unsafe.Pointer(&attr), unsafe.Sizeof(attr))
	if err != nil {
		return nil, fmt.Errorf("get object %s: %w", fileName, err)
	}
	return NewFD(uint32(ptr)), nil
}

type bpfObjGetInfoByFDAttr struct {
	fd      uint32
	infoLen uint32
	info    Pointer
}

// BPFObjGetInfoByFD wraps BPF_OBJ_GET_INFO_BY_FD.
//
// Available from 4.13.
func BPFObjGetInfoByFD(fd *FD, info unsafe.Pointer, size uintptr) error {
	value, err := fd.Value()
	if err != nil {
		return err
	}

	attr := bpfObjGetInfoByFDAttr{
		fd:      value,
		infoLen: uint32(size),
		info:    NewPointer(info),
	}
	_, err = BPF(BPF_OBJ_GET_INFO_BY_FD, unsafe.Pointer(&attr), unsafe.Sizeof(attr))
	if err != nil {
		return fmt.Errorf("fd %v: %w", fd, err)
	}
	return nil
<<<<<<< HEAD
=======
}

// BPFObjName is a null-terminated string made up of
// 'A-Za-z0-9_' characters.
type BPFObjName [unix.BPF_OBJ_NAME_LEN]byte

// NewBPFObjName truncates the result if it is too long.
func NewBPFObjName(name string) BPFObjName {
	var result BPFObjName
	copy(result[:unix.BPF_OBJ_NAME_LEN-1], name)
	return result
}

type BPFMapCreateAttr struct {
	MapType        uint32
	KeySize        uint32
	ValueSize      uint32
	MaxEntries     uint32
	Flags          uint32
	InnerMapFd     uint32     // since 4.12 56f668dfe00d
	NumaNode       uint32     // since 4.14 96eabe7a40aa
	MapName        BPFObjName // since 4.15 ad5b177bd73f
	MapIfIndex     uint32
	BTFFd          uint32
	BTFKeyTypeID   uint32
	BTFValueTypeID uint32
}

func BPFMapCreate(attr *BPFMapCreateAttr) (*FD, error) {
	fd, err := BPF(BPF_MAP_CREATE, unsafe.Pointer(attr), unsafe.Sizeof(*attr))
	if err != nil {
		return nil, err
	}

	return NewFD(uint32(fd)), nil
}

// wrappedErrno wraps syscall.Errno to prevent direct comparisons with
// syscall.E* or unix.E* constants.
//
// You should never export an error of this type.
type wrappedErrno struct {
	syscall.Errno
}

func (we wrappedErrno) Unwrap() error {
	return we.Errno
}

type syscallError struct {
	error
	errno syscall.Errno
}

func SyscallError(err error, errno syscall.Errno) error {
	return &syscallError{err, errno}
}

func (se *syscallError) Is(target error) bool {
	return target == se.error
}

func (se *syscallError) Unwrap() error {
	return se.errno
>>>>>>> 0f466983
}<|MERGE_RESOLUTION|>--- conflicted
+++ resolved
@@ -178,8 +178,6 @@
 		return fmt.Errorf("fd %v: %w", fd, err)
 	}
 	return nil
-<<<<<<< HEAD
-=======
 }
 
 // BPFObjName is a null-terminated string made up of
@@ -244,5 +242,4 @@
 
 func (se *syscallError) Unwrap() error {
 	return se.errno
->>>>>>> 0f466983
 }