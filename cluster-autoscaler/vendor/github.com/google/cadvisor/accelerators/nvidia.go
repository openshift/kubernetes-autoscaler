// Copyright 2017 Google Inc. All Rights Reserved.
//
// Licensed under the Apache License, Version 2.0 (the "License");
// you may not use this file except in compliance with the License.
// You may obtain a copy of the License at
//
//     http://www.apache.org/licenses/LICENSE-2.0
//
// Unless required by applicable law or agreed to in writing, software
// distributed under the License is distributed on an "AS IS" BASIS,
// WITHOUT WARRANTIES OR CONDITIONS OF ANY KIND, either express or implied.
// See the License for the specific language governing permissions and
// limitations under the License.
package accelerators

import (
	"bufio"
	"fmt"
	"io/ioutil"
	"os"
	"path/filepath"
	"strconv"
	"strings"
	"sync"
	"time"

	info "github.com/google/cadvisor/info/v1"

	"github.com/mindprince/gonvml"
	"k8s.io/klog"
)

type NvidiaManager struct {
	sync.RWMutex

	// true if the NVML library (libnvidia-ml.so.1) was loaded successfully
	nvmlInitialized bool

	// nvidiaDevices is a map from device minor number to a handle that can be used to get metrics about the device
	nvidiaDevices map[int]gonvml.Device
}

var sysFsPCIDevicesPath = "/sys/bus/pci/devices/"

const nvidiaVendorId = "0x10de"

// Setup initializes NVML if nvidia devices are present on the node.
func (nm *NvidiaManager) Setup() {
	if !detectDevices(nvidiaVendorId) {
		klog.V(4).Info("No NVIDIA devices found.")
		return
	}

	nm.initializeNVML()
	if nm.nvmlInitialized {
		return
	}
	go func() {
		glog.V(2).Info("Starting goroutine to initialize NVML")
		// TODO: use globalHousekeepingInterval
		for range time.Tick(time.Minute) {
			nm.initializeNVML()
			if nm.nvmlInitialized {
				return
			}
		}
	}()
}

// detectDevices returns true if a device with given pci id is present on the node.
func detectDevices(vendorId string) bool {
	devices, err := ioutil.ReadDir(sysFsPCIDevicesPath)
	if err != nil {
		klog.Warningf("Error reading %q: %v", sysFsPCIDevicesPath, err)
		return false
	}

	for _, device := range devices {
		vendorPath := filepath.Join(sysFsPCIDevicesPath, device.Name(), "vendor")
		content, err := ioutil.ReadFile(vendorPath)
		if err != nil {
			klog.V(4).Infof("Error while reading %q: %v", vendorPath, err)
			continue
		}
		if strings.EqualFold(strings.TrimSpace(string(content)), vendorId) {
			klog.V(3).Infof("Found device with vendorId %q", vendorId)
			return true
		}
	}
	return false
}

// initializeNVML initializes the NVML library and sets up the nvmlDevices map.
func (nm *NvidiaManager) initializeNVML() {
	if err := gonvml.Initialize(); err != nil {
		// This is under a logging level because otherwise we may cause
		// log spam if the drivers/nvml is not installed on the system.
		klog.V(4).Infof("Could not initialize NVML: %v", err)
		return
	}
	numDevices, err := gonvml.DeviceCount()
	if err != nil {
<<<<<<< HEAD
		glog.Warningf("GPU metrics would not be available. Failed to get the number of nvidia devices: %v", err)
		nm.Lock()
		// Even though we won't have GPU metrics, the library was initialized and should be shutdown when exiting.
		nm.nvmlInitialized = true
		nm.Unlock()
=======
		klog.Warningf("GPU metrics would not be available. Failed to get the number of nvidia devices: %v", err)
>>>>>>> d54edf18
		return
	}
	klog.V(1).Infof("NVML initialized. Number of nvidia devices: %v", numDevices)
	nm.nvidiaDevices = make(map[int]gonvml.Device, numDevices)
	for i := 0; i < int(numDevices); i++ {
		device, err := gonvml.DeviceHandleByIndex(uint(i))
		if err != nil {
			klog.Warningf("Failed to get nvidia device handle %d: %v", i, err)
			continue
		}
		minorNumber, err := device.MinorNumber()
		if err != nil {
			klog.Warningf("Failed to get nvidia device minor number: %v", err)
			continue
		}
		nm.nvidiaDevices[int(minorNumber)] = device
	}
	nm.Lock()
	// Doing this at the end to avoid race in accessing nvidiaDevices in GetCollector.
	nm.nvmlInitialized = true
	nm.Unlock()
}

// Destroy shuts down NVML.
func (nm *NvidiaManager) Destroy() {
	if nm.nvmlInitialized {
		gonvml.Shutdown()
	}
}

// GetCollector returns a collector that can fetch nvidia gpu metrics for nvidia devices
// present in the devices.list file in the given devicesCgroupPath.
func (nm *NvidiaManager) GetCollector(devicesCgroupPath string) (AcceleratorCollector, error) {
	nc := &NvidiaCollector{}
	nm.RLock()
	if !nm.nvmlInitialized || len(nm.nvidiaDevices) == 0 {
		nm.RUnlock()
		return nc, nil
	}
	nm.RUnlock()
	nvidiaMinorNumbers, err := parseDevicesCgroup(devicesCgroupPath)
	if err != nil {
		return nc, err
	}
	for _, minor := range nvidiaMinorNumbers {
		device, ok := nm.nvidiaDevices[minor]
		if !ok {
			return nc, fmt.Errorf("nvidia device minor number %d not found in cached devices", minor)
		}
		nc.Devices = append(nc.Devices, device)
	}
	return nc, nil
}

// parseDevicesCgroup parses the devices cgroup devices.list file for the container
// and returns a list of minor numbers corresponding to NVIDIA GPU devices that the
// container is allowed to access. In cases where the container has access to all
// devices or all NVIDIA devices but the devices are not enumerated separately in
// the devices.list file, we return an empty list.
// This is defined as a variable to help in testing.
var parseDevicesCgroup = func(devicesCgroupPath string) ([]int, error) {
	// Always return a non-nil slice
	nvidiaMinorNumbers := []int{}

	devicesList := filepath.Join(devicesCgroupPath, "devices.list")
	f, err := os.Open(devicesList)
	if err != nil {
		return nvidiaMinorNumbers, fmt.Errorf("error while opening devices cgroup file %q: %v", devicesList, err)
	}
	defer f.Close()

	s := bufio.NewScanner(f)

	// See https://www.kernel.org/doc/Documentation/cgroup-v1/devices.txt for the file format
	for s.Scan() {
		text := s.Text()

		fields := strings.Fields(text)
		if len(fields) != 3 {
			return nvidiaMinorNumbers, fmt.Errorf("invalid devices cgroup entry %q: must contain three whitespace-separated fields", text)
		}

		// Split the second field to find out major:minor numbers
		majorMinor := strings.Split(fields[1], ":")
		if len(majorMinor) != 2 {
			return nvidiaMinorNumbers, fmt.Errorf("invalid devices cgroup entry %q: second field should have one colon", text)
		}

		// NVIDIA graphics devices are character devices with major number 195.
		// https://github.com/torvalds/linux/blob/v4.13/Documentation/admin-guide/devices.txt#L2583
		if fields[0] == "c" && majorMinor[0] == "195" {
			minorNumber, err := strconv.Atoi(majorMinor[1])
			if err != nil {
				return nvidiaMinorNumbers, fmt.Errorf("invalid devices cgroup entry %q: minor number is not integer", text)
			}
			// We don't want devices like nvidiactl (195:255) and nvidia-modeset (195:254)
			if minorNumber < 128 {
				nvidiaMinorNumbers = append(nvidiaMinorNumbers, minorNumber)
			}
			// We are ignoring the "195:*" case
			// where the container has access to all NVIDIA devices on the machine.
		}
		// We are ignoring the "*:*" case
		// where the container has access to all devices on the machine.
	}
	return nvidiaMinorNumbers, nil
}

type NvidiaCollector struct {
	// Exposed for testing
	Devices []gonvml.Device
}

// UpdateStats updates the stats for NVIDIA GPUs (if any) attached to the container.
func (nc *NvidiaCollector) UpdateStats(stats *info.ContainerStats) error {
	for _, device := range nc.Devices {
		model, err := device.Name()
		if err != nil {
			return fmt.Errorf("error while getting gpu name: %v", err)
		}
		uuid, err := device.UUID()
		if err != nil {
			return fmt.Errorf("error while getting gpu uuid: %v", err)
		}
		memoryTotal, memoryUsed, err := device.MemoryInfo()
		if err != nil {
			return fmt.Errorf("error while getting gpu memory info: %v", err)
		}
		//TODO: Use housekeepingInterval
		utilizationGPU, err := device.AverageGPUUtilization(10 * time.Second)
		if err != nil {
			return fmt.Errorf("error while getting gpu utilization: %v", err)
		}

		stats.Accelerators = append(stats.Accelerators, info.AcceleratorStats{
			Make:        "nvidia",
			Model:       model,
			ID:          uuid,
			MemoryTotal: memoryTotal,
			MemoryUsed:  memoryUsed,
			DutyCycle:   uint64(utilizationGPU),
		})
	}
	return nil
}<|MERGE_RESOLUTION|>--- conflicted
+++ resolved
@@ -31,7 +31,10 @@
 )
 
 type NvidiaManager struct {
-	sync.RWMutex
+	sync.Mutex
+
+	// true if there are NVIDIA devices present on the node
+	devicesPresent bool
 
 	// true if the NVML library (libnvidia-ml.so.1) was loaded successfully
 	nvmlInitialized bool
@@ -51,20 +54,9 @@
 		return
 	}
 
-	nm.initializeNVML()
-	if nm.nvmlInitialized {
-		return
-	}
-	go func() {
-		glog.V(2).Info("Starting goroutine to initialize NVML")
-		// TODO: use globalHousekeepingInterval
-		for range time.Tick(time.Minute) {
-			nm.initializeNVML()
-			if nm.nvmlInitialized {
-				return
-			}
-		}
-	}()
+	nm.devicesPresent = true
+
+	initializeNVML(nm)
 }
 
 // detectDevices returns true if a device with given pci id is present on the node.
@@ -91,24 +83,18 @@
 }
 
 // initializeNVML initializes the NVML library and sets up the nvmlDevices map.
-func (nm *NvidiaManager) initializeNVML() {
+// This is defined as a variable to help in testing.
+var initializeNVML = func(nm *NvidiaManager) {
 	if err := gonvml.Initialize(); err != nil {
 		// This is under a logging level because otherwise we may cause
 		// log spam if the drivers/nvml is not installed on the system.
 		klog.V(4).Infof("Could not initialize NVML: %v", err)
 		return
 	}
+	nm.nvmlInitialized = true
 	numDevices, err := gonvml.DeviceCount()
 	if err != nil {
-<<<<<<< HEAD
-		glog.Warningf("GPU metrics would not be available. Failed to get the number of nvidia devices: %v", err)
-		nm.Lock()
-		// Even though we won't have GPU metrics, the library was initialized and should be shutdown when exiting.
-		nm.nvmlInitialized = true
-		nm.Unlock()
-=======
 		klog.Warningf("GPU metrics would not be available. Failed to get the number of nvidia devices: %v", err)
->>>>>>> d54edf18
 		return
 	}
 	klog.V(1).Infof("NVML initialized. Number of nvidia devices: %v", numDevices)
@@ -126,10 +112,6 @@
 		}
 		nm.nvidiaDevices[int(minorNumber)] = device
 	}
-	nm.Lock()
-	// Doing this at the end to avoid race in accessing nvidiaDevices in GetCollector.
-	nm.nvmlInitialized = true
-	nm.Unlock()
 }
 
 // Destroy shuts down NVML.
@@ -143,12 +125,21 @@
 // present in the devices.list file in the given devicesCgroupPath.
 func (nm *NvidiaManager) GetCollector(devicesCgroupPath string) (AcceleratorCollector, error) {
 	nc := &NvidiaCollector{}
-	nm.RLock()
+
+	if !nm.devicesPresent {
+		return nc, nil
+	}
+	// Makes sure that we don't call initializeNVML() concurrently and
+	// that we only call initializeNVML() when it's not initialized.
+	nm.Lock()
+	if !nm.nvmlInitialized {
+		initializeNVML(nm)
+	}
 	if !nm.nvmlInitialized || len(nm.nvidiaDevices) == 0 {
-		nm.RUnlock()
+		nm.Unlock()
 		return nc, nil
 	}
-	nm.RUnlock()
+	nm.Unlock()
 	nvidiaMinorNumbers, err := parseDevicesCgroup(devicesCgroupPath)
 	if err != nil {
 		return nc, err
