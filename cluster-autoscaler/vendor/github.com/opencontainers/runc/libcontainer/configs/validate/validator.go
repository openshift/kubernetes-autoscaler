package validate

import (
	"errors"
	"fmt"
	"os"
	"path/filepath"
	"strings"
	"sync"

	"github.com/opencontainers/runc/libcontainer/cgroups"
	"github.com/opencontainers/runc/libcontainer/configs"
	"github.com/opencontainers/runc/libcontainer/intelrdt"
	selinux "github.com/opencontainers/selinux/go-selinux"
<<<<<<< HEAD
=======
	"github.com/sirupsen/logrus"
>>>>>>> 0f466983
	"golang.org/x/sys/unix"
)

type Validator interface {
	Validate(*configs.Config) error
}

func New() Validator {
	return &ConfigValidator{}
}

type ConfigValidator struct{}

type check func(config *configs.Config) error

func (v *ConfigValidator) Validate(config *configs.Config) error {
	checks := []check{
		v.cgroups,
		v.rootfs,
		v.network,
		v.hostname,
		v.security,
		v.usernamespace,
		v.cgroupnamespace,
		v.sysctl,
		v.intelrdt,
		v.rootlessEUID,
	}
	for _, c := range checks {
		if err := c(config); err != nil {
			return err
		}
	}
	// Relaxed validation rules for backward compatibility
	warns := []check{
		v.mounts, // TODO (runc v1.x.x): make this an error instead of a warning
	}
	for _, c := range warns {
		if err := c(config); err != nil {
			logrus.WithError(err).Warnf("invalid configuration")
		}
	}
	return nil
}

// rootfs validates if the rootfs is an absolute path and is not a symlink
// to the container's root filesystem.
func (v *ConfigValidator) rootfs(config *configs.Config) error {
	if _, err := os.Stat(config.Rootfs); err != nil {
		if os.IsNotExist(err) {
			return fmt.Errorf("rootfs (%s) does not exist", config.Rootfs)
		}
		return err
	}
	cleaned, err := filepath.Abs(config.Rootfs)
	if err != nil {
		return err
	}
	if cleaned, err = filepath.EvalSymlinks(cleaned); err != nil {
		return err
	}
	if filepath.Clean(config.Rootfs) != cleaned {
		return fmt.Errorf("%s is not an absolute path or is a symlink", config.Rootfs)
	}
	return nil
}

func (v *ConfigValidator) network(config *configs.Config) error {
	if !config.Namespaces.Contains(configs.NEWNET) {
		if len(config.Networks) > 0 || len(config.Routes) > 0 {
			return errors.New("unable to apply network settings without a private NET namespace")
		}
	}
	return nil
}

func (v *ConfigValidator) hostname(config *configs.Config) error {
	if config.Hostname != "" && !config.Namespaces.Contains(configs.NEWUTS) {
		return errors.New("unable to set hostname without a private UTS namespace")
	}
	return nil
}

func (v *ConfigValidator) security(config *configs.Config) error {
	// restrict sys without mount namespace
	if (len(config.MaskPaths) > 0 || len(config.ReadonlyPaths) > 0) &&
		!config.Namespaces.Contains(configs.NEWNS) {
		return errors.New("unable to restrict sys entries without a private MNT namespace")
	}
	if config.ProcessLabel != "" && !selinux.GetEnabled() {
		return errors.New("selinux label is specified in config, but selinux is disabled or not supported")
	}

	return nil
}

func (v *ConfigValidator) usernamespace(config *configs.Config) error {
	if config.Namespaces.Contains(configs.NEWUSER) {
		if _, err := os.Stat("/proc/self/ns/user"); os.IsNotExist(err) {
			return errors.New("USER namespaces aren't enabled in the kernel")
		}
	} else {
		if config.UidMappings != nil || config.GidMappings != nil {
			return errors.New("User namespace mappings specified, but USER namespace isn't enabled in the config")
		}
	}
	return nil
}

func (v *ConfigValidator) cgroupnamespace(config *configs.Config) error {
	if config.Namespaces.Contains(configs.NEWCGROUP) {
		if _, err := os.Stat("/proc/self/ns/cgroup"); os.IsNotExist(err) {
			return errors.New("cgroup namespaces aren't enabled in the kernel")
		}
	}
	return nil
}

// sysctl validates that the specified sysctl keys are valid or not.
// /proc/sys isn't completely namespaced and depending on which namespaces
// are specified, a subset of sysctls are permitted.
func (v *ConfigValidator) sysctl(config *configs.Config) error {
	validSysctlMap := map[string]bool{
		"kernel.msgmax":          true,
		"kernel.msgmnb":          true,
		"kernel.msgmni":          true,
		"kernel.sem":             true,
		"kernel.shmall":          true,
		"kernel.shmmax":          true,
		"kernel.shmmni":          true,
		"kernel.shm_rmid_forced": true,
	}

	var (
		netOnce    sync.Once
		hostnet    bool
		hostnetErr error
	)

	for s := range config.Sysctl {
		if validSysctlMap[s] || strings.HasPrefix(s, "fs.mqueue.") {
			if config.Namespaces.Contains(configs.NEWIPC) {
				continue
			} else {
				return fmt.Errorf("sysctl %q is not allowed in the hosts ipc namespace", s)
			}
		}
		if strings.HasPrefix(s, "net.") {
			// Is container using host netns?
			// Here "host" means "current", not "initial".
			netOnce.Do(func() {
				if !config.Namespaces.Contains(configs.NEWNET) {
					hostnet = true
					return
				}
				path := config.Namespaces.PathOf(configs.NEWNET)
				if path == "" {
					// own netns, so hostnet = false
					return
				}
				hostnet, hostnetErr = isHostNetNS(path)
			})
			if hostnetErr != nil {
				return hostnetErr
			}
			if hostnet {
				return fmt.Errorf("sysctl %q not allowed in host network namespace", s)
			}
			continue
		}
		if config.Namespaces.Contains(configs.NEWUTS) {
			switch s {
			case "kernel.domainname":
				// This is namespaced and there's no explicit OCI field for it.
				continue
			case "kernel.hostname":
				// This is namespaced but there's a conflicting (dedicated) OCI field for it.
				return fmt.Errorf("sysctl %q is not allowed as it conflicts with the OCI %q field", s, "hostname")
			}
		}
		return fmt.Errorf("sysctl %q is not in a separate kernel namespace", s)
	}

	return nil
}

func (v *ConfigValidator) intelrdt(config *configs.Config) error {
	if config.IntelRdt != nil {
		if !intelrdt.IsCATEnabled() && !intelrdt.IsMBAEnabled() {
			return errors.New("intelRdt is specified in config, but Intel RDT is not supported or enabled")
		}

		if !intelrdt.IsCATEnabled() && config.IntelRdt.L3CacheSchema != "" {
			return errors.New("intelRdt.l3CacheSchema is specified in config, but Intel RDT/CAT is not enabled")
		}
		if !intelrdt.IsMBAEnabled() && config.IntelRdt.MemBwSchema != "" {
			return errors.New("intelRdt.memBwSchema is specified in config, but Intel RDT/MBA is not enabled")
		}

		if intelrdt.IsCATEnabled() && config.IntelRdt.L3CacheSchema == "" {
			return errors.New("Intel RDT/CAT is enabled and intelRdt is specified in config, but intelRdt.l3CacheSchema is empty")
		}
		if intelrdt.IsMBAEnabled() && config.IntelRdt.MemBwSchema == "" {
			return errors.New("Intel RDT/MBA is enabled and intelRdt is specified in config, but intelRdt.memBwSchema is empty")
		}
	}

	return nil
}

<<<<<<< HEAD
func isHostNetNS(path string) (bool, error) {
	const currentProcessNetns = "/proc/self/ns/net"

	var st1, st2 unix.Stat_t

	if err := unix.Stat(currentProcessNetns, &st1); err != nil {
		return false, fmt.Errorf("unable to stat %q: %s", currentProcessNetns, err)
	}
	if err := unix.Stat(path, &st2); err != nil {
		return false, fmt.Errorf("unable to stat %q: %s", path, err)
	}

=======
func (v *ConfigValidator) cgroups(config *configs.Config) error {
	c := config.Cgroups
	if c == nil {
		return nil
	}

	if (c.Name != "" || c.Parent != "") && c.Path != "" {
		return fmt.Errorf("cgroup: either Path or Name and Parent should be used, got %+v", c)
	}

	r := c.Resources
	if r == nil {
		return nil
	}

	if !cgroups.IsCgroup2UnifiedMode() && r.Unified != nil {
		return cgroups.ErrV1NoUnified
	}

	if cgroups.IsCgroup2UnifiedMode() {
		_, err := cgroups.ConvertMemorySwapToCgroupV2Value(r.MemorySwap, r.Memory)
		if err != nil {
			return err
		}
	}

	return nil
}

func (v *ConfigValidator) mounts(config *configs.Config) error {
	for _, m := range config.Mounts {
		if !filepath.IsAbs(m.Destination) {
			return fmt.Errorf("invalid mount %+v: mount destination not absolute", m)
		}
	}

	return nil
}

func isHostNetNS(path string) (bool, error) {
	const currentProcessNetns = "/proc/self/ns/net"

	var st1, st2 unix.Stat_t

	if err := unix.Stat(currentProcessNetns, &st1); err != nil {
		return false, fmt.Errorf("unable to stat %q: %s", currentProcessNetns, err)
	}
	if err := unix.Stat(path, &st2); err != nil {
		return false, fmt.Errorf("unable to stat %q: %s", path, err)
	}

>>>>>>> 0f466983
	return (st1.Dev == st2.Dev) && (st1.Ino == st2.Ino), nil
}<|MERGE_RESOLUTION|>--- conflicted
+++ resolved
@@ -12,10 +12,7 @@
 	"github.com/opencontainers/runc/libcontainer/configs"
 	"github.com/opencontainers/runc/libcontainer/intelrdt"
 	selinux "github.com/opencontainers/selinux/go-selinux"
-<<<<<<< HEAD
-=======
 	"github.com/sirupsen/logrus"
->>>>>>> 0f466983
 	"golang.org/x/sys/unix"
 )
 
@@ -226,20 +223,6 @@
 	return nil
 }
 
-<<<<<<< HEAD
-func isHostNetNS(path string) (bool, error) {
-	const currentProcessNetns = "/proc/self/ns/net"
-
-	var st1, st2 unix.Stat_t
-
-	if err := unix.Stat(currentProcessNetns, &st1); err != nil {
-		return false, fmt.Errorf("unable to stat %q: %s", currentProcessNetns, err)
-	}
-	if err := unix.Stat(path, &st2); err != nil {
-		return false, fmt.Errorf("unable to stat %q: %s", path, err)
-	}
-
-=======
 func (v *ConfigValidator) cgroups(config *configs.Config) error {
 	c := config.Cgroups
 	if c == nil {
@@ -291,6 +274,5 @@
 		return false, fmt.Errorf("unable to stat %q: %s", path, err)
 	}
 
->>>>>>> 0f466983
 	return (st1.Dev == st2.Dev) && (st1.Ino == st2.Ino), nil
 }