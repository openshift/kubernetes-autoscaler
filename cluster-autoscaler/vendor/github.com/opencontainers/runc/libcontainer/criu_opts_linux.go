--- conflicted
+++ resolved
@@ -1,10 +1,6 @@
 package libcontainer
 
-<<<<<<< HEAD
-import criu "github.com/checkpoint-restore/go-criu/v4/rpc"
-=======
 import criu "github.com/checkpoint-restore/go-criu/v5/rpc"
->>>>>>> 0f466983
 
 type CriuPageServerInfo struct {
 	Address string // IP address of CRIU page server
