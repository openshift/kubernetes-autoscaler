// +build linux

package fs

import (
	"bufio"
	"fmt"
	"os"
	"path/filepath"
	"strconv"
	"strings"

	"github.com/opencontainers/runc/libcontainer/cgroups"
	"github.com/opencontainers/runc/libcontainer/cgroups/fscommon"
	"github.com/opencontainers/runc/libcontainer/configs"
)

const (
	cgroupCpuacctStat     = "cpuacct.stat"
	cgroupCpuacctUsageAll = "cpuacct.usage_all"

	nanosecondsInSecond = 1000000000

	userModeColumn              = 1
	kernelModeColumn            = 2
	cuacctUsageAllColumnsNumber = 3

	// The value comes from `C.sysconf(C._SC_CLK_TCK)`, and
	// on Linux it's a constant which is safe to be hard coded,
	// so we can avoid using cgo here. For details, see:
	// https://github.com/containerd/cgroups/pull/12
	clockTicks uint64 = 100
)

type CpuacctGroup struct{}

func (s *CpuacctGroup) Name() string {
	return "cpuacct"
}

func (s *CpuacctGroup) Apply(path string, d *cgroupData) error {
	return join(path, d.pid)
}

func (s *CpuacctGroup) Set(_ string, _ *configs.Resources) error {
	return nil
}

func (s *CpuacctGroup) GetStats(path string, stats *cgroups.Stats) error {
	if !cgroups.PathExists(path) {
		return nil
	}
	userModeUsage, kernelModeUsage, err := getCpuUsageBreakdown(path)
	if err != nil {
		return err
	}

	totalUsage, err := fscommon.GetCgroupParamUint(path, "cpuacct.usage")
	if err != nil {
		return err
	}

	percpuUsage, err := getPercpuUsage(path)
	if err != nil {
		return err
	}

	percpuUsageInKernelmode, percpuUsageInUsermode, err := getPercpuUsageInModes(path)
	if err != nil {
		return err
	}

	stats.CpuStats.CpuUsage.TotalUsage = totalUsage
	stats.CpuStats.CpuUsage.PercpuUsage = percpuUsage
	stats.CpuStats.CpuUsage.PercpuUsageInKernelmode = percpuUsageInKernelmode
	stats.CpuStats.CpuUsage.PercpuUsageInUsermode = percpuUsageInUsermode
	stats.CpuStats.CpuUsage.UsageInUsermode = userModeUsage
	stats.CpuStats.CpuUsage.UsageInKernelmode = kernelModeUsage
	return nil
}

// Returns user and kernel usage breakdown in nanoseconds.
func getCpuUsageBreakdown(path string) (uint64, uint64, error) {
	var userModeUsage, kernelModeUsage uint64
	const (
		userField   = "user"
		systemField = "system"
	)

	// Expected format:
	// user <usage in ticks>
	// system <usage in ticks>
<<<<<<< HEAD
	data, err := fscommon.ReadFile(path, cgroupCpuacctStat)
=======
	data, err := cgroups.ReadFile(path, cgroupCpuacctStat)
>>>>>>> 0f466983
	if err != nil {
		return 0, 0, err
	}
	fields := strings.Fields(data)
	if len(fields) < 4 {
		return 0, 0, fmt.Errorf("failure - %s is expected to have at least 4 fields", filepath.Join(path, cgroupCpuacctStat))
	}
	if fields[0] != userField {
		return 0, 0, fmt.Errorf("unexpected field %q in %q, expected %q", fields[0], cgroupCpuacctStat, userField)
	}
	if fields[2] != systemField {
		return 0, 0, fmt.Errorf("unexpected field %q in %q, expected %q", fields[2], cgroupCpuacctStat, systemField)
	}
	if userModeUsage, err = strconv.ParseUint(fields[1], 10, 64); err != nil {
		return 0, 0, err
	}
	if kernelModeUsage, err = strconv.ParseUint(fields[3], 10, 64); err != nil {
		return 0, 0, err
	}

	return (userModeUsage * nanosecondsInSecond) / clockTicks, (kernelModeUsage * nanosecondsInSecond) / clockTicks, nil
}

func getPercpuUsage(path string) ([]uint64, error) {
	percpuUsage := []uint64{}
<<<<<<< HEAD
	data, err := fscommon.ReadFile(path, "cpuacct.usage_percpu")
=======
	data, err := cgroups.ReadFile(path, "cpuacct.usage_percpu")
>>>>>>> 0f466983
	if err != nil {
		return percpuUsage, err
	}
	for _, value := range strings.Fields(data) {
		value, err := strconv.ParseUint(value, 10, 64)
		if err != nil {
			return percpuUsage, fmt.Errorf("Unable to convert param value to uint64: %s", err)
		}
		percpuUsage = append(percpuUsage, value)
	}
	return percpuUsage, nil
}

func getPercpuUsageInModes(path string) ([]uint64, []uint64, error) {
	usageKernelMode := []uint64{}
	usageUserMode := []uint64{}

<<<<<<< HEAD
	file, err := fscommon.OpenFile(path, cgroupCpuacctUsageAll, os.O_RDONLY)
=======
	file, err := cgroups.OpenFile(path, cgroupCpuacctUsageAll, os.O_RDONLY)
>>>>>>> 0f466983
	if os.IsNotExist(err) {
		return usageKernelMode, usageUserMode, nil
	} else if err != nil {
		return nil, nil, err
	}
	defer file.Close()

	scanner := bufio.NewScanner(file)
	scanner.Scan() // skipping header line

	for scanner.Scan() {
		lineFields := strings.SplitN(scanner.Text(), " ", cuacctUsageAllColumnsNumber+1)
		if len(lineFields) != cuacctUsageAllColumnsNumber {
			continue
		}

		usageInKernelMode, err := strconv.ParseUint(lineFields[kernelModeColumn], 10, 64)
		if err != nil {
			return nil, nil, fmt.Errorf("Unable to convert CPU usage in kernel mode to uint64: %s", err)
		}
		usageKernelMode = append(usageKernelMode, usageInKernelMode)

		usageInUserMode, err := strconv.ParseUint(lineFields[userModeColumn], 10, 64)
		if err != nil {
			return nil, nil, fmt.Errorf("Unable to convert CPU usage in user mode to uint64: %s", err)
		}
		usageUserMode = append(usageUserMode, usageInUserMode)
	}

	if err := scanner.Err(); err != nil {
		return nil, nil, fmt.Errorf("Problem in reading %s line by line, %s", cgroupCpuacctUsageAll, err)
	}

	return usageKernelMode, usageUserMode, nil
}<|MERGE_RESOLUTION|>--- conflicted
+++ resolved
@@ -90,11 +90,7 @@
 	// Expected format:
 	// user <usage in ticks>
 	// system <usage in ticks>
-<<<<<<< HEAD
-	data, err := fscommon.ReadFile(path, cgroupCpuacctStat)
-=======
 	data, err := cgroups.ReadFile(path, cgroupCpuacctStat)
->>>>>>> 0f466983
 	if err != nil {
 		return 0, 0, err
 	}
@@ -120,11 +116,7 @@
 
 func getPercpuUsage(path string) ([]uint64, error) {
 	percpuUsage := []uint64{}
-<<<<<<< HEAD
-	data, err := fscommon.ReadFile(path, "cpuacct.usage_percpu")
-=======
 	data, err := cgroups.ReadFile(path, "cpuacct.usage_percpu")
->>>>>>> 0f466983
 	if err != nil {
 		return percpuUsage, err
 	}
@@ -142,11 +134,7 @@
 	usageKernelMode := []uint64{}
 	usageUserMode := []uint64{}
 
-<<<<<<< HEAD
-	file, err := fscommon.OpenFile(path, cgroupCpuacctUsageAll, os.O_RDONLY)
-=======
 	file, err := cgroups.OpenFile(path, cgroupCpuacctUsageAll, os.O_RDONLY)
->>>>>>> 0f466983
 	if os.IsNotExist(err) {
 		return usageKernelMode, usageUserMode, nil
 	} else if err != nil {
