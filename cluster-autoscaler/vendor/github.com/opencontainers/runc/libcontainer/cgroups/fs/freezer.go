--- conflicted
+++ resolved
@@ -25,11 +25,6 @@
 	return join(path, d.pid)
 }
 
-<<<<<<< HEAD
-func (s *FreezerGroup) Set(path string, cgroup *configs.Cgroup) error {
-	switch cgroup.Resources.Freezer {
-	case configs.Frozen:
-=======
 func (s *FreezerGroup) Set(path string, r *configs.Resources) (Err error) {
 	switch r.Freezer {
 	case configs.Frozen:
@@ -42,30 +37,10 @@
 			}
 		}()
 
->>>>>>> 0f466983
 		// As per older kernel docs (freezer-subsystem.txt before
 		// kernel commit ef9fe980c6fcc1821), if FREEZING is seen,
 		// userspace should either retry or thaw. While current
 		// kernel cgroup v1 docs no longer mention a need to retry,
-<<<<<<< HEAD
-		// the kernel (tested on v5.4, Ubuntu 20.04) can't reliably
-		// freeze a cgroup while new processes keep appearing in it
-		// (either via fork/clone or by writing new PIDs to
-		// cgroup.procs).
-		//
-		// The number of retries below is chosen to have a decent
-		// chance to succeed even in the worst case scenario (runc
-		// pause/unpause with parallel runc exec).
-		//
-		// Adding any amount of sleep in between retries did not
-		// increase the chances of successful freeze.
-		for i := 0; i < 1000; i++ {
-			if err := fscommon.WriteFile(path, "freezer.state", string(configs.Frozen)); err != nil {
-				return err
-			}
-
-			state, err := fscommon.ReadFile(path, "freezer.state")
-=======
 		// even a recent kernel (v5.4, Ubuntu 20.04) can't reliably
 		// freeze a cgroup v1 while new processes keep appearing in it
 		// (either via fork/clone or by writing new PIDs to
@@ -107,7 +82,6 @@
 				time.Sleep(10 * time.Microsecond)
 			}
 			state, err := cgroups.ReadFile(path, "freezer.state")
->>>>>>> 0f466983
 			if err != nil {
 				return err
 			}
@@ -116,12 +90,9 @@
 			case "FREEZING":
 				continue
 			case string(configs.Frozen):
-<<<<<<< HEAD
-=======
 				if i > 1 {
 					logrus.Debugf("frozen after %d retries", i)
 				}
->>>>>>> 0f466983
 				return nil
 			default:
 				// should never happen
@@ -129,18 +100,9 @@
 			}
 		}
 		// Despite our best efforts, it got stuck in FREEZING.
-<<<<<<< HEAD
-		// Leaving it in this state is bad and dangerous, so
-		// let's (try to) thaw it back and error out.
-		_ = fscommon.WriteFile(path, "freezer.state", string(configs.Thawed))
-		return errors.New("unable to freeze")
-	case configs.Thawed:
-		return fscommon.WriteFile(path, "freezer.state", string(configs.Thawed))
-=======
 		return errors.New("unable to freeze")
 	case configs.Thawed:
 		return cgroups.WriteFile(path, "freezer.state", string(configs.Thawed))
->>>>>>> 0f466983
 	case configs.Undefined:
 		return nil
 	default:
