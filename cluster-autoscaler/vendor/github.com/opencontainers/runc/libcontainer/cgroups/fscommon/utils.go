// +build linux

package fscommon

import (
	"errors"
	"fmt"
	"math"
	"strconv"
	"strings"

	"github.com/opencontainers/runc/libcontainer/cgroups"
)

var (
	ErrNotValidFormat = errors.New("line is not a valid key value format")

	// Deprecated: use cgroups.OpenFile instead.
	OpenFile = cgroups.OpenFile
	// Deprecated: use cgroups.ReadFile instead.
	ReadFile = cgroups.ReadFile
	// Deprecated: use cgroups.WriteFile instead.
	WriteFile = cgroups.WriteFile
)

// ParseUint converts a string to an uint64 integer.
// Negative values are returned at zero as, due to kernel bugs,
// some of the memory cgroup stats can be negative.
func ParseUint(s string, base, bitSize int) (uint64, error) {
	value, err := strconv.ParseUint(s, base, bitSize)
	if err != nil {
		intValue, intErr := strconv.ParseInt(s, base, bitSize)
		// 1. Handle negative values greater than MinInt64 (and)
		// 2. Handle negative values lesser than MinInt64
		if intErr == nil && intValue < 0 {
			return 0, nil
		} else if intErr != nil && intErr.(*strconv.NumError).Err == strconv.ErrRange && intValue < 0 {
			return 0, nil
		}

		return value, err
	}

	return value, nil
}

<<<<<<< HEAD
// GetCgroupParamKeyValue parses a space-separated "name value" kind of cgroup
// parameter and returns its components. For example, "io_service_bytes 1234"
// will return as "io_service_bytes", 1234.
func GetCgroupParamKeyValue(t string) (string, uint64, error) {
	parts := strings.Fields(t)
	switch len(parts) {
	case 2:
		value, err := ParseUint(parts[1], 10, 64)
		if err != nil {
			return "", 0, fmt.Errorf("unable to convert to uint64: %v", err)
		}
=======
// ParseKeyValue parses a space-separated "name value" kind of cgroup
// parameter and returns its key as a string, and its value as uint64
// (ParseUint is used to convert the value). For example,
// "io_service_bytes 1234" will be returned as "io_service_bytes", 1234.
func ParseKeyValue(t string) (string, uint64, error) {
	parts := strings.SplitN(t, " ", 3)
	if len(parts) != 2 {
		return "", 0, fmt.Errorf("line %q is not in key value format", t)
	}
>>>>>>> 0f466983

	value, err := ParseUint(parts[1], 10, 64)
	if err != nil {
		return "", 0, fmt.Errorf("unable to convert to uint64: %v", err)
	}

	return parts[0], value, nil
}

<<<<<<< HEAD
// GetCgroupParamUint reads a single uint64 value from the specified cgroup file.
// If the value read is "max", the math.MaxUint64 is returned.
func GetCgroupParamUint(path, file string) (uint64, error) {
	contents, err := GetCgroupParamString(path, file)
	if err != nil {
		return 0, err
	}
=======
// GetValueByKey reads a key-value pairs from the specified cgroup file,
// and returns a value of the specified key. ParseUint is used for value
// conversion.
func GetValueByKey(path, file, key string) (uint64, error) {
	content, err := cgroups.ReadFile(path, file)
	if err != nil {
		return 0, err
	}

	lines := strings.Split(string(content), "\n")
	for _, line := range lines {
		arr := strings.Split(line, " ")
		if len(arr) == 2 && arr[0] == key {
			return ParseUint(arr[1], 10, 64)
		}
	}

	return 0, nil
}

// GetCgroupParamUint reads a single uint64 value from the specified cgroup file.
// If the value read is "max", the math.MaxUint64 is returned.
func GetCgroupParamUint(path, file string) (uint64, error) {
	contents, err := GetCgroupParamString(path, file)
	if err != nil {
		return 0, err
	}
>>>>>>> 0f466983
	contents = strings.TrimSpace(contents)
	if contents == "max" {
		return math.MaxUint64, nil
	}

	res, err := ParseUint(contents, 10, 64)
<<<<<<< HEAD
	if err != nil {
		return res, fmt.Errorf("unable to parse file %q", path+"/"+file)
=======
	if err != nil {
		return res, fmt.Errorf("unable to parse file %q", path+"/"+file)
	}
	return res, nil
}

// GetCgroupParamInt reads a single int64 value from specified cgroup file.
// If the value read is "max", the math.MaxInt64 is returned.
func GetCgroupParamInt(path, file string) (int64, error) {
	contents, err := cgroups.ReadFile(path, file)
	if err != nil {
		return 0, err
	}
	contents = strings.TrimSpace(contents)
	if contents == "max" {
		return math.MaxInt64, nil
	}

	res, err := strconv.ParseInt(contents, 10, 64)
	if err != nil {
		return res, fmt.Errorf("unable to parse %q as a int from Cgroup file %q", contents, path+"/"+file)
>>>>>>> 0f466983
	}
	return res, nil
}

<<<<<<< HEAD
// GetCgroupParamInt reads a single int64 value from specified cgroup file.
// If the value read is "max", the math.MaxInt64 is returned.
func GetCgroupParamInt(path, file string) (int64, error) {
	contents, err := ReadFile(path, file)
	if err != nil {
		return 0, err
	}
	contents = strings.TrimSpace(contents)
	if contents == "max" {
		return math.MaxInt64, nil
	}

	res, err := strconv.ParseInt(contents, 10, 64)
	if err != nil {
		return res, fmt.Errorf("unable to parse %q as a int from Cgroup file %q", contents, path+"/"+file)
	}
	return res, nil
}

// GetCgroupParamString reads a string from the specified cgroup file.
func GetCgroupParamString(path, file string) (string, error) {
	contents, err := ReadFile(path, file)
=======
// GetCgroupParamString reads a string from the specified cgroup file.
func GetCgroupParamString(path, file string) (string, error) {
	contents, err := cgroups.ReadFile(path, file)
>>>>>>> 0f466983
	if err != nil {
		return "", err
	}

	return strings.TrimSpace(contents), nil
}<|MERGE_RESOLUTION|>--- conflicted
+++ resolved
@@ -44,19 +44,6 @@
 	return value, nil
 }
 
-<<<<<<< HEAD
-// GetCgroupParamKeyValue parses a space-separated "name value" kind of cgroup
-// parameter and returns its components. For example, "io_service_bytes 1234"
-// will return as "io_service_bytes", 1234.
-func GetCgroupParamKeyValue(t string) (string, uint64, error) {
-	parts := strings.Fields(t)
-	switch len(parts) {
-	case 2:
-		value, err := ParseUint(parts[1], 10, 64)
-		if err != nil {
-			return "", 0, fmt.Errorf("unable to convert to uint64: %v", err)
-		}
-=======
 // ParseKeyValue parses a space-separated "name value" kind of cgroup
 // parameter and returns its key as a string, and its value as uint64
 // (ParseUint is used to convert the value). For example,
@@ -66,7 +53,6 @@
 	if len(parts) != 2 {
 		return "", 0, fmt.Errorf("line %q is not in key value format", t)
 	}
->>>>>>> 0f466983
 
 	value, err := ParseUint(parts[1], 10, 64)
 	if err != nil {
@@ -76,15 +62,6 @@
 	return parts[0], value, nil
 }
 
-<<<<<<< HEAD
-// GetCgroupParamUint reads a single uint64 value from the specified cgroup file.
-// If the value read is "max", the math.MaxUint64 is returned.
-func GetCgroupParamUint(path, file string) (uint64, error) {
-	contents, err := GetCgroupParamString(path, file)
-	if err != nil {
-		return 0, err
-	}
-=======
 // GetValueByKey reads a key-value pairs from the specified cgroup file,
 // and returns a value of the specified key. ParseUint is used for value
 // conversion.
@@ -112,17 +89,12 @@
 	if err != nil {
 		return 0, err
 	}
->>>>>>> 0f466983
 	contents = strings.TrimSpace(contents)
 	if contents == "max" {
 		return math.MaxUint64, nil
 	}
 
 	res, err := ParseUint(contents, 10, 64)
-<<<<<<< HEAD
-	if err != nil {
-		return res, fmt.Errorf("unable to parse file %q", path+"/"+file)
-=======
 	if err != nil {
 		return res, fmt.Errorf("unable to parse file %q", path+"/"+file)
 	}
@@ -144,39 +116,13 @@
 	res, err := strconv.ParseInt(contents, 10, 64)
 	if err != nil {
 		return res, fmt.Errorf("unable to parse %q as a int from Cgroup file %q", contents, path+"/"+file)
->>>>>>> 0f466983
-	}
-	return res, nil
-}
-
-<<<<<<< HEAD
-// GetCgroupParamInt reads a single int64 value from specified cgroup file.
-// If the value read is "max", the math.MaxInt64 is returned.
-func GetCgroupParamInt(path, file string) (int64, error) {
-	contents, err := ReadFile(path, file)
-	if err != nil {
-		return 0, err
-	}
-	contents = strings.TrimSpace(contents)
-	if contents == "max" {
-		return math.MaxInt64, nil
-	}
-
-	res, err := strconv.ParseInt(contents, 10, 64)
-	if err != nil {
-		return res, fmt.Errorf("unable to parse %q as a int from Cgroup file %q", contents, path+"/"+file)
 	}
 	return res, nil
 }
 
 // GetCgroupParamString reads a string from the specified cgroup file.
 func GetCgroupParamString(path, file string) (string, error) {
-	contents, err := ReadFile(path, file)
-=======
-// GetCgroupParamString reads a string from the specified cgroup file.
-func GetCgroupParamString(path, file string) (string, error) {
 	contents, err := cgroups.ReadFile(path, file)
->>>>>>> 0f466983
 	if err != nil {
 		return "", err
 	}
