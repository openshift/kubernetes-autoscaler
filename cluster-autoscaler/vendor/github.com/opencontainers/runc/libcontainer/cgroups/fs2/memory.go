--- conflicted
+++ resolved
@@ -7,6 +7,7 @@
 	"math"
 	"os"
 	"strconv"
+	"strings"
 
 	"github.com/opencontainers/runc/libcontainer/cgroups"
 	"github.com/opencontainers/runc/libcontainer/cgroups/fscommon"
@@ -75,11 +76,7 @@
 
 func statMemory(dirPath string, stats *cgroups.Stats) error {
 	// Set stats from memory.stat.
-<<<<<<< HEAD
-	statsFile, err := fscommon.OpenFile(dirPath, "memory.stat", os.O_RDONLY)
-=======
 	statsFile, err := cgroups.OpenFile(dirPath, "memory.stat", os.O_RDONLY)
->>>>>>> 0f466983
 	if err != nil {
 		return err
 	}
