package selinux

import (
	"github.com/pkg/errors"
)

const (
	// Enforcing constant indicate SELinux is in enforcing mode
	Enforcing = 1
	// Permissive constant to indicate SELinux is in permissive mode
	Permissive = 0
	// Disabled constant to indicate SELinux is disabled
	Disabled = -1
	// maxCategory is the maximum number of categories used within containers
	maxCategory = 1024
	// DefaultCategoryRange is the upper bound on the category range
	DefaultCategoryRange = uint32(maxCategory)
)

var (
	// ErrMCSAlreadyExists is returned when trying to allocate a duplicate MCS.
	ErrMCSAlreadyExists = errors.New("MCS label already exists")
	// ErrEmptyPath is returned when an empty path has been specified.
	ErrEmptyPath = errors.New("empty path")

	// InvalidLabel is returned when an invalid label is specified.
	InvalidLabel = errors.New("Invalid Label")

	// ErrIncomparable is returned two levels are not comparable
	ErrIncomparable = errors.New("incomparable levels")
	// ErrLevelSyntax is returned when a sensitivity or category do not have correct syntax in a level
	ErrLevelSyntax = errors.New("invalid level syntax")

	// ErrContextMissing is returned if a requested context is not found in a file.
	ErrContextMissing = errors.New("context does not have a match")
	// ErrVerifierNil is returned when a context verifier function is nil.
	ErrVerifierNil = errors.New("verifier function is nil")

	// CategoryRange allows the upper bound on the category range to be adjusted
	CategoryRange = DefaultCategoryRange
)

// Context is a representation of the SELinux label broken into 4 parts
type Context map[string]string

// SetDisabled disables SELinux support for the package
func SetDisabled() {
	setDisabled()
}

// GetEnabled returns whether SELinux is currently enabled.
func GetEnabled() bool {
	return getEnabled()
}

// ClassIndex returns the int index for an object class in the loaded policy,
// or -1 and an error
func ClassIndex(class string) (int, error) {
	return classIndex(class)
}

// SetFileLabel sets the SELinux label for this path or returns an error.
func SetFileLabel(fpath string, label string) error {
	return setFileLabel(fpath, label)
}

// FileLabel returns the SELinux label for this path or returns an error.
func FileLabel(fpath string) (string, error) {
	return fileLabel(fpath)
}

// SetFSCreateLabel tells the kernel what label to use for all file system objects
// created by this task.
// Set the label to an empty string to return to the default label. Calls to SetFSCreateLabel
// should be wrapped in runtime.LockOSThread()/runtime.UnlockOSThread() until file system
// objects created by this task are finished to guarantee another goroutine does not migrate
// to the current thread before execution is complete.
func SetFSCreateLabel(label string) error {
	return setFSCreateLabel(label)
}

// FSCreateLabel returns the default label the kernel which the kernel is using
// for file system objects created by this task. "" indicates default.
func FSCreateLabel() (string, error) {
	return fsCreateLabel()
}

// CurrentLabel returns the SELinux label of the current process thread, or an error.
func CurrentLabel() (string, error) {
	return currentLabel()
}

// PidLabel returns the SELinux label of the given pid, or an error.
func PidLabel(pid int) (string, error) {
	return pidLabel(pid)
}

// ExecLabel returns the SELinux label that the kernel will use for any programs
// that are executed by the current process thread, or an error.
func ExecLabel() (string, error) {
	return execLabel()
}

// CanonicalizeContext takes a context string and writes it to the kernel
// the function then returns the context that the kernel will use. Use this
// function to check if two contexts are equivalent
func CanonicalizeContext(val string) (string, error) {
	return canonicalizeContext(val)
}

// ComputeCreateContext requests the type transition from source to target for
// class from the kernel.
func ComputeCreateContext(source string, target string, class string) (string, error) {
	return computeCreateContext(source, target, class)
}

// CalculateGlbLub computes the glb (greatest lower bound) and lub (least upper bound)
// of a source and target range.
// The glblub is calculated as the greater of the low sensitivities and
// the lower of the high sensitivities and the and of each category bitset.
func CalculateGlbLub(sourceRange, targetRange string) (string, error) {
	return calculateGlbLub(sourceRange, targetRange)
}

// SetExecLabel sets the SELinux label that the kernel will use for any programs
// that are executed by the current process thread, or an error. Calls to SetExecLabel
// should  be wrapped in runtime.LockOSThread()/runtime.UnlockOSThread() until execution
// of the program is finished to guarantee another goroutine does not migrate to the current
// thread before execution is complete.
func SetExecLabel(label string) error {
	return setExecLabel(label)
}

// SetTaskLabel sets the SELinux label for the current thread, or an error.
// This requires the dyntransition permission. Calls to SetTaskLabel should
// be wrapped in runtime.LockOSThread()/runtime.UnlockOSThread() to guarantee
// the current thread does not run in a new mislabeled thread.
func SetTaskLabel(label string) error {
	return setTaskLabel(label)
}

// SetSocketLabel takes a process label and tells the kernel to assign the
// label to the next socket that gets created. Calls to SetSocketLabel
// should be wrapped in runtime.LockOSThread()/runtime.UnlockOSThread() until
// the the socket is created to guarantee another goroutine does not migrate
// to the current thread before execution is complete.
func SetSocketLabel(label string) error {
	return setSocketLabel(label)
}

// SocketLabel retrieves the current socket label setting
func SocketLabel() (string, error) {
	return socketLabel()
}

// PeerLabel retrieves the label of the client on the other side of a socket
func PeerLabel(fd uintptr) (string, error) {
	return peerLabel(fd)
}

// SetKeyLabel takes a process label and tells the kernel to assign the
// label to the next kernel keyring that gets created. Calls to SetKeyLabel
// should be wrapped in runtime.LockOSThread()/runtime.UnlockOSThread() until
// the kernel keyring is created to guarantee another goroutine does not migrate
// to the current thread before execution is complete.
func SetKeyLabel(label string) error {
	return setKeyLabel(label)
}

// KeyLabel retrieves the current kernel keyring label setting
func KeyLabel() (string, error) {
	return keyLabel()
}

// Get returns the Context as a string
func (c Context) Get() string {
	return c.get()
}

// NewContext creates a new Context struct from the specified label
func NewContext(label string) (Context, error) {
	return newContext(label)
}

// ClearLabels clears all reserved labels
func ClearLabels() {
	clearLabels()
}

// ReserveLabel reserves the MLS/MCS level component of the specified label
func ReserveLabel(label string) {
	reserveLabel(label)
}

// EnforceMode returns the current SELinux mode Enforcing, Permissive, Disabled
func EnforceMode() int {
	return enforceMode()
}

// SetEnforceMode sets the current SELinux mode Enforcing, Permissive.
// Disabled is not valid, since this needs to be set at boot time.
func SetEnforceMode(mode int) error {
	return setEnforceMode(mode)
}

// DefaultEnforceMode returns the systems default SELinux mode Enforcing,
// Permissive or Disabled. Note this is is just the default at boot time.
// EnforceMode tells you the systems current mode.
func DefaultEnforceMode() int {
	return defaultEnforceMode()
}

// ReleaseLabel un-reserves the MLS/MCS Level field of the specified label,
// allowing it to be used by another process.
func ReleaseLabel(label string) {
	releaseLabel(label)
}

// ROFileLabel returns the specified SELinux readonly file label
func ROFileLabel() string {
	return roFileLabel()
}

// KVMContainerLabels returns the default processLabel and mountLabel to be used
// for kvm containers by the calling process.
func KVMContainerLabels() (string, string) {
	return kvmContainerLabels()
}

// InitContainerLabels returns the default processLabel and file labels to be
// used for containers running an init system like systemd by the calling process.
func InitContainerLabels() (string, string) {
	return initContainerLabels()
}

// ContainerLabels returns an allocated processLabel and fileLabel to be used for
// container labeling by the calling process.
func ContainerLabels() (processLabel string, fileLabel string) {
	return containerLabels()
}

// SecurityCheckContext validates that the SELinux label is understood by the kernel
func SecurityCheckContext(val string) error {
	return securityCheckContext(val)
}

// CopyLevel returns a label with the MLS/MCS level from src label replaced on
// the dest label.
func CopyLevel(src, dest string) (string, error) {
	return copyLevel(src, dest)
}

// Chcon changes the fpath file object to the SELinux label label.
// If fpath is a directory and recurse is true, then Chcon walks the
// directory tree setting the label.
func Chcon(fpath string, label string, recurse bool) error {
	return chcon(fpath, label, recurse)
}

// DupSecOpt takes an SELinux process label and returns security options that
// can be used to set the SELinux Type and Level for future container processes.
func DupSecOpt(src string) ([]string, error) {
	return dupSecOpt(src)
}

// DisableSecOpt returns a security opt that can be used to disable SELinux
// labeling support for future container processes.
func DisableSecOpt() []string {
	return disableSecOpt()
}

// GetDefaultContextWithLevel gets a single context for the specified SELinux user
// identity that is reachable from the specified scon context. The context is based
// on the per-user /etc/selinux/{SELINUXTYPE}/contexts/users/<username> if it exists,
// and falls back to the global /etc/selinux/{SELINUXTYPE}/contexts/default_contexts
// file.
func GetDefaultContextWithLevel(user, level, scon string) (string, error) {
	return getDefaultContextWithLevel(user, level, scon)
<<<<<<< HEAD
=======
}

// PrivContainerMountLabel returns mount label for privileged containers
func PrivContainerMountLabel() string {
	return privContainerMountLabel
>>>>>>> 0f466983
}<|MERGE_RESOLUTION|>--- conflicted
+++ resolved
@@ -276,12 +276,9 @@
 // file.
 func GetDefaultContextWithLevel(user, level, scon string) (string, error) {
 	return getDefaultContextWithLevel(user, level, scon)
-<<<<<<< HEAD
-=======
 }
 
 // PrivContainerMountLabel returns mount label for privileged containers
 func PrivContainerMountLabel() string {
 	return privContainerMountLabel
->>>>>>> 0f466983
 }