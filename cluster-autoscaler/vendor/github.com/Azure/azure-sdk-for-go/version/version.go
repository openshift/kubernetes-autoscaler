--- conflicted
+++ resolved
@@ -18,8 +18,4 @@
 // Changes may cause incorrect behavior and will be lost if the code is regenerated.
 
 // Number contains the semantic version of this SDK.
-<<<<<<< HEAD
-const Number = "v19.0.0"
-=======
-const Number = "v21.3.0"
->>>>>>> d54edf18
+const Number = "v21.3.0"