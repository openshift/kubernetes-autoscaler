--- conflicted
+++ resolved
@@ -101,13 +101,6 @@
 	var resp *http.Response
 	resp, err = autorest.SendWithSender(client, req,
 		azure.DoRetryWithRegistration(client.Client))
-<<<<<<< HEAD
-	if err != nil {
-		return
-	}
-	err = autorest.Respond(resp, azure.WithErrorUnlessStatusCode(http.StatusOK, http.StatusCreated))
-=======
->>>>>>> e9a81cf8
 	if err != nil {
 		return
 	}
@@ -180,13 +173,6 @@
 	if err != nil {
 		return
 	}
-<<<<<<< HEAD
-	err = autorest.Respond(resp, azure.WithErrorUnlessStatusCode(http.StatusOK, http.StatusAccepted, http.StatusNoContent))
-	if err != nil {
-		return
-	}
-=======
->>>>>>> e9a81cf8
 	future.Future, err = azure.NewFutureFromResponse(resp)
 	return
 }
@@ -419,13 +405,6 @@
 	var resp *http.Response
 	resp, err = autorest.SendWithSender(client, req,
 		azure.DoRetryWithRegistration(client.Client))
-<<<<<<< HEAD
-	if err != nil {
-		return
-	}
-	err = autorest.Respond(resp, azure.WithErrorUnlessStatusCode(http.StatusOK))
-=======
->>>>>>> e9a81cf8
 	if err != nil {
 		return
 	}
