--- conflicted
+++ resolved
@@ -27,10 +27,7 @@
 message AllocatableResourcesResponse {
     repeated ContainerDevices devices = 1;
     repeated int64 cpu_ids = 2;
-<<<<<<< HEAD
-=======
     repeated ContainerMemory memory = 3;
->>>>>>> 0f466983
 }
 
 // ListPodResourcesRequest is the request made to the PodResourcesLister service
