--- conflicted
+++ resolved
@@ -26,11 +26,8 @@
 const (
 	// Finalizer is the finalizer that gets set for claims
 	// which were allocated through a builtin controller.
-<<<<<<< HEAD
-=======
 	// Reserved for use by Kubernetes, DRA driver controllers must
 	// use their own finalizer.
->>>>>>> b9b8ab00
 	Finalizer = "dra.k8s.io/delete-protection"
 )
 
