/*
Copyright 2017 The Kubernetes Authors.

Licensed under the Apache License, Version 2.0 (the "License");
you may not use this file except in compliance with the License.
You may obtain a copy of the License at

    http://www.apache.org/licenses/LICENSE-2.0

Unless required by applicable law or agreed to in writing, software
distributed under the License is distributed on an "AS IS" BASIS,
WITHOUT WARRANTIES OR CONDITIONS OF ANY KIND, either express or implied.
See the License for the specific language governing permissions and
limitations under the License.
*/

// This file should be consistent with pkg/api/annotation_key_constants.go.

package v1

const (
	// ImagePolicyFailedOpenKey is added to pods created by failing open when the image policy
	// webhook backend fails.
	ImagePolicyFailedOpenKey string = "alpha.image-policy.k8s.io/failed-open"

	// MirrorAnnotationKey represents the annotation key set by kubelets when creating mirror pods
	MirrorPodAnnotationKey string = "kubernetes.io/config.mirror"

	// TolerationsAnnotationKey represents the key of tolerations data (json serialized)
	// in the Annotations of a Pod.
	TolerationsAnnotationKey string = "scheduler.alpha.kubernetes.io/tolerations"

	// TaintsAnnotationKey represents the key of taints data (json serialized)
	// in the Annotations of a Node.
	TaintsAnnotationKey string = "scheduler.alpha.kubernetes.io/taints"

	// SeccompPodAnnotationKey represents the key of a seccomp profile applied
	// to all containers of a pod.
	// Deprecated: set a pod security context `seccompProfile` field.
	SeccompPodAnnotationKey string = "seccomp.security.alpha.kubernetes.io/pod"

	// SeccompContainerAnnotationKeyPrefix represents the key of a seccomp profile applied
	// to one container of a pod.
	// Deprecated: set a container security context `seccompProfile` field.
	SeccompContainerAnnotationKeyPrefix string = "container.seccomp.security.alpha.kubernetes.io/"

	// SeccompProfileRuntimeDefault represents the default seccomp profile used by container runtime.
	// Deprecated: set a pod or container security context `seccompProfile` of type "RuntimeDefault" instead.
	SeccompProfileRuntimeDefault string = "runtime/default"

	// SeccompProfileNameUnconfined is the unconfined seccomp profile.
	SeccompProfileNameUnconfined string = "unconfined"

	// SeccompLocalhostProfileNamePrefix is the prefix for specifying profiles loaded from the node's disk.
	SeccompLocalhostProfileNamePrefix = "localhost/"

	// AppArmorBetaContainerAnnotationKeyPrefix is the prefix to an annotation key specifying a container's apparmor profile.
	AppArmorBetaContainerAnnotationKeyPrefix = "container.apparmor.security.beta.kubernetes.io/"
	// AppArmorBetaDefaultProfileAnnotatoinKey is the annotation key specifying the default AppArmor profile.
	AppArmorBetaDefaultProfileAnnotationKey = "apparmor.security.beta.kubernetes.io/defaultProfileName"
	// AppArmorBetaAllowedProfileAnnotationKey is the annotation key specifying the allowed AppArmor profiles.
	AppArmorBetaAllowedProfilesAnnotationKey = "apparmor.security.beta.kubernetes.io/allowedProfileNames"

	// AppArmorBetaProfileRuntimeDefault is the profile specifying the runtime default.
	AppArmorBetaProfileRuntimeDefault = "runtime/default"

	// AppArmorBetaProfileNamePrefix is the prefix for specifying profiles loaded on the node.
	AppArmorBetaProfileNamePrefix = "localhost/"

	// AppArmorBetaProfileNameUnconfined is the Unconfined AppArmor profile
	AppArmorBetaProfileNameUnconfined = "unconfined"

	// DeprecatedSeccompProfileDockerDefault represents the default seccomp profile used by docker.
	// Deprecated: set a pod or container security context `seccompProfile` of type "RuntimeDefault" instead.
	DeprecatedSeccompProfileDockerDefault string = "docker/default"

	// PreferAvoidPodsAnnotationKey represents the key of preferAvoidPods data (json serialized)
	// in the Annotations of a Node.
	PreferAvoidPodsAnnotationKey string = "scheduler.alpha.kubernetes.io/preferAvoidPods"

	// ObjectTTLAnnotations represents a suggestion for kubelet for how long it can cache
	// an object (e.g. secret, config map) before fetching it again from apiserver.
	// This annotation can be attached to node.
	ObjectTTLAnnotationKey string = "node.alpha.kubernetes.io/ttl"

	// annotation key prefix used to identify non-convertible json paths.
	NonConvertibleAnnotationPrefix = "non-convertible.kubernetes.io"

	kubectlPrefix = "kubectl.kubernetes.io/"

	// LastAppliedConfigAnnotation is the annotation used to store the previous
	// configuration of a resource for use in a three way diff by UpdateApplyAnnotation.
	LastAppliedConfigAnnotation = kubectlPrefix + "last-applied-configuration"

	// AnnotationLoadBalancerSourceRangesKey is the key of the annotation on a service to set allowed ingress ranges on their LoadBalancers
	//
	// It should be a comma-separated list of CIDRs, e.g. `0.0.0.0/0` to
	// allow full access (the default) or `18.0.0.0/8,56.0.0.0/8` to allow
	// access only from the CIDRs currently allocated to MIT & the USPS.
	//
	// Not all cloud providers support this annotation, though AWS & GCE do.
	AnnotationLoadBalancerSourceRangesKey = "service.beta.kubernetes.io/load-balancer-source-ranges"

	// EndpointsLastChangeTriggerTime is the annotation key, set for endpoints objects, that
	// represents the timestamp (stored as RFC 3339 date-time string, e.g. '2018-10-22T19:32:52.1Z')
	// of the last change, of some Pod or Service object, that triggered the endpoints object change.
	// In other words, if a Pod / Service changed at time T0, that change was observed by endpoints
	// controller at T1, and the Endpoints object was changed at T2, the
	// EndpointsLastChangeTriggerTime would be set to T0.
	//
	// The "endpoints change trigger" here means any Pod or Service change that resulted in the
	// Endpoints object change.
	//
	// Given the definition of the "endpoints change trigger", please note that this annotation will
	// be set ONLY for endpoints object changes triggered by either Pod or Service change. If the
	// Endpoints object changes due to other reasons, this annotation won't be set (or updated if it's
	// already set).
	//
	// This annotation will be used to compute the in-cluster network programming latency SLI, see
	// https://github.com/kubernetes/community/blob/master/sig-scalability/slos/network_programming_latency.md
	EndpointsLastChangeTriggerTime = "endpoints.kubernetes.io/last-change-trigger-time"

	// EndpointsOverCapacity will be set on an Endpoints resource when it
	// exceeds the maximum capacity of 1000 addresses. Inititially the Endpoints
	// controller will set this annotation with a value of "warning". In a
	// future release, the controller may set this annotation with a value of
	// "truncated" to indicate that any addresses exceeding the limit of 1000
	// have been truncated from the Endpoints resource.
	EndpointsOverCapacity = "endpoints.kubernetes.io/over-capacity"

	// MigratedPluginsAnnotationKey is the annotation key, set for CSINode objects, that is a comma-separated
	// list of in-tree plugins that will be serviced by the CSI backend on the Node represented by CSINode.
	// This annotation is used by the Attach Detach Controller to determine whether to use the in-tree or
	// CSI Backend for a volume plugin on a specific node.
	MigratedPluginsAnnotationKey = "storage.alpha.kubernetes.io/migrated-plugins"

	// PodDeletionCost can be used to set to an int32 that represent the cost of deleting
	// a pod compared to other pods belonging to the same ReplicaSet. Pods with lower
	// deletion cost are preferred to be deleted before pods with higher deletion cost.
	// Note that this is honored on a best-effort basis, and so it does not offer guarantees on
	// pod deletion order.
	// The implicit deletion cost for pods that don't set the annotation is 0, negative values are permitted.
	//
	// This annotation is beta-level and is only honored when PodDeletionCost feature is enabled.
	PodDeletionCost = "controller.kubernetes.io/pod-deletion-cost"

	// AnnotationTopologyAwareHints can be used to enable or disable Topology
<<<<<<< HEAD
	// Aware Hints for a Service. This may be set to "auto" or "disabled". Any
	// other value is treated as "disabled".
=======
	// Aware Hints for a Service. This may be set to "Auto" or "Disabled". Any
	// other value is treated as "Disabled".
>>>>>>> 0f466983
	AnnotationTopologyAwareHints = "service.kubernetes.io/topology-aware-hints"
)<|MERGE_RESOLUTION|>--- conflicted
+++ resolved
@@ -145,12 +145,7 @@
 	PodDeletionCost = "controller.kubernetes.io/pod-deletion-cost"
 
 	// AnnotationTopologyAwareHints can be used to enable or disable Topology
-<<<<<<< HEAD
-	// Aware Hints for a Service. This may be set to "auto" or "disabled". Any
-	// other value is treated as "disabled".
-=======
 	// Aware Hints for a Service. This may be set to "Auto" or "Disabled". Any
 	// other value is treated as "Disabled".
->>>>>>> 0f466983
 	AnnotationTopologyAwareHints = "service.kubernetes.io/topology-aware-hints"
 )