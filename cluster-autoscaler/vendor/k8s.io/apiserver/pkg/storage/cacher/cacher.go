--- conflicted
+++ resolved
@@ -631,11 +631,7 @@
 	defer c.watchCache.RUnlock()
 
 	var cacheInterval *watchCacheInterval
-<<<<<<< HEAD
-	cacheInterval, err = c.watchCache.getAllEventsSinceLocked(requiredResourceVersion, opts)
-=======
 	cacheInterval, err = c.watchCache.getAllEventsSinceLocked(requiredResourceVersion, key, opts)
->>>>>>> b9b8ab00
 	if err != nil {
 		// To match the uncached watch implementation, once we have passed authn/authz/admission,
 		// and successfully parsed a resource version, other errors must fail with a watch event of type ERROR,
@@ -815,12 +811,8 @@
 			return c.storage.GetList(ctx, key, opts, listObj)
 		}
 	}
-<<<<<<< HEAD
-	if resourceVersion == "" && utilfeature.DefaultFeatureGate.Enabled(features.ConsistentListFromCache) {
-=======
 	requestWatchProgressSupported := etcdfeature.DefaultFeatureSupportChecker.Supports(storage.RequestWatchProgress)
 	if resourceVersion == "" && utilfeature.DefaultFeatureGate.Enabled(features.ConsistentListFromCache) && requestWatchProgressSupported {
->>>>>>> b9b8ab00
 		listRV, err = storage.GetCurrentResourceVersionFromStorage(ctx, c.storage, c.newListFunc, c.resourcePrefix, c.objectType.String())
 		if err != nil {
 			return err
@@ -1348,11 +1340,6 @@
 // can wait for events without unnecessary blocking.
 func (c *Cacher) waitUntilWatchCacheFreshAndForceAllEvents(ctx context.Context, requestedWatchRV uint64, opts storage.ListOptions) error {
 	if opts.SendInitialEvents != nil && *opts.SendInitialEvents {
-<<<<<<< HEAD
-		// TODO(p0lyn0mial): adapt the following logic once
-		//   https://github.com/kubernetes/kubernetes/pull/123264 merges
-		if utilfeature.DefaultFeatureGate.Enabled(features.ConsistentListFromCache) && c.watchCache.notFresh(requestedWatchRV) {
-=======
 		// Here be dragons:
 		// Since the etcd feature checker needs to check all members
 		// to determine whether a given feature is supported,
@@ -1361,7 +1348,6 @@
 		// In this very rare scenario, the worst case will be that this
 		// request will wait for 3 seconds before it fails.
 		if etcdfeature.DefaultFeatureSupportChecker.Supports(storage.RequestWatchProgress) && c.watchCache.notFresh(requestedWatchRV) {
->>>>>>> b9b8ab00
 			c.watchCache.waitingUntilFresh.Add()
 			defer c.watchCache.waitingUntilFresh.Remove()
 		}
@@ -1370,14 +1356,11 @@
 		return err
 	}
 	return nil
-<<<<<<< HEAD
-=======
 }
 
 // Wait blocks until the cacher is Ready or Stopped, it returns an error if Stopped.
 func (c *Cacher) Wait(ctx context.Context) error {
 	return c.ready.wait(ctx)
->>>>>>> b9b8ab00
 }
 
 // errWatcher implements watch.Interface to return a single error
