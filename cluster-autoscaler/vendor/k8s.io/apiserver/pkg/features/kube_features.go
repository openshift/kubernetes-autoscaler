/*
Copyright 2017 The Kubernetes Authors.

Licensed under the Apache License, Version 2.0 (the "License");
you may not use this file except in compliance with the License.
You may obtain a copy of the License at

    http://www.apache.org/licenses/LICENSE-2.0

Unless required by applicable law or agreed to in writing, software
distributed under the License is distributed on an "AS IS" BASIS,
WITHOUT WARRANTIES OR CONDITIONS OF ANY KIND, either express or implied.
See the License for the specific language governing permissions and
limitations under the License.
*/

package features

import (
	"k8s.io/apimachinery/pkg/util/runtime"

	utilfeature "k8s.io/apiserver/pkg/util/feature"
	"k8s.io/component-base/featuregate"
)

const (
	// Every feature gate should add method here following this template:
	//
	// // owner: @username
	// // alpha: v1.4
	// MyFeature featuregate.Feature = "MyFeature"
	//
	// Feature gates should be listed in alphabetical, case-sensitive
	// (upper before any lower case character) order. This reduces the risk
	// of code conflicts because changes are more likely to be scattered
	// across the file.

	// owner: @ivelichkovich, @tallclair
	// alpha: v1.27
	// beta: v1.28
	// kep: https://kep.k8s.io/3716
	//
	// Enables usage of MatchConditions fields to use CEL expressions for matching on admission webhooks
	AdmissionWebhookMatchConditions featuregate.Feature = "AdmissionWebhookMatchConditions"

	// owner: @jefftree @alexzielenski
	// alpha: v1.26
	// beta: v1.27
	//
	// Enables an single HTTP endpoint /discovery/<version> which supports native HTTP
	// caching with ETags containing all APIResources known to the apiserver.
	AggregatedDiscoveryEndpoint featuregate.Feature = "AggregatedDiscoveryEndpoint"

	// owner: @smarterclayton
	// alpha: v1.8
	// beta: v1.9
	// stable: 1.29
	//
	// Allow API clients to retrieve resource lists in chunks rather than
	// all at once.
	APIListChunking featuregate.Feature = "APIListChunking"

	// owner: @MikeSpreitzer @yue9944882
	// alpha: v1.18
	// beta: v1.20
	// stable: 1.29
	//
	// Enables managing request concurrency with prioritization and fairness at each server.
	// The FeatureGate was introduced in release 1.15 but the feature
	// was not really implemented before 1.18.
	APIPriorityAndFairness featuregate.Feature = "APIPriorityAndFairness"

	// owner: @ilackams
	// alpha: v1.7
	// beta: v1.16
	//
	// Enables compression of REST responses (GET and LIST only)
	APIResponseCompression featuregate.Feature = "APIResponseCompression"

	// owner: @roycaihw
	// alpha: v1.20
	//
	// Assigns each kube-apiserver an ID in a cluster.
	APIServerIdentity featuregate.Feature = "APIServerIdentity"

	// owner: @dashpole
	// alpha: v1.22
	// beta: v1.27
	//
	// Add support for distributed tracing in the API Server
	APIServerTracing featuregate.Feature = "APIServerTracing"

	// owner: @cici37 @jpbetz
	// kep: http://kep.k8s.io/3488
	// alpha: v1.26
	//
	// Enables expression validation in Admission Control
	ValidatingAdmissionPolicy featuregate.Feature = "ValidatingAdmissionPolicy"

	// owner: @cici37
	// kep: https://kep.k8s.io/2876
	// alpha: v1.23
	// beta: v1.25
	// stable: v1.29
	//
	// Enables expression validation for Custom Resource
	CustomResourceValidationExpressions featuregate.Feature = "CustomResourceValidationExpressions"

	// alpha: v1.20
	// beta: v1.21
	// GA: v1.24
	//
	// Allows for updating watchcache resource version with progress notify events.
	EfficientWatchResumption featuregate.Feature = "EfficientWatchResumption"

	// owner: @aramase
	// kep: https://kep.k8s.io/3299
	// deprecated: v1.28
	//
	// Enables KMS v1 API for encryption at rest.
	KMSv1 featuregate.Feature = "KMSv1"

	// owner: @aramase
	// kep: https://kep.k8s.io/3299
	// alpha: v1.25
	// beta: v1.27
	// stable: v1.29
	//
	// Enables KMS v2 API for encryption at rest.
	KMSv2 featuregate.Feature = "KMSv2"

	// owner: @enj
	// kep: https://kep.k8s.io/3299
	// beta: v1.28
<<<<<<< HEAD
=======
	// stable: v1.29
>>>>>>> 33fb7885
	//
	// Enables the use of derived encryption keys with KMS v2.
	KMSv2KDF featuregate.Feature = "KMSv2KDF"

	// owner: @jiahuif
	// kep: https://kep.k8s.io/2887
	// alpha: v1.23
	// beta: v1.24
	//
	// Enables populating "enum" field of OpenAPI schemas
	// in the spec returned from kube-apiserver.
	OpenAPIEnums featuregate.Feature = "OpenAPIEnums"

	// owner: @caesarxuchao
	// alpha: v1.15
	// beta: v1.16
	// stable: 1.29
	//
	// Allow apiservers to show a count of remaining items in the response
	// to a chunking list request.
	RemainingItemCount featuregate.Feature = "RemainingItemCount"

	// owner: @wojtek-t
	// alpha: v1.16
	// beta: v1.20
	// GA: v1.24
	//
	// Deprecates and removes SelfLink from ObjectMeta and ListMeta.
	RemoveSelfLink featuregate.Feature = "RemoveSelfLink"

	// owner: @apelisse, @lavalamp
	// alpha: v1.14
	// beta: v1.16
	// stable: v1.22
	//
	// Server-side apply. Merging happens on the server.
	ServerSideApply featuregate.Feature = "ServerSideApply"

	// owner: @kevindelgado
	// kep: https://kep.k8s.io/2885
	// alpha: v1.23
	// beta: v1.24
	//
	// Enables server-side field validation.
	ServerSideFieldValidation featuregate.Feature = "ServerSideFieldValidation"

	// owner: @enj
	// beta: v1.29
	//
	// Enables http2 DOS mitigations for unauthenticated clients.
	//
	// Some known reasons to disable these mitigations:
	//
	// An API server that is fronted by an L7 load balancer that is set up
	// to mitigate http2 attacks may opt to disable this protection to prevent
	// unauthenticated clients from disabling connection reuse between the load
	// balancer and the API server (many incoming connections could share the
	// same backend connection).
	//
	// An API server that is on a private network may opt to disable this
	// protection to prevent performance regressions for unauthenticated
	// clients.
	UnauthenticatedHTTP2DOSMitigation featuregate.Feature = "UnauthenticatedHTTP2DOSMitigation"

	// owner: @caesarxuchao @roycaihw
	// alpha: v1.20
	//
	// Enable the storage version API.
	StorageVersionAPI featuregate.Feature = "StorageVersionAPI"

	// owner: @caesarxuchao
	// alpha: v1.14
	// beta: v1.15
	//
	// Allow apiservers to expose the storage version hash in the discovery
	// document.
	StorageVersionHash featuregate.Feature = "StorageVersionHash"

	// owner: @aramase, @enj, @nabokihms
	// kep: https://kep.k8s.io/3331
	// alpha: v1.29
	//
	// Enables Structured Authentication Configuration
	StructuredAuthenticationConfiguration featuregate.Feature = "StructuredAuthenticationConfiguration"

	// owner: @palnabarun
	// kep: https://kep.k8s.io/3221
	// alpha: v1.29
	//
	// Enables Structured Authorization Configuration
	StructuredAuthorizationConfiguration featuregate.Feature = "StructuredAuthorizationConfiguration"

	// owner: @wojtek-t
	// alpha: v1.15
	// beta: v1.16
	// GA: v1.17
	//
	// Enables support for watch bookmark events.
	WatchBookmark featuregate.Feature = "WatchBookmark"

	// owner: @vinaykul
	// kep: http://kep.k8s.io/1287
	// alpha: v1.27
	//
	// Enables In-Place Pod Vertical Scaling
	InPlacePodVerticalScaling featuregate.Feature = "InPlacePodVerticalScaling"

	// owner: @p0lyn0mial
	// alpha: v1.27
	//
	// Allow the API server to stream individual items instead of chunking
	WatchList featuregate.Feature = "WatchList"

	// owner: @serathius
	// kep: http://kep.k8s.io/2340
	// alpha: v1.28
	//
	// Allow the API server to serve consistent lists from cache
	ConsistentListFromCache featuregate.Feature = "ConsistentListFromCache"

	// owner: @tkashem
	// beta: v1.29
	//
	// Allow Priority & Fairness in the API server to use a zero value for
	// the 'nominalConcurrencyShares' field of the 'limited' section of a
	// priority level.
	ZeroLimitedNominalConcurrencyShares featuregate.Feature = "ZeroLimitedNominalConcurrencyShares"
)

func init() {
	runtime.Must(utilfeature.DefaultMutableFeatureGate.Add(defaultKubernetesFeatureGates))
}

// defaultKubernetesFeatureGates consists of all known Kubernetes-specific feature keys.
// To add a new feature, define a key for it above and add it here. The features will be
// available throughout Kubernetes binaries.
var defaultKubernetesFeatureGates = map[featuregate.Feature]featuregate.FeatureSpec{

	AggregatedDiscoveryEndpoint: {Default: true, PreRelease: featuregate.Beta},

	AdmissionWebhookMatchConditions: {Default: true, PreRelease: featuregate.Beta},

	APIListChunking: {Default: true, PreRelease: featuregate.GA, LockToDefault: true}, // remove in 1.32

	APIPriorityAndFairness: {Default: true, PreRelease: featuregate.GA, LockToDefault: true}, // remove in 1.31

	APIResponseCompression: {Default: true, PreRelease: featuregate.Beta},

	APIServerIdentity: {Default: true, PreRelease: featuregate.Beta},

	APIServerTracing: {Default: true, PreRelease: featuregate.Beta},

	ValidatingAdmissionPolicy: {Default: false, PreRelease: featuregate.Beta},

	CustomResourceValidationExpressions: {Default: true, PreRelease: featuregate.GA, LockToDefault: true}, // remove in 1.31

	EfficientWatchResumption: {Default: true, PreRelease: featuregate.GA, LockToDefault: true},

	KMSv1: {Default: false, PreRelease: featuregate.Deprecated},

	KMSv2: {Default: true, PreRelease: featuregate.GA, LockToDefault: true}, // remove in 1.31

<<<<<<< HEAD
	KMSv2KDF: {Default: false, PreRelease: featuregate.Beta}, // default and lock to true in 1.29, remove in 1.31

	OpenAPIEnums: {Default: true, PreRelease: featuregate.Beta},
=======
	KMSv2KDF: {Default: true, PreRelease: featuregate.GA, LockToDefault: true}, // remove in 1.31
>>>>>>> 33fb7885

	OpenAPIEnums: {Default: true, PreRelease: featuregate.Beta},

	RemainingItemCount: {Default: true, PreRelease: featuregate.GA, LockToDefault: true}, // remove in 1.32

	RemoveSelfLink: {Default: true, PreRelease: featuregate.GA, LockToDefault: true},

	ServerSideApply: {Default: true, PreRelease: featuregate.GA, LockToDefault: true}, // remove in 1.29

	ServerSideFieldValidation: {Default: true, PreRelease: featuregate.GA, LockToDefault: true}, // remove in 1.29

	StorageVersionAPI: {Default: false, PreRelease: featuregate.Alpha},

	StorageVersionHash: {Default: true, PreRelease: featuregate.Beta},

	StructuredAuthenticationConfiguration: {Default: false, PreRelease: featuregate.Alpha},

	StructuredAuthorizationConfiguration: {Default: false, PreRelease: featuregate.Alpha},

	UnauthenticatedHTTP2DOSMitigation: {Default: true, PreRelease: featuregate.Beta},

	WatchBookmark: {Default: true, PreRelease: featuregate.GA, LockToDefault: true},

	InPlacePodVerticalScaling: {Default: false, PreRelease: featuregate.Alpha},

	WatchList: {Default: false, PreRelease: featuregate.Alpha},

	ConsistentListFromCache: {Default: false, PreRelease: featuregate.Alpha},

	ZeroLimitedNominalConcurrencyShares: {Default: false, PreRelease: featuregate.Beta},
}<|MERGE_RESOLUTION|>--- conflicted
+++ resolved
@@ -132,10 +132,7 @@
 	// owner: @enj
 	// kep: https://kep.k8s.io/3299
 	// beta: v1.28
-<<<<<<< HEAD
-=======
 	// stable: v1.29
->>>>>>> 33fb7885
 	//
 	// Enables the use of derived encryption keys with KMS v2.
 	KMSv2KDF featuregate.Feature = "KMSv2KDF"
@@ -298,13 +295,7 @@
 
 	KMSv2: {Default: true, PreRelease: featuregate.GA, LockToDefault: true}, // remove in 1.31
 
-<<<<<<< HEAD
-	KMSv2KDF: {Default: false, PreRelease: featuregate.Beta}, // default and lock to true in 1.29, remove in 1.31
-
-	OpenAPIEnums: {Default: true, PreRelease: featuregate.Beta},
-=======
 	KMSv2KDF: {Default: true, PreRelease: featuregate.GA, LockToDefault: true}, // remove in 1.31
->>>>>>> 33fb7885
 
 	OpenAPIEnums: {Default: true, PreRelease: featuregate.Beta},
 
