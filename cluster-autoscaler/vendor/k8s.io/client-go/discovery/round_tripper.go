--- conflicted
+++ resolved
@@ -20,7 +20,6 @@
 	"net/http"
 	"path/filepath"
 
-	"github.com/golang/glog"
 	"github.com/gregjones/httpcache"
 	"github.com/gregjones/httpcache/diskcache"
 	"github.com/peterbourgon/diskv"
@@ -56,11 +55,7 @@
 	if cr, ok := rt.rt.Transport.(canceler); ok {
 		cr.CancelRequest(req)
 	} else {
-<<<<<<< HEAD
-		glog.Errorf("CancelRequest not implemented by %T", rt.rt.Transport)
-=======
 		klog.Errorf("CancelRequest not implemented by %T", rt.rt.Transport)
->>>>>>> d54edf18
 	}
 }
 
