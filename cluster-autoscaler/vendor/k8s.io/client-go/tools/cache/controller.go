/*
Copyright 2015 The Kubernetes Authors.

Licensed under the Apache License, Version 2.0 (the "License");
you may not use this file except in compliance with the License.
You may obtain a copy of the License at

    http://www.apache.org/licenses/LICENSE-2.0

Unless required by applicable law or agreed to in writing, software
distributed under the License is distributed on an "AS IS" BASIS,
WITHOUT WARRANTIES OR CONDITIONS OF ANY KIND, either express or implied.
See the License for the specific language governing permissions and
limitations under the License.
*/

package cache

import (
	"errors"
	"sync"
	"time"

	"k8s.io/apimachinery/pkg/runtime"
	utilruntime "k8s.io/apimachinery/pkg/util/runtime"
	"k8s.io/apimachinery/pkg/util/wait"
	"k8s.io/utils/clock"
)

// This file implements a low-level controller that is used in
// sharedIndexInformer, which is an implementation of
// SharedIndexInformer.  Such informers, in turn, are key components
// in the high level controllers that form the backbone of the
// Kubernetes control plane.  Look at those for examples, or the
// example in
// https://github.com/kubernetes/client-go/tree/master/examples/workqueue
// .

// Config contains all the settings for one of these low-level controllers.
type Config struct {
	// The queue for your objects - has to be a DeltaFIFO due to
	// assumptions in the implementation. Your Process() function
	// should accept the output of this Queue's Pop() method.
	Queue

	// Something that can list and watch your objects.
	ListerWatcher

	// Something that can process a popped Deltas.
	Process ProcessFunc

	// ObjectType is an example object of the type this controller is
	// expected to handle.
	ObjectType runtime.Object

	// ObjectDescription is the description to use when logging type-specific information about this controller.
	ObjectDescription string

	// FullResyncPeriod is the period at which ShouldResync is considered.
	FullResyncPeriod time.Duration

	// MinWatchTimeout, if set, will define the minimum timeout for watch requests send
	// to kube-apiserver. However, values lower than 5m will not be honored to avoid
	// negative performance impact on controlplane.
	// Optional - if unset a default value of 5m will be used.
	MinWatchTimeout time.Duration

	// ShouldResync is periodically used by the reflector to determine
	// whether to Resync the Queue. If ShouldResync is `nil` or
	// returns true, it means the reflector should proceed with the
	// resync.
	ShouldResync ShouldResyncFunc

	// If true, when Process() returns an error, re-enqueue the object.
	// TODO: add interface to let you inject a delay/backoff or drop
	//       the object completely if desired. Pass the object in
	//       question to this interface as a parameter.  This is probably moot
	//       now that this functionality appears at a higher level.
	RetryOnError bool

	// Called whenever the ListAndWatch drops the connection with an error.
	WatchErrorHandler WatchErrorHandler

	// WatchListPageSize is the requested chunk size of initial and relist watch lists.
	WatchListPageSize int64
}

// ShouldResyncFunc is a type of function that indicates if a reflector should perform a
// resync or not. It can be used by a shared informer to support multiple event handlers with custom
// resync periods.
type ShouldResyncFunc func() bool

// ProcessFunc processes a single object.
type ProcessFunc func(obj interface{}, isInInitialList bool) error

// `*controller` implements Controller
type controller struct {
	config         Config
	reflector      *Reflector
	reflectorMutex sync.RWMutex
	clock          clock.Clock
}

// Controller is a low-level controller that is parameterized by a
// Config and used in sharedIndexInformer.
type Controller interface {
	// Run does two things.  One is to construct and run a Reflector
	// to pump objects/notifications from the Config's ListerWatcher
	// to the Config's Queue and possibly invoke the occasional Resync
	// on that Queue.  The other is to repeatedly Pop from the Queue
	// and process with the Config's ProcessFunc.  Both of these
	// continue until `stopCh` is closed.
	Run(stopCh <-chan struct{})

	// HasSynced delegates to the Config's Queue
	HasSynced() bool

	// LastSyncResourceVersion delegates to the Reflector when there
	// is one, otherwise returns the empty string
	LastSyncResourceVersion() string
}

// New makes a new Controller from the given Config.
func New(c *Config) Controller {
	ctlr := &controller{
		config: *c,
		clock:  &clock.RealClock{},
	}
	return ctlr
}

// Run begins processing items, and will continue until a value is sent down stopCh or it is closed.
// It's an error to call Run more than once.
// Run blocks; call via go.
func (c *controller) Run(stopCh <-chan struct{}) {
	defer utilruntime.HandleCrash()
	go func() {
		<-stopCh
		c.config.Queue.Close()
	}()
	r := NewReflectorWithOptions(
		c.config.ListerWatcher,
		c.config.ObjectType,
		c.config.Queue,
		ReflectorOptions{
			ResyncPeriod:    c.config.FullResyncPeriod,
			MinWatchTimeout: c.config.MinWatchTimeout,
			TypeDescription: c.config.ObjectDescription,
			Clock:           c.clock,
		},
	)
	r.ShouldResync = c.config.ShouldResync
	r.WatchListPageSize = c.config.WatchListPageSize
	if c.config.WatchErrorHandler != nil {
		r.watchErrorHandler = c.config.WatchErrorHandler
	}

	c.reflectorMutex.Lock()
	c.reflector = r
	c.reflectorMutex.Unlock()

	var wg wait.Group

	wg.StartWithChannel(stopCh, r.Run)

	wait.Until(c.processLoop, time.Second, stopCh)
	wg.Wait()
}

// Returns true once this controller has completed an initial resource listing
func (c *controller) HasSynced() bool {
	return c.config.Queue.HasSynced()
}

func (c *controller) LastSyncResourceVersion() string {
	c.reflectorMutex.RLock()
	defer c.reflectorMutex.RUnlock()
	if c.reflector == nil {
		return ""
	}
	return c.reflector.LastSyncResourceVersion()
}

// processLoop drains the work queue.
// TODO: Consider doing the processing in parallel. This will require a little thought
// to make sure that we don't end up processing the same object multiple times
// concurrently.
//
// TODO: Plumb through the stopCh here (and down to the queue) so that this can
// actually exit when the controller is stopped. Or just give up on this stuff
// ever being stoppable. Converting this whole package to use Context would
// also be helpful.
func (c *controller) processLoop() {
	for {
		obj, err := c.config.Queue.Pop(PopProcessFunc(c.config.Process))
		if err != nil {
			if err == ErrFIFOClosed {
				return
			}
			if c.config.RetryOnError {
				// This is the safe way to re-enqueue.
				c.config.Queue.AddIfNotPresent(obj)
			}
		}
	}
}

// ResourceEventHandler can handle notifications for events that
// happen to a resource. The events are informational only, so you
// can't return an error.  The handlers MUST NOT modify the objects
// received; this concerns not only the top level of structure but all
// the data structures reachable from it.
//   - OnAdd is called when an object is added.
//   - OnUpdate is called when an object is modified. Note that oldObj is the
//     last known state of the object-- it is possible that several changes
//     were combined together, so you can't use this to see every single
//     change. OnUpdate is also called when a re-list happens, and it will
//     get called even if nothing changed. This is useful for periodically
//     evaluating or syncing something.
//   - OnDelete will get the final state of the item if it is known, otherwise
//     it will get an object of type DeletedFinalStateUnknown. This can
//     happen if the watch is closed and misses the delete event and we don't
//     notice the deletion until the subsequent re-list.
type ResourceEventHandler interface {
	OnAdd(obj interface{}, isInInitialList bool)
	OnUpdate(oldObj, newObj interface{})
	OnDelete(obj interface{})
}

// ResourceEventHandlerFuncs is an adaptor to let you easily specify as many or
// as few of the notification functions as you want while still implementing
// ResourceEventHandler.  This adapter does not remove the prohibition against
// modifying the objects.
//
// See ResourceEventHandlerDetailedFuncs if your use needs to propagate
// HasSynced.
type ResourceEventHandlerFuncs struct {
	AddFunc    func(obj interface{})
	UpdateFunc func(oldObj, newObj interface{})
	DeleteFunc func(obj interface{})
}

// OnAdd calls AddFunc if it's not nil.
func (r ResourceEventHandlerFuncs) OnAdd(obj interface{}, isInInitialList bool) {
	if r.AddFunc != nil {
		r.AddFunc(obj)
	}
}

// OnUpdate calls UpdateFunc if it's not nil.
func (r ResourceEventHandlerFuncs) OnUpdate(oldObj, newObj interface{}) {
	if r.UpdateFunc != nil {
		r.UpdateFunc(oldObj, newObj)
	}
}

// OnDelete calls DeleteFunc if it's not nil.
func (r ResourceEventHandlerFuncs) OnDelete(obj interface{}) {
	if r.DeleteFunc != nil {
		r.DeleteFunc(obj)
	}
}

// ResourceEventHandlerDetailedFuncs is exactly like ResourceEventHandlerFuncs
// except its AddFunc accepts the isInInitialList parameter, for propagating
// HasSynced.
type ResourceEventHandlerDetailedFuncs struct {
	AddFunc    func(obj interface{}, isInInitialList bool)
	UpdateFunc func(oldObj, newObj interface{})
	DeleteFunc func(obj interface{})
}

// OnAdd calls AddFunc if it's not nil.
func (r ResourceEventHandlerDetailedFuncs) OnAdd(obj interface{}, isInInitialList bool) {
	if r.AddFunc != nil {
		r.AddFunc(obj, isInInitialList)
	}
}

// OnUpdate calls UpdateFunc if it's not nil.
func (r ResourceEventHandlerDetailedFuncs) OnUpdate(oldObj, newObj interface{}) {
	if r.UpdateFunc != nil {
		r.UpdateFunc(oldObj, newObj)
	}
}

// OnDelete calls DeleteFunc if it's not nil.
func (r ResourceEventHandlerDetailedFuncs) OnDelete(obj interface{}) {
	if r.DeleteFunc != nil {
		r.DeleteFunc(obj)
	}
}

// FilteringResourceEventHandler applies the provided filter to all events coming
// in, ensuring the appropriate nested handler method is invoked. An object
// that starts passing the filter after an update is considered an add, and an
// object that stops passing the filter after an update is considered a delete.
// Like the handlers, the filter MUST NOT modify the objects it is given.
type FilteringResourceEventHandler struct {
	FilterFunc func(obj interface{}) bool
	Handler    ResourceEventHandler
}

// OnAdd calls the nested handler only if the filter succeeds
func (r FilteringResourceEventHandler) OnAdd(obj interface{}, isInInitialList bool) {
	if !r.FilterFunc(obj) {
		return
	}
	r.Handler.OnAdd(obj, isInInitialList)
}

// OnUpdate ensures the proper handler is called depending on whether the filter matches
func (r FilteringResourceEventHandler) OnUpdate(oldObj, newObj interface{}) {
	newer := r.FilterFunc(newObj)
	older := r.FilterFunc(oldObj)
	switch {
	case newer && older:
		r.Handler.OnUpdate(oldObj, newObj)
	case newer && !older:
		r.Handler.OnAdd(newObj, false)
	case !newer && older:
		r.Handler.OnDelete(oldObj)
	default:
		// do nothing
	}
}

// OnDelete calls the nested handler only if the filter succeeds
func (r FilteringResourceEventHandler) OnDelete(obj interface{}) {
	if !r.FilterFunc(obj) {
		return
	}
	r.Handler.OnDelete(obj)
}

// DeletionHandlingMetaNamespaceKeyFunc checks for
// DeletedFinalStateUnknown objects before calling
// MetaNamespaceKeyFunc.
func DeletionHandlingMetaNamespaceKeyFunc(obj interface{}) (string, error) {
	if d, ok := obj.(DeletedFinalStateUnknown); ok {
		return d.Key, nil
	}
	return MetaNamespaceKeyFunc(obj)
}

// DeletionHandlingObjectToName checks for
// DeletedFinalStateUnknown objects before calling
// ObjectToName.
func DeletionHandlingObjectToName(obj interface{}) (ObjectName, error) {
	if d, ok := obj.(DeletedFinalStateUnknown); ok {
		return ParseObjectName(d.Key)
	}
	return ObjectToName(obj)
}

<<<<<<< HEAD
=======
// InformerOptions configure a Reflector.
type InformerOptions struct {
	// ListerWatcher implements List and Watch functions for the source of the resource
	// the informer will be informing about.
	ListerWatcher ListerWatcher

	// ObjectType is an object of the type that informer is expected to receive.
	ObjectType runtime.Object

	// Handler defines functions that should called on object mutations.
	Handler ResourceEventHandler

	// ResyncPeriod is the underlying Reflector's resync period. If non-zero, the store
	// is re-synced with that frequency - Modify events are delivered even if objects
	// didn't change.
	// This is useful for synchronizing objects that configure external resources
	// (e.g. configure cloud provider functionalities).
	// Optional - if unset, store resyncing is not happening periodically.
	ResyncPeriod time.Duration

	// MinWatchTimeout, if set, will define the minimum timeout for watch requests send
	// to kube-apiserver. However, values lower than 5m will not be honored to avoid
	// negative performance impact on controlplane.
	// Optional - if unset a default value of 5m will be used.
	MinWatchTimeout time.Duration

	// Indexers, if set, are the indexers for the received objects to optimize
	// certain queries.
	// Optional - if unset no indexes are maintained.
	Indexers Indexers

	// Transform function, if set, will be called on all objects before they will be
	// put into the Store and corresponding Add/Modify/Delete handlers will be invoked
	// for them.
	// Optional - if unset no additional transforming is happening.
	Transform TransformFunc
}

// NewInformerWithOptions returns a Store and a controller for populating the store
// while also providing event notifications. You should only used the returned
// Store for Get/List operations; Add/Modify/Deletes will cause the event
// notifications to be faulty.
func NewInformerWithOptions(options InformerOptions) (Store, Controller) {
	var clientState Store
	if options.Indexers == nil {
		clientState = NewStore(DeletionHandlingMetaNamespaceKeyFunc)
	} else {
		clientState = NewIndexer(DeletionHandlingMetaNamespaceKeyFunc, options.Indexers)
	}
	return clientState, newInformer(clientState, options)
}

>>>>>>> b9b8ab00
// NewInformer returns a Store and a controller for populating the store
// while also providing event notifications. You should only used the returned
// Store for Get/List operations; Add/Modify/Deletes will cause the event
// notifications to be faulty.
//
// Parameters:
//   - lw is list and watch functions for the source of the resource you want to
//     be informed of.
//   - objType is an object of the type that you expect to receive.
//   - resyncPeriod: if non-zero, will re-list this often (you will get OnUpdate
//     calls, even if nothing changed). Otherwise, re-list will be delayed as
//     long as possible (until the upstream source closes the watch or times out,
//     or you stop the controller).
//   - h is the object you want notifications sent to.
//
// Deprecated: Use NewInformerWithOptions instead.
func NewInformer(
	lw ListerWatcher,
	objType runtime.Object,
	resyncPeriod time.Duration,
	h ResourceEventHandler,
) (Store, Controller) {
	// This will hold the client state, as we know it.
	clientState := NewStore(DeletionHandlingMetaNamespaceKeyFunc)

	options := InformerOptions{
		ListerWatcher: lw,
		ObjectType:    objType,
		Handler:       h,
		ResyncPeriod:  resyncPeriod,
	}
	return clientState, newInformer(clientState, options)
}

// NewIndexerInformer returns an Indexer and a Controller for populating the index
// while also providing event notifications. You should only used the returned
// Index for Get/List operations; Add/Modify/Deletes will cause the event
// notifications to be faulty.
//
// Parameters:
//   - lw is list and watch functions for the source of the resource you want to
//     be informed of.
//   - objType is an object of the type that you expect to receive.
//   - resyncPeriod: if non-zero, will re-list this often (you will get OnUpdate
//     calls, even if nothing changed). Otherwise, re-list will be delayed as
//     long as possible (until the upstream source closes the watch or times out,
//     or you stop the controller).
//   - h is the object you want notifications sent to.
//   - indexers is the indexer for the received object type.
//
// Deprecated: Use NewInformerWithOptions instead.
func NewIndexerInformer(
	lw ListerWatcher,
	objType runtime.Object,
	resyncPeriod time.Duration,
	h ResourceEventHandler,
	indexers Indexers,
) (Indexer, Controller) {
	// This will hold the client state, as we know it.
	clientState := NewIndexer(DeletionHandlingMetaNamespaceKeyFunc, indexers)

	options := InformerOptions{
		ListerWatcher: lw,
		ObjectType:    objType,
		Handler:       h,
		ResyncPeriod:  resyncPeriod,
		Indexers:      indexers,
	}
	return clientState, newInformer(clientState, options)
}

// NewTransformingInformer returns a Store and a controller for populating
// the store while also providing event notifications. You should only used
// the returned Store for Get/List operations; Add/Modify/Deletes will cause
// the event notifications to be faulty.
// The given transform function will be called on all objects before they will
// put into the Store and corresponding Add/Modify/Delete handlers will
// be invoked for them.
//
// Deprecated: Use NewInformerWithOptions instead.
func NewTransformingInformer(
	lw ListerWatcher,
	objType runtime.Object,
	resyncPeriod time.Duration,
	h ResourceEventHandler,
	transformer TransformFunc,
) (Store, Controller) {
	// This will hold the client state, as we know it.
	clientState := NewStore(DeletionHandlingMetaNamespaceKeyFunc)

	options := InformerOptions{
		ListerWatcher: lw,
		ObjectType:    objType,
		Handler:       h,
		ResyncPeriod:  resyncPeriod,
		Transform:     transformer,
	}
	return clientState, newInformer(clientState, options)
}

// NewTransformingIndexerInformer returns an Indexer and a controller for
// populating the index while also providing event notifications. You should
// only used the returned Index for Get/List operations; Add/Modify/Deletes
// will cause the event notifications to be faulty.
// The given transform function will be called on all objects before they will
// be put into the Index and corresponding Add/Modify/Delete handlers will
// be invoked for them.
//
// Deprecated: Use NewInformerWithOptions instead.
func NewTransformingIndexerInformer(
	lw ListerWatcher,
	objType runtime.Object,
	resyncPeriod time.Duration,
	h ResourceEventHandler,
	indexers Indexers,
	transformer TransformFunc,
) (Indexer, Controller) {
	// This will hold the client state, as we know it.
	clientState := NewIndexer(DeletionHandlingMetaNamespaceKeyFunc, indexers)

	options := InformerOptions{
		ListerWatcher: lw,
		ObjectType:    objType,
		Handler:       h,
		ResyncPeriod:  resyncPeriod,
		Indexers:      indexers,
		Transform:     transformer,
	}
	return clientState, newInformer(clientState, options)
}

// Multiplexes updates in the form of a list of Deltas into a Store, and informs
// a given handler of events OnUpdate, OnAdd, OnDelete
func processDeltas(
	// Object which receives event notifications from the given deltas
	handler ResourceEventHandler,
	clientState Store,
	deltas Deltas,
	isInInitialList bool,
) error {
	// from oldest to newest
	for _, d := range deltas {
		obj := d.Object

		switch d.Type {
		case Sync, Replaced, Added, Updated:
			if old, exists, err := clientState.Get(obj); err == nil && exists {
				if err := clientState.Update(obj); err != nil {
					return err
				}
				handler.OnUpdate(old, obj)
			} else {
				if err := clientState.Add(obj); err != nil {
					return err
				}
				handler.OnAdd(obj, isInInitialList)
			}
		case Deleted:
			if err := clientState.Delete(obj); err != nil {
				return err
			}
			handler.OnDelete(obj)
		}
	}
	return nil
}

// newInformer returns a controller for populating the store while also
// providing event notifications.
//
// Parameters
//   - clientState is the store you want to populate
//   - options contain the options to configure the controller
func newInformer(clientState Store, options InformerOptions) Controller {
	// This will hold incoming changes. Note how we pass clientState in as a
	// KeyLister, that way resync operations will result in the correct set
	// of update/delete deltas.
	fifo := NewDeltaFIFOWithOptions(DeltaFIFOOptions{
		KnownObjects:          clientState,
		EmitDeltaTypeReplaced: true,
		Transformer:           options.Transform,
	})

	cfg := &Config{
		Queue:            fifo,
		ListerWatcher:    options.ListerWatcher,
		ObjectType:       options.ObjectType,
		FullResyncPeriod: options.ResyncPeriod,
		MinWatchTimeout:  options.MinWatchTimeout,
		RetryOnError:     false,

		Process: func(obj interface{}, isInInitialList bool) error {
			if deltas, ok := obj.(Deltas); ok {
				return processDeltas(options.Handler, clientState, deltas, isInInitialList)
			}
			return errors.New("object given as Process argument is not Deltas")
		},
	}
	return New(cfg)
}<|MERGE_RESOLUTION|>--- conflicted
+++ resolved
@@ -353,8 +353,6 @@
 	return ObjectToName(obj)
 }
 
-<<<<<<< HEAD
-=======
 // InformerOptions configure a Reflector.
 type InformerOptions struct {
 	// ListerWatcher implements List and Watch functions for the source of the resource
@@ -407,7 +405,6 @@
 	return clientState, newInformer(clientState, options)
 }
 
->>>>>>> b9b8ab00
 // NewInformer returns a Store and a controller for populating the store
 // while also providing event notifications. You should only used the returned
 // Store for Get/List operations; Add/Modify/Deletes will cause the event
