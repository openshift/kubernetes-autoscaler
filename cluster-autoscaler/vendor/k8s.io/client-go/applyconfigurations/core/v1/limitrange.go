/*
Copyright The Kubernetes Authors.

Licensed under the Apache License, Version 2.0 (the "License");
you may not use this file except in compliance with the License.
You may obtain a copy of the License at

    http://www.apache.org/licenses/LICENSE-2.0

Unless required by applicable law or agreed to in writing, software
distributed under the License is distributed on an "AS IS" BASIS,
WITHOUT WARRANTIES OR CONDITIONS OF ANY KIND, either express or implied.
See the License for the specific language governing permissions and
limitations under the License.
*/

// Code generated by applyconfiguration-gen. DO NOT EDIT.

package v1

import (
	apicorev1 "k8s.io/api/core/v1"
	metav1 "k8s.io/apimachinery/pkg/apis/meta/v1"
	types "k8s.io/apimachinery/pkg/types"
	managedfields "k8s.io/apimachinery/pkg/util/managedfields"
	internal "k8s.io/client-go/applyconfigurations/internal"
	v1 "k8s.io/client-go/applyconfigurations/meta/v1"
)

// LimitRangeApplyConfiguration represents an declarative configuration of the LimitRange type for use
// with apply.
type LimitRangeApplyConfiguration struct {
	v1.TypeMetaApplyConfiguration    `json:",inline"`
	*v1.ObjectMetaApplyConfiguration `json:"metadata,omitempty"`
	Spec                             *LimitRangeSpecApplyConfiguration `json:"spec,omitempty"`
}

// LimitRange constructs an declarative configuration of the LimitRange type for use with
// apply.
func LimitRange(name, namespace string) *LimitRangeApplyConfiguration {
	b := &LimitRangeApplyConfiguration{}
	b.WithName(name)
	b.WithNamespace(namespace)
	b.WithKind("LimitRange")
	b.WithAPIVersion("v1")
	return b
}

// ExtractLimitRange extracts the applied configuration owned by fieldManager from
// limitRange. If no managedFields are found in limitRange for fieldManager, a
// LimitRangeApplyConfiguration is returned with only the Name, Namespace (if applicable),
<<<<<<< HEAD
// APIVersion and Kind populated. Is is possible that no managed fields were found for because other
=======
// APIVersion and Kind populated. It is possible that no managed fields were found for because other
>>>>>>> 0f466983
// field managers have taken ownership of all the fields previously owned by fieldManager, or because
// the fieldManager never owned fields any fields.
// limitRange must be a unmodified LimitRange API object that was retrieved from the Kubernetes API.
// ExtractLimitRange provides a way to perform a extract/modify-in-place/apply workflow.
// Note that an extracted apply configuration will contain fewer fields than what the fieldManager previously
// applied if another fieldManager has updated or force applied any of the previously applied fields.
// Experimental!
func ExtractLimitRange(limitRange *apicorev1.LimitRange, fieldManager string) (*LimitRangeApplyConfiguration, error) {
<<<<<<< HEAD
	b := &LimitRangeApplyConfiguration{}
	err := managedfields.ExtractInto(limitRange, internal.Parser().Type("io.k8s.api.core.v1.LimitRange"), fieldManager, b)
=======
	return extractLimitRange(limitRange, fieldManager, "")
}

// ExtractLimitRangeStatus is the same as ExtractLimitRange except
// that it extracts the status subresource applied configuration.
// Experimental!
func ExtractLimitRangeStatus(limitRange *apicorev1.LimitRange, fieldManager string) (*LimitRangeApplyConfiguration, error) {
	return extractLimitRange(limitRange, fieldManager, "status")
}

func extractLimitRange(limitRange *apicorev1.LimitRange, fieldManager string, subresource string) (*LimitRangeApplyConfiguration, error) {
	b := &LimitRangeApplyConfiguration{}
	err := managedfields.ExtractInto(limitRange, internal.Parser().Type("io.k8s.api.core.v1.LimitRange"), fieldManager, b, subresource)
>>>>>>> 0f466983
	if err != nil {
		return nil, err
	}
	b.WithName(limitRange.Name)
	b.WithNamespace(limitRange.Namespace)

	b.WithKind("LimitRange")
	b.WithAPIVersion("v1")
	return b, nil
}

// WithKind sets the Kind field in the declarative configuration to the given value
// and returns the receiver, so that objects can be built by chaining "With" function invocations.
// If called multiple times, the Kind field is set to the value of the last call.
func (b *LimitRangeApplyConfiguration) WithKind(value string) *LimitRangeApplyConfiguration {
	b.Kind = &value
	return b
}

// WithAPIVersion sets the APIVersion field in the declarative configuration to the given value
// and returns the receiver, so that objects can be built by chaining "With" function invocations.
// If called multiple times, the APIVersion field is set to the value of the last call.
func (b *LimitRangeApplyConfiguration) WithAPIVersion(value string) *LimitRangeApplyConfiguration {
	b.APIVersion = &value
	return b
}

// WithName sets the Name field in the declarative configuration to the given value
// and returns the receiver, so that objects can be built by chaining "With" function invocations.
// If called multiple times, the Name field is set to the value of the last call.
func (b *LimitRangeApplyConfiguration) WithName(value string) *LimitRangeApplyConfiguration {
	b.ensureObjectMetaApplyConfigurationExists()
	b.Name = &value
	return b
}

// WithGenerateName sets the GenerateName field in the declarative configuration to the given value
// and returns the receiver, so that objects can be built by chaining "With" function invocations.
// If called multiple times, the GenerateName field is set to the value of the last call.
func (b *LimitRangeApplyConfiguration) WithGenerateName(value string) *LimitRangeApplyConfiguration {
	b.ensureObjectMetaApplyConfigurationExists()
	b.GenerateName = &value
	return b
}

// WithNamespace sets the Namespace field in the declarative configuration to the given value
// and returns the receiver, so that objects can be built by chaining "With" function invocations.
// If called multiple times, the Namespace field is set to the value of the last call.
func (b *LimitRangeApplyConfiguration) WithNamespace(value string) *LimitRangeApplyConfiguration {
	b.ensureObjectMetaApplyConfigurationExists()
	b.Namespace = &value
	return b
}

// WithSelfLink sets the SelfLink field in the declarative configuration to the given value
// and returns the receiver, so that objects can be built by chaining "With" function invocations.
// If called multiple times, the SelfLink field is set to the value of the last call.
func (b *LimitRangeApplyConfiguration) WithSelfLink(value string) *LimitRangeApplyConfiguration {
	b.ensureObjectMetaApplyConfigurationExists()
	b.SelfLink = &value
	return b
}

// WithUID sets the UID field in the declarative configuration to the given value
// and returns the receiver, so that objects can be built by chaining "With" function invocations.
// If called multiple times, the UID field is set to the value of the last call.
func (b *LimitRangeApplyConfiguration) WithUID(value types.UID) *LimitRangeApplyConfiguration {
	b.ensureObjectMetaApplyConfigurationExists()
	b.UID = &value
	return b
}

// WithResourceVersion sets the ResourceVersion field in the declarative configuration to the given value
// and returns the receiver, so that objects can be built by chaining "With" function invocations.
// If called multiple times, the ResourceVersion field is set to the value of the last call.
func (b *LimitRangeApplyConfiguration) WithResourceVersion(value string) *LimitRangeApplyConfiguration {
	b.ensureObjectMetaApplyConfigurationExists()
	b.ResourceVersion = &value
	return b
}

// WithGeneration sets the Generation field in the declarative configuration to the given value
// and returns the receiver, so that objects can be built by chaining "With" function invocations.
// If called multiple times, the Generation field is set to the value of the last call.
func (b *LimitRangeApplyConfiguration) WithGeneration(value int64) *LimitRangeApplyConfiguration {
	b.ensureObjectMetaApplyConfigurationExists()
	b.Generation = &value
	return b
}

// WithCreationTimestamp sets the CreationTimestamp field in the declarative configuration to the given value
// and returns the receiver, so that objects can be built by chaining "With" function invocations.
// If called multiple times, the CreationTimestamp field is set to the value of the last call.
func (b *LimitRangeApplyConfiguration) WithCreationTimestamp(value metav1.Time) *LimitRangeApplyConfiguration {
	b.ensureObjectMetaApplyConfigurationExists()
	b.CreationTimestamp = &value
	return b
}

// WithDeletionTimestamp sets the DeletionTimestamp field in the declarative configuration to the given value
// and returns the receiver, so that objects can be built by chaining "With" function invocations.
// If called multiple times, the DeletionTimestamp field is set to the value of the last call.
func (b *LimitRangeApplyConfiguration) WithDeletionTimestamp(value metav1.Time) *LimitRangeApplyConfiguration {
	b.ensureObjectMetaApplyConfigurationExists()
	b.DeletionTimestamp = &value
	return b
}

// WithDeletionGracePeriodSeconds sets the DeletionGracePeriodSeconds field in the declarative configuration to the given value
// and returns the receiver, so that objects can be built by chaining "With" function invocations.
// If called multiple times, the DeletionGracePeriodSeconds field is set to the value of the last call.
func (b *LimitRangeApplyConfiguration) WithDeletionGracePeriodSeconds(value int64) *LimitRangeApplyConfiguration {
	b.ensureObjectMetaApplyConfigurationExists()
	b.DeletionGracePeriodSeconds = &value
	return b
}

// WithLabels puts the entries into the Labels field in the declarative configuration
// and returns the receiver, so that objects can be build by chaining "With" function invocations.
// If called multiple times, the entries provided by each call will be put on the Labels field,
// overwriting an existing map entries in Labels field with the same key.
func (b *LimitRangeApplyConfiguration) WithLabels(entries map[string]string) *LimitRangeApplyConfiguration {
	b.ensureObjectMetaApplyConfigurationExists()
	if b.Labels == nil && len(entries) > 0 {
		b.Labels = make(map[string]string, len(entries))
	}
	for k, v := range entries {
		b.Labels[k] = v
	}
	return b
}

// WithAnnotations puts the entries into the Annotations field in the declarative configuration
// and returns the receiver, so that objects can be build by chaining "With" function invocations.
// If called multiple times, the entries provided by each call will be put on the Annotations field,
// overwriting an existing map entries in Annotations field with the same key.
func (b *LimitRangeApplyConfiguration) WithAnnotations(entries map[string]string) *LimitRangeApplyConfiguration {
	b.ensureObjectMetaApplyConfigurationExists()
	if b.Annotations == nil && len(entries) > 0 {
		b.Annotations = make(map[string]string, len(entries))
	}
	for k, v := range entries {
		b.Annotations[k] = v
	}
	return b
}

// WithOwnerReferences adds the given value to the OwnerReferences field in the declarative configuration
// and returns the receiver, so that objects can be build by chaining "With" function invocations.
// If called multiple times, values provided by each call will be appended to the OwnerReferences field.
func (b *LimitRangeApplyConfiguration) WithOwnerReferences(values ...*v1.OwnerReferenceApplyConfiguration) *LimitRangeApplyConfiguration {
	b.ensureObjectMetaApplyConfigurationExists()
	for i := range values {
		if values[i] == nil {
			panic("nil value passed to WithOwnerReferences")
		}
		b.OwnerReferences = append(b.OwnerReferences, *values[i])
	}
	return b
}

// WithFinalizers adds the given value to the Finalizers field in the declarative configuration
// and returns the receiver, so that objects can be build by chaining "With" function invocations.
// If called multiple times, values provided by each call will be appended to the Finalizers field.
func (b *LimitRangeApplyConfiguration) WithFinalizers(values ...string) *LimitRangeApplyConfiguration {
	b.ensureObjectMetaApplyConfigurationExists()
	for i := range values {
		b.Finalizers = append(b.Finalizers, values[i])
	}
	return b
}

// WithClusterName sets the ClusterName field in the declarative configuration to the given value
// and returns the receiver, so that objects can be built by chaining "With" function invocations.
// If called multiple times, the ClusterName field is set to the value of the last call.
func (b *LimitRangeApplyConfiguration) WithClusterName(value string) *LimitRangeApplyConfiguration {
	b.ensureObjectMetaApplyConfigurationExists()
	b.ClusterName = &value
	return b
}

func (b *LimitRangeApplyConfiguration) ensureObjectMetaApplyConfigurationExists() {
	if b.ObjectMetaApplyConfiguration == nil {
		b.ObjectMetaApplyConfiguration = &v1.ObjectMetaApplyConfiguration{}
	}
}

// WithSpec sets the Spec field in the declarative configuration to the given value
// and returns the receiver, so that objects can be built by chaining "With" function invocations.
// If called multiple times, the Spec field is set to the value of the last call.
func (b *LimitRangeApplyConfiguration) WithSpec(value *LimitRangeSpecApplyConfiguration) *LimitRangeApplyConfiguration {
	b.Spec = value
	return b
}<|MERGE_RESOLUTION|>--- conflicted
+++ resolved
@@ -49,11 +49,7 @@
 // ExtractLimitRange extracts the applied configuration owned by fieldManager from
 // limitRange. If no managedFields are found in limitRange for fieldManager, a
 // LimitRangeApplyConfiguration is returned with only the Name, Namespace (if applicable),
-<<<<<<< HEAD
-// APIVersion and Kind populated. Is is possible that no managed fields were found for because other
-=======
 // APIVersion and Kind populated. It is possible that no managed fields were found for because other
->>>>>>> 0f466983
 // field managers have taken ownership of all the fields previously owned by fieldManager, or because
 // the fieldManager never owned fields any fields.
 // limitRange must be a unmodified LimitRange API object that was retrieved from the Kubernetes API.
@@ -62,10 +58,6 @@
 // applied if another fieldManager has updated or force applied any of the previously applied fields.
 // Experimental!
 func ExtractLimitRange(limitRange *apicorev1.LimitRange, fieldManager string) (*LimitRangeApplyConfiguration, error) {
-<<<<<<< HEAD
-	b := &LimitRangeApplyConfiguration{}
-	err := managedfields.ExtractInto(limitRange, internal.Parser().Type("io.k8s.api.core.v1.LimitRange"), fieldManager, b)
-=======
 	return extractLimitRange(limitRange, fieldManager, "")
 }
 
@@ -79,7 +71,6 @@
 func extractLimitRange(limitRange *apicorev1.LimitRange, fieldManager string, subresource string) (*LimitRangeApplyConfiguration, error) {
 	b := &LimitRangeApplyConfiguration{}
 	err := managedfields.ExtractInto(limitRange, internal.Parser().Type("io.k8s.api.core.v1.LimitRange"), fieldManager, b, subresource)
->>>>>>> 0f466983
 	if err != nil {
 		return nil, err
 	}
