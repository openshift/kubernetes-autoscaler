--- conflicted
+++ resolved
@@ -62,11 +62,7 @@
 // ExtractEvent extracts the applied configuration owned by fieldManager from
 // event. If no managedFields are found in event for fieldManager, a
 // EventApplyConfiguration is returned with only the Name, Namespace (if applicable),
-<<<<<<< HEAD
-// APIVersion and Kind populated. Is is possible that no managed fields were found for because other
-=======
 // APIVersion and Kind populated. It is possible that no managed fields were found for because other
->>>>>>> 0f466983
 // field managers have taken ownership of all the fields previously owned by fieldManager, or because
 // the fieldManager never owned fields any fields.
 // event must be a unmodified Event API object that was retrieved from the Kubernetes API.
@@ -75,10 +71,6 @@
 // applied if another fieldManager has updated or force applied any of the previously applied fields.
 // Experimental!
 func ExtractEvent(event *apicorev1.Event, fieldManager string) (*EventApplyConfiguration, error) {
-<<<<<<< HEAD
-	b := &EventApplyConfiguration{}
-	err := managedfields.ExtractInto(event, internal.Parser().Type("io.k8s.api.core.v1.Event"), fieldManager, b)
-=======
 	return extractEvent(event, fieldManager, "")
 }
 
@@ -92,7 +84,6 @@
 func extractEvent(event *apicorev1.Event, fieldManager string, subresource string) (*EventApplyConfiguration, error) {
 	b := &EventApplyConfiguration{}
 	err := managedfields.ExtractInto(event, internal.Parser().Type("io.k8s.api.core.v1.Event"), fieldManager, b, subresource)
->>>>>>> 0f466983
 	if err != nil {
 		return nil, err
 	}
