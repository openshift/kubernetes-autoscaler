--- conflicted
+++ resolved
@@ -26,11 +26,7 @@
         "//staging/src/k8s.io/client-go/informers:go_default_library",
         "//staging/src/k8s.io/client-go/listers/core/v1:go_default_library",
         "//staging/src/k8s.io/client-go/tools/cache:go_default_library",
-<<<<<<< HEAD
-        "//vendor/github.com/golang/glog:go_default_library",
-=======
         "//staging/src/k8s.io/cloud-provider:go_default_library",
->>>>>>> e9a81cf8
         "//vendor/github.com/vmware/govmomi/vapi/rest:go_default_library",
         "//vendor/github.com/vmware/govmomi/vapi/tags:go_default_library",
         "//vendor/github.com/vmware/govmomi/vim25:go_default_library",
