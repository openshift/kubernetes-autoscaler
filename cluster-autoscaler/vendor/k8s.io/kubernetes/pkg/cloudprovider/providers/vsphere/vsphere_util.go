/*
Copyright 2017 The Kubernetes Authors.

Licensed under the Apache License, Version 2.0 (the "License");
you may not use this file except in compliance with the License.
You may obtain a copy of the License at

    http://www.apache.org/licenses/LICENSE-2.0

Unless required by applicable law or agreed to in writing, software
distributed under the License is distributed on an "AS IS" BASIS,
WITHOUT WARRANTIES OR CONDITIONS OF ANY KIND, either express or implied.
See the License for the specific language governing permissions and
limitations under the License.
*/

package vsphere

import (
	"context"
	"errors"
	"fmt"
	"io/ioutil"
	"os"
	"path/filepath"
	"regexp"
	"strings"
	"time"

	"github.com/vmware/govmomi/vim25"
	"github.com/vmware/govmomi/vim25/mo"
	"k8s.io/klog"

	"k8s.io/api/core/v1"
	k8stypes "k8s.io/apimachinery/pkg/types"
	"k8s.io/apimachinery/pkg/util/version"
	"k8s.io/kubernetes/pkg/cloudprovider/providers/vsphere/vclib"
	"k8s.io/kubernetes/pkg/cloudprovider/providers/vsphere/vclib/diskmanagers"
)

const (
	DatastoreProperty     = "datastore"
	DatastoreInfoProperty = "info"
	Folder                = "Folder"
	VirtualMachine        = "VirtualMachine"
	DummyDiskName         = "kube-dummyDisk.vmdk"
	UUIDPath              = "/sys/class/dmi/id/product_serial"
	UUIDPrefix            = "VMware-"
	ProviderPrefix        = "vsphere://"
	vSphereConfFileEnvVar = "VSPHERE_CONF_FILE"
)

// GetVSphere reads vSphere configuration from system environment and construct vSphere object
func GetVSphere() (*VSphere, error) {
	cfg, err := getVSphereConfig()
	if err != nil {
		return nil, err
	}
	vs, err := newControllerNode(*cfg)
	if err != nil {
		return nil, err
	}
	return vs, nil
}

func getVSphereConfig() (*VSphereConfig, error) {
	confFileLocation := os.Getenv(vSphereConfFileEnvVar)
	if confFileLocation == "" {
		return nil, fmt.Errorf("Env variable 'VSPHERE_CONF_FILE' is not set.")
	}
	confFile, err := os.Open(confFileLocation)
	if err != nil {
		return nil, err
	}
	defer confFile.Close()
	cfg, err := readConfig(confFile)
	if err != nil {
		return nil, err
	}
	return &cfg, nil
}

// Returns the accessible datastores for the given node VM.
func getAccessibleDatastores(ctx context.Context, nodeVmDetail *NodeDetails, nodeManager *NodeManager) ([]*vclib.DatastoreInfo, error) {
	accessibleDatastores, err := nodeVmDetail.vm.GetAllAccessibleDatastores(ctx)
	if err != nil {
		// Check if the node VM is not found which indicates that the node info in the node manager is stale.
		// If so, rediscover the node and retry.
		if vclib.IsManagedObjectNotFoundError(err) {
			klog.V(4).Infof("error %q ManagedObjectNotFound for node %q. Rediscovering...", err, nodeVmDetail.NodeName)
			err = nodeManager.RediscoverNode(convertToK8sType(nodeVmDetail.NodeName))
			if err == nil {
				klog.V(4).Infof("Discovered node %s successfully", nodeVmDetail.NodeName)
				nodeInfo, err := nodeManager.GetNodeInfo(convertToK8sType(nodeVmDetail.NodeName))
				if err != nil {
					klog.V(4).Infof("error %q getting node info for node %+v", err, nodeVmDetail)
					return nil, err
				}

				accessibleDatastores, err = nodeInfo.vm.GetAllAccessibleDatastores(ctx)
				if err != nil {
					klog.V(4).Infof("error %q getting accessible datastores for node %+v", err, nodeVmDetail)
					return nil, err
				}
			} else {
				klog.V(4).Infof("error %q rediscovering node %+v", err, nodeVmDetail)
				return nil, err
			}
		} else {
			klog.V(4).Infof("error %q getting accessible datastores for node %+v", err, nodeVmDetail)
			return nil, err
		}
	}
	return accessibleDatastores, nil
}

// Get all datastores accessible for the virtual machine object.
func getSharedDatastoresInK8SCluster(ctx context.Context, dc *vclib.Datacenter, nodeManager *NodeManager) ([]*vclib.DatastoreInfo, error) {
	nodeVmDetails, err := nodeManager.GetNodeDetails()
	if err != nil {
		klog.Errorf("Error while obtaining Kubernetes node nodeVmDetail details. error : %+v", err)
		return nil, err
	}

	if len(nodeVmDetails) == 0 {
		msg := fmt.Sprintf("Kubernetes node nodeVmDetail details is empty. nodeVmDetails : %+v", nodeVmDetails)
		klog.Error(msg)
		return nil, fmt.Errorf(msg)
	}
	var sharedDatastores []*vclib.DatastoreInfo
	for _, nodeVmDetail := range nodeVmDetails {
		klog.V(9).Infof("Getting accessible datastores for node %s", nodeVmDetail.NodeName)
		accessibleDatastores, err := getAccessibleDatastores(ctx, &nodeVmDetail, nodeManager)
		if err != nil {
			if err == vclib.ErrNoVMFound {
				klog.V(9).Infof("Got NoVMFound error for node %s", nodeVmDetail.NodeName)
				continue
			}
			return nil, err
		}

		if len(sharedDatastores) == 0 {
			sharedDatastores = accessibleDatastores
		} else {
			sharedDatastores = intersect(sharedDatastores, accessibleDatastores)
			if len(sharedDatastores) == 0 {
				return nil, fmt.Errorf("No shared datastores found in the Kubernetes cluster for nodeVmDetails: %+v", nodeVmDetails)
			}
		}
	}
	klog.V(9).Infof("sharedDatastores : %+v", sharedDatastores)
	sharedDatastores, err = getDatastoresForEndpointVC(ctx, dc, sharedDatastores)
	if err != nil {
		klog.Errorf("Failed to get shared datastores from endpoint VC. err: %+v", err)
		return nil, err
	}
	klog.V(9).Infof("sharedDatastores at endpoint VC: %+v", sharedDatastores)
	return sharedDatastores, nil
}

func intersect(list1 []*vclib.DatastoreInfo, list2 []*vclib.DatastoreInfo) []*vclib.DatastoreInfo {
	klog.V(9).Infof("list1: %+v", list1)
	klog.V(9).Infof("list2: %+v", list2)
	var sharedDs []*vclib.DatastoreInfo
	for _, val1 := range list1 {
		// Check if val1 is found in list2
		for _, val2 := range list2 {
			// Intersection is performed based on the datastoreUrl as this uniquely identifies the datastore.
			if val1.Info.Url == val2.Info.Url {
				sharedDs = append(sharedDs, val1)
				break
			}
		}
	}
	return sharedDs
}

// getMostFreeDatastore gets the best fit compatible datastore by free space.
func getMostFreeDatastoreName(ctx context.Context, client *vim25.Client, dsInfoList []*vclib.DatastoreInfo) (string, error) {
	var curMax int64
	curMax = -1
	var index int
	for i, dsInfo := range dsInfoList {
		dsFreeSpace := dsInfo.Info.GetDatastoreInfo().FreeSpace
		if dsFreeSpace > curMax {
			curMax = dsFreeSpace
			index = i
		}
	}
	return dsInfoList[index].Info.GetDatastoreInfo().Name, nil
}

// Returns the datastores in the given datacenter by performing lookup based on datastore URL.
func getDatastoresForEndpointVC(ctx context.Context, dc *vclib.Datacenter, sharedDsInfos []*vclib.DatastoreInfo) ([]*vclib.DatastoreInfo, error) {
	var datastores []*vclib.DatastoreInfo
	allDsInfoMap, err := dc.GetAllDatastores(ctx)
	if err != nil {
		return nil, err
	}
	for _, sharedDsInfo := range sharedDsInfos {
		dsInfo, ok := allDsInfoMap[sharedDsInfo.Info.Url]
		if ok {
			datastores = append(datastores, dsInfo)
		} else {
			klog.V(4).Infof("Warning: Shared datastore with URL %s does not exist in endpoint VC", sharedDsInfo.Info.Url)
		}
	}
	klog.V(9).Infof("Datastore from endpoint VC: %+v", datastores)
	return datastores, nil
}

func getPbmCompatibleDatastore(ctx context.Context, dc *vclib.Datacenter, storagePolicyName string, nodeManager *NodeManager) (string, error) {
	pbmClient, err := vclib.NewPbmClient(ctx, dc.Client())
	if err != nil {
		return "", err
	}
	storagePolicyID, err := pbmClient.ProfileIDByName(ctx, storagePolicyName)
	if err != nil {
		klog.Errorf("Failed to get Profile ID by name: %s. err: %+v", storagePolicyName, err)
		return "", err
	}
	sharedDs, err := getSharedDatastoresInK8SCluster(ctx, dc, nodeManager)
	if err != nil {
		klog.Errorf("Failed to get shared datastores. err: %+v", err)
		return "", err
	}
	if len(sharedDs) == 0 {
		msg := "No shared datastores found in the endpoint virtual center"
		klog.Errorf(msg)
		return "", errors.New(msg)
	}
	compatibleDatastores, _, err := pbmClient.GetCompatibleDatastores(ctx, dc, storagePolicyID, sharedDs)
	if err != nil {
		klog.Errorf("Failed to get compatible datastores from datastores : %+v with storagePolicy: %s. err: %+v",
			sharedDs, storagePolicyID, err)
		return "", err
	}
	klog.V(9).Infof("compatibleDatastores : %+v", compatibleDatastores)
	datastore, err := getMostFreeDatastoreName(ctx, dc.Client(), compatibleDatastores)
	if err != nil {
		klog.Errorf("Failed to get most free datastore from compatible datastores: %+v. err: %+v", compatibleDatastores, err)
		return "", err
	}
	klog.V(4).Infof("Most free datastore : %+s", datastore)
	return datastore, err
}

func (vs *VSphere) setVMOptions(ctx context.Context, dc *vclib.Datacenter, resourcePoolPath string) (*vclib.VMOptions, error) {
	var vmOptions vclib.VMOptions
	resourcePool, err := dc.GetResourcePool(ctx, resourcePoolPath)
	if err != nil {
		return nil, err
	}
	klog.V(9).Infof("Resource pool path %s, resourcePool %+v", resourcePoolPath, resourcePool)
	folder, err := dc.GetFolderByPath(ctx, vs.cfg.Workspace.Folder)
	if err != nil {
		return nil, err
	}
	vmOptions.VMFolder = folder
	vmOptions.VMResourcePool = resourcePool
	return &vmOptions, nil
}

// A background routine which will be responsible for deleting stale dummy VM's.
func (vs *VSphere) cleanUpDummyVMs(dummyVMPrefix string) {
	// Create context
	ctx, cancel := context.WithCancel(context.Background())
	defer cancel()
	for {
		time.Sleep(CleanUpDummyVMRoutineInterval * time.Minute)
		vsi, err := vs.getVSphereInstanceForServer(vs.cfg.Workspace.VCenterIP, ctx)
		if err != nil {
			klog.V(4).Infof("Failed to get VSphere instance with err: %+v. Retrying again...", err)
			continue
		}
		dc, err := vclib.GetDatacenter(ctx, vsi.conn, vs.cfg.Workspace.Datacenter)
		if err != nil {
			klog.V(4).Infof("Failed to get the datacenter: %s from VC. err: %+v", vs.cfg.Workspace.Datacenter, err)
			continue
		}
		// Get the folder reference for global working directory where the dummy VM needs to be created.
		vmFolder, err := dc.GetFolderByPath(ctx, vs.cfg.Workspace.Folder)
		if err != nil {
			klog.V(4).Infof("Unable to get the kubernetes folder: %q reference. err: %+v", vs.cfg.Workspace.Folder, err)
			continue
		}
		// A write lock is acquired to make sure the cleanUp routine doesn't delete any VM's created by ongoing PVC requests.
		cleanUpDummyVMs := func() {
			cleanUpDummyVMLock.Lock()
			defer cleanUpDummyVMLock.Unlock()
			err = diskmanagers.CleanUpDummyVMs(ctx, vmFolder, dc)
			if err != nil {
				klog.V(4).Infof("Unable to clean up dummy VM's in the kubernetes cluster: %q. err: %+v", vs.cfg.Workspace.Folder, err)
			}
		}
		cleanUpDummyVMs()
	}
}

// Get canonical volume path for volume Path.
// Example1: The canonical path for volume path - [vsanDatastore] kubevols/volume.vmdk will be [vsanDatastore] 25d8b159-948c-4b73-e499-02001ad1b044/volume.vmdk
// Example2: The canonical path for volume path - [vsanDatastore] 25d8b159-948c-4b73-e499-02001ad1b044/volume.vmdk will be same as volume Path.
func getcanonicalVolumePath(ctx context.Context, dc *vclib.Datacenter, volumePath string) (string, error) {
	var folderID string
	var folderExists bool
	canonicalVolumePath := volumePath
	dsPathObj, err := vclib.GetDatastorePathObjFromVMDiskPath(volumePath)
	if err != nil {
		return "", err
	}
	dsPath := strings.Split(strings.TrimSpace(dsPathObj.Path), "/")
	if len(dsPath) <= 1 {
		return canonicalVolumePath, nil
	}
	datastore := dsPathObj.Datastore
	dsFolder := dsPath[0]
	folderNameIDMap, datastoreExists := datastoreFolderIDMap[datastore]
	if datastoreExists {
		folderID, folderExists = folderNameIDMap[dsFolder]
	}
	// Get the datastore folder ID if datastore or folder doesn't exist in datastoreFolderIDMap
	if !datastoreExists || !folderExists {
		if !vclib.IsValidUUID(dsFolder) {
			dummyDiskVolPath := "[" + datastore + "] " + dsFolder + "/" + DummyDiskName
			// Querying a non-existent dummy disk on the datastore folder.
			// It would fail and return an folder ID in the error message.
			_, err := dc.GetVirtualDiskPage83Data(ctx, dummyDiskVolPath)
			if err != nil {
				re := regexp.MustCompile("File (.*?) was not found")
				match := re.FindStringSubmatch(err.Error())
				canonicalVolumePath = match[1]
			}
		}
		diskPath := vclib.GetPathFromVMDiskPath(canonicalVolumePath)
		if diskPath == "" {
			return "", fmt.Errorf("Failed to parse canonicalVolumePath: %s in getcanonicalVolumePath method", canonicalVolumePath)
		}
		folderID = strings.Split(strings.TrimSpace(diskPath), "/")[0]
		setdatastoreFolderIDMap(datastoreFolderIDMap, datastore, dsFolder, folderID)
	}
	canonicalVolumePath = strings.Replace(volumePath, dsFolder, folderID, 1)
	return canonicalVolumePath, nil
}

func setdatastoreFolderIDMap(
	datastoreFolderIDMap map[string]map[string]string,
	datastore string,
	folderName string,
	folderID string) {
	folderNameIDMap := datastoreFolderIDMap[datastore]
	if folderNameIDMap == nil {
		folderNameIDMap = make(map[string]string)
		datastoreFolderIDMap[datastore] = folderNameIDMap
	}
	folderNameIDMap[folderName] = folderID
}

func convertVolPathToDevicePath(ctx context.Context, dc *vclib.Datacenter, volPath string) (string, error) {
	volPath = vclib.RemoveStorageClusterORFolderNameFromVDiskPath(volPath)
	// Get the canonical volume path for volPath.
	canonicalVolumePath, err := getcanonicalVolumePath(ctx, dc, volPath)
	if err != nil {
		klog.Errorf("Failed to get canonical vsphere volume path for volume: %s. err: %+v", volPath, err)
		return "", err
	}
	// Check if the volume path contains .vmdk extension. If not, add the extension and update the nodeVolumes Map
	if len(canonicalVolumePath) > 0 && filepath.Ext(canonicalVolumePath) != ".vmdk" {
		canonicalVolumePath += ".vmdk"
	}
	return canonicalVolumePath, nil
}

// convertVolPathsToDevicePaths removes cluster or folder path from volPaths and convert to canonicalPath
func (vs *VSphere) convertVolPathsToDevicePaths(ctx context.Context, nodeVolumes map[k8stypes.NodeName][]string) (map[k8stypes.NodeName][]string, error) {
	vmVolumes := make(map[k8stypes.NodeName][]string)
	for nodeName, volPaths := range nodeVolumes {
		nodeInfo, err := vs.nodeManager.GetNodeInfo(nodeName)
		if err != nil {
			return nil, err
		}

		_, err = vs.getVSphereInstanceForServer(nodeInfo.vcServer, ctx)
		if err != nil {
			return nil, err
		}

		for i, volPath := range volPaths {
			deviceVolPath, err := convertVolPathToDevicePath(ctx, nodeInfo.dataCenter, volPath)
			if err != nil {
				klog.Errorf("Failed to convert vsphere volume path %s to device path for volume %s. err: %+v", volPath, deviceVolPath, err)
				return nil, err
			}
			volPaths[i] = deviceVolPath
		}
		vmVolumes[nodeName] = volPaths
	}
	return vmVolumes, nil
}

// checkDiskAttached verifies volumes are attached to the VMs which are in same vCenter and Datacenter
// Returns nodes if exist any for which VM is not found in that vCenter and Datacenter
func (vs *VSphere) checkDiskAttached(ctx context.Context, nodes []k8stypes.NodeName, nodeVolumes map[k8stypes.NodeName][]string, attached map[string]map[string]bool, retry bool) ([]k8stypes.NodeName, error) {
	var nodesToRetry []k8stypes.NodeName
	var vmList []*vclib.VirtualMachine
	var nodeInfo NodeInfo
	var err error

	for _, nodeName := range nodes {
		nodeInfo, err = vs.nodeManager.GetNodeInfo(nodeName)
		if err != nil {
			return nodesToRetry, err
		}
		vmList = append(vmList, nodeInfo.vm)
	}

	// Making sure session is valid
	_, err = vs.getVSphereInstanceForServer(nodeInfo.vcServer, ctx)
	if err != nil {
		return nodesToRetry, err
	}

	// If any of the nodes are not present property collector query will fail for entire operation
	vmMoList, err := nodeInfo.dataCenter.GetVMMoList(ctx, vmList, []string{"config.hardware.device", "name", "config.uuid"})
	if err != nil {
		if vclib.IsManagedObjectNotFoundError(err) && !retry {
			klog.V(4).Infof("checkDiskAttached: ManagedObjectNotFound for property collector query for nodes: %+v vms: %+v", nodes, vmList)
			// Property Collector Query failed
			// VerifyVolumePaths per VM
			for _, nodeName := range nodes {
				nodeInfo, err := vs.nodeManager.GetNodeInfo(nodeName)
				if err != nil {
					return nodesToRetry, err
				}
				devices, err := nodeInfo.vm.VirtualMachine.Device(ctx)
				if err != nil {
					if vclib.IsManagedObjectNotFoundError(err) {
						klog.V(4).Infof("checkDiskAttached: ManagedObjectNotFound for Kubernetes node: %s with vSphere Virtual Machine reference: %v", nodeName, nodeInfo.vm)
						nodesToRetry = append(nodesToRetry, nodeName)
						continue
					}
					return nodesToRetry, err
				}
				klog.V(4).Infof("Verifying Volume Paths by devices for node %s and VM %s", nodeName, nodeInfo.vm)
				vclib.VerifyVolumePathsForVMDevices(devices, nodeVolumes[nodeName], convertToString(nodeName), attached)
			}
		}
		return nodesToRetry, err
	}

	vmMoMap := make(map[string]mo.VirtualMachine)
	for _, vmMo := range vmMoList {
		if vmMo.Config == nil {
			klog.Errorf("Config is not available for VM: %q", vmMo.Name)
			continue
		}
		klog.V(9).Infof("vmMoMap vmname: %q vmuuid: %s", vmMo.Name, strings.ToLower(vmMo.Config.Uuid))
		vmMoMap[strings.ToLower(vmMo.Config.Uuid)] = vmMo
	}

	klog.V(9).Infof("vmMoMap: +%v", vmMoMap)

	for _, nodeName := range nodes {
		node, err := vs.nodeManager.GetNode(nodeName)
		if err != nil {
			return nodesToRetry, err
		}
		nodeUUID, err := GetNodeUUID(&node)
		if err != nil {
			klog.Errorf("Node Discovery failed to get node uuid for node %s with error: %v", node.Name, err)
			return nodesToRetry, err
		}
		nodeUUID = strings.ToLower(nodeUUID)
		klog.V(9).Infof("Verifying volume for node %s with nodeuuid %q: %v", nodeName, nodeUUID, vmMoMap)
		vclib.VerifyVolumePathsForVM(vmMoMap[nodeUUID], nodeVolumes[nodeName], convertToString(nodeName), attached)
	}
	return nodesToRetry, nil
}

func (vs *VSphere) IsDummyVMPresent(vmName string) (bool, error) {
	isDummyVMPresent := false

	// Create context
	ctx, cancel := context.WithCancel(context.Background())
	defer cancel()

	vsi, err := vs.getVSphereInstanceForServer(vs.cfg.Workspace.VCenterIP, ctx)
	if err != nil {
		return isDummyVMPresent, err
	}

	dc, err := vclib.GetDatacenter(ctx, vsi.conn, vs.cfg.Workspace.Datacenter)
	if err != nil {
		return isDummyVMPresent, err
	}

	vmFolder, err := dc.GetFolderByPath(ctx, vs.cfg.Workspace.Folder)
	if err != nil {
		return isDummyVMPresent, err
	}

	vms, err := vmFolder.GetVirtualMachines(ctx)
	if err != nil {
		return isDummyVMPresent, err
	}

	for _, vm := range vms {
		if vm.Name() == vmName {
			isDummyVMPresent = true
			break
		}
	}

	return isDummyVMPresent, nil
}

func (vs *VSphere) GetNodeNameFromProviderID(providerID string) (string, error) {
	var nodeName string
	nodes, err := vs.nodeManager.GetNodeDetails()
	if err != nil {
<<<<<<< HEAD
		glog.Errorf("Error while obtaining Kubernetes node nodeVmDetail details. error : %+v", err)
=======
		klog.Errorf("Error while obtaining Kubernetes node nodeVmDetail details. error : %+v", err)
>>>>>>> e9a81cf8
		return "", err
	}
	for _, node := range nodes {
		// ProviderID is UUID for nodes v1.9.3+
		if node.VMUUID == GetUUIDFromProviderID(providerID) || node.NodeName == providerID {
			nodeName = node.NodeName
			break
		}
	}
	if nodeName == "" {
		msg := fmt.Sprintf("Error while obtaining Kubernetes nodename for providerID %s.", providerID)
		return "", errors.New(msg)
	}
	return nodeName, nil
}

func GetVMUUID() (string, error) {
	id, err := ioutil.ReadFile(UUIDPath)
	if err != nil {
		return "", fmt.Errorf("error retrieving vm uuid: %s", err)
	}
	uuidFromFile := string(id[:])
	//strip leading and trailing white space and new line char
	uuid := strings.TrimSpace(uuidFromFile)
	// check the uuid starts with "VMware-"
	if !strings.HasPrefix(uuid, UUIDPrefix) {
		return "", fmt.Errorf("Failed to match Prefix, UUID read from the file is %v", uuidFromFile)
	}
	// Strip the prefix and white spaces and -
	uuid = strings.Replace(uuid[len(UUIDPrefix):(len(uuid))], " ", "", -1)
	uuid = strings.Replace(uuid, "-", "", -1)
	if len(uuid) != 32 {
		return "", fmt.Errorf("Length check failed, UUID read from the file is %v", uuidFromFile)
	}
	// need to add dashes, e.g. "564d395e-d807-e18a-cb25-b79f65eb2b9f"
	uuid = fmt.Sprintf("%s-%s-%s-%s-%s", uuid[0:8], uuid[8:12], uuid[12:16], uuid[16:20], uuid[20:32])
	return uuid, nil
}

func GetUUIDFromProviderID(providerID string) string {
	return strings.TrimPrefix(providerID, ProviderPrefix)
}

func IsUUIDSupportedNode(node *v1.Node) (bool, error) {
	newVersion, err := version.ParseSemantic("v1.9.4")
	if err != nil {
		klog.Errorf("Failed to determine whether node %+v is old with error %v", node, err)
		return false, err
	}
	nodeVersion, err := version.ParseSemantic(node.Status.NodeInfo.KubeletVersion)
	if err != nil {
		klog.Errorf("Failed to determine whether node %+v is old with error %v", node, err)
		return false, err
	}
	if nodeVersion.LessThan(newVersion) {
		return true, nil
	}
	return false, nil
}

func GetNodeUUID(node *v1.Node) (string, error) {
	oldNode, err := IsUUIDSupportedNode(node)
	if err != nil {
		klog.Errorf("Failed to get node UUID for node %+v with error %v", node, err)
		return "", err
	}
	if oldNode {
		return node.Status.NodeInfo.SystemUUID, nil
	}
	return GetUUIDFromProviderID(node.Spec.ProviderID), nil
}<|MERGE_RESOLUTION|>--- conflicted
+++ resolved
@@ -517,11 +517,7 @@
 	var nodeName string
 	nodes, err := vs.nodeManager.GetNodeDetails()
 	if err != nil {
-<<<<<<< HEAD
-		glog.Errorf("Error while obtaining Kubernetes node nodeVmDetail details. error : %+v", err)
-=======
 		klog.Errorf("Error while obtaining Kubernetes node nodeVmDetail details. error : %+v", err)
->>>>>>> e9a81cf8
 		return "", err
 	}
 	for _, node := range nodes {
