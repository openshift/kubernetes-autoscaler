/*
Copyright 2017 The Kubernetes Authors.

Licensed under the Apache License, Version 2.0 (the "License");
you may not use this file except in compliance with the License.
You may obtain a copy of the License at

    http://www.apache.org/licenses/LICENSE-2.0

Unless required by applicable law or agreed to in writing, software
distributed under the License is distributed on an "AS IS" BASIS,
WITHOUT WARRANTIES OR CONDITIONS OF ANY KIND, either express or implied.
See the License for the specific language governing permissions and
limitations under the License.
*/

package gce

import (
	"context"
	"encoding/json"
	"fmt"
	"net/http"
	"strings"

	"k8s.io/api/core/v1"

	"k8s.io/apimachinery/pkg/api/resource"
	"k8s.io/apimachinery/pkg/types"
	"k8s.io/apimachinery/pkg/util/sets"
	cloudprovider "k8s.io/cloud-provider"
	kubeletapis "k8s.io/kubernetes/pkg/kubelet/apis"
	"k8s.io/kubernetes/pkg/volume"
	volumeutil "k8s.io/kubernetes/pkg/volume/util"

	compute "google.golang.org/api/compute/v1"
	"google.golang.org/api/googleapi"
	utilfeature "k8s.io/apiserver/pkg/util/feature"
	"k8s.io/klog"
	"k8s.io/kubernetes/pkg/cloudprovider/providers/gce/cloud"
	"k8s.io/kubernetes/pkg/cloudprovider/providers/gce/cloud/meta"
	"k8s.io/kubernetes/pkg/features"
)

// DiskType defines a specific type for holding disk types (eg. pd-ssd)
type DiskType string

const (
	// DiskTypeSSD the type for persistent SSD storage
	DiskTypeSSD = "pd-ssd"

	// DiskTypeStandard the type for standard persistent storage
	DiskTypeStandard = "pd-standard"

	diskTypeDefault               = DiskTypeStandard
	diskTypeURITemplateSingleZone = "%s/zones/%s/diskTypes/%s"   // {gce.projectID}/zones/{disk.Zone}/diskTypes/{disk.Type}"
	diskTypeURITemplateRegional   = "%s/regions/%s/diskTypes/%s" // {gce.projectID}/regions/{disk.Region}/diskTypes/{disk.Type}"
	diskTypePersistent            = "PERSISTENT"

	diskSourceURITemplateSingleZone = "%s/zones/%s/disks/%s"   // {gce.projectID}/zones/{disk.Zone}/disks/{disk.Name}"
	diskSourceURITemplateRegional   = "%s/regions/%s/disks/%s" //{gce.projectID}/regions/{disk.Region}/disks/repd"

	replicaZoneURITemplateSingleZone = "%s/zones/%s" // {gce.projectID}/zones/{disk.Zone}
)

type diskServiceManager interface {
	// Creates a new persistent disk on GCE with the given disk spec.
	CreateDiskOnCloudProvider(
		name string,
		sizeGb int64,
		tagsStr string,
		diskType string,
		zone string) error

	// Creates a new regional persistent disk on GCE with the given disk spec.
	CreateRegionalDiskOnCloudProvider(
		name string,
		sizeGb int64,
		tagsStr string,
		diskType string,
		zones sets.String) error

	// Deletes the persistent disk from GCE with the given diskName.
	DeleteDiskOnCloudProvider(zone string, disk string) error

	// Deletes the regional persistent disk from GCE with the given diskName.
	DeleteRegionalDiskOnCloudProvider(diskName string) error

	// Attach a persistent disk on GCE with the given disk spec to the specified instance.
	AttachDiskOnCloudProvider(
		disk *Disk,
		readWrite string,
		instanceZone string,
		instanceName string) error

	// Detach a persistent disk on GCE with the given disk spec from the specified instance.
	DetachDiskOnCloudProvider(
		instanceZone string,
		instanceName string,
		devicePath string) error

	ResizeDiskOnCloudProvider(disk *Disk, sizeGb int64, zone string) error
	RegionalResizeDiskOnCloudProvider(disk *Disk, sizeGb int64) error

	// Gets the persistent disk from GCE with the given diskName.
	GetDiskFromCloudProvider(zone string, diskName string) (*Disk, error)

	// Gets the regional persistent disk from GCE with the given diskName.
	GetRegionalDiskFromCloudProvider(diskName string) (*Disk, error)
}

type gceServiceManager struct {
	gce *Cloud
}

var _ diskServiceManager = &gceServiceManager{}

func (manager *gceServiceManager) CreateDiskOnCloudProvider(
	name string,
	sizeGb int64,
	tagsStr string,
	diskType string,
	zone string) error {
	diskTypeURI, err := manager.getDiskTypeURI(
		manager.gce.region /* diskRegion */, singleZone{zone}, diskType)
	if err != nil {
		return err
	}

	diskToCreateV1 := &compute.Disk{
		Name:        name,
		SizeGb:      sizeGb,
		Description: tagsStr,
		Type:        diskTypeURI,
	}

	ctx, cancel := cloud.ContextWithCallTimeout()
	defer cancel()
	return manager.gce.c.Disks().Insert(ctx, meta.ZonalKey(name, zone), diskToCreateV1)
}

func (manager *gceServiceManager) CreateRegionalDiskOnCloudProvider(
	name string,
	sizeGb int64,
	tagsStr string,
	diskType string,
	replicaZones sets.String) error {

	if !utilfeature.DefaultFeatureGate.Enabled(features.GCERegionalPersistentDisk) {
		return fmt.Errorf("the regional PD feature is only available with the %s Kubernetes feature gate enabled", features.GCERegionalPersistentDisk)
	}

	diskTypeURI, err := manager.getDiskTypeURI(
		manager.gce.region /* diskRegion */, multiZone{replicaZones}, diskType)
	if err != nil {
		return err
	}
	fullyQualifiedReplicaZones := []string{}
	for _, replicaZone := range replicaZones.UnsortedList() {
		fullyQualifiedReplicaZones = append(
			fullyQualifiedReplicaZones, manager.getReplicaZoneURI(replicaZone))
	}

	diskToCreate := &compute.Disk{
		Name:         name,
		SizeGb:       sizeGb,
		Description:  tagsStr,
		Type:         diskTypeURI,
		ReplicaZones: fullyQualifiedReplicaZones,
	}

	ctx, cancel := cloud.ContextWithCallTimeout()
	defer cancel()
	return manager.gce.c.RegionDisks().Insert(ctx, meta.RegionalKey(name, manager.gce.region), diskToCreate)
}

func (manager *gceServiceManager) AttachDiskOnCloudProvider(
	disk *Disk,
	readWrite string,
	instanceZone string,
	instanceName string) error {
	source, err := manager.getDiskSourceURI(disk)
	if err != nil {
		return err
	}

	attachedDiskV1 := &compute.AttachedDisk{
		DeviceName: disk.Name,
		Kind:       disk.Kind,
		Mode:       readWrite,
		Source:     source,
		Type:       diskTypePersistent,
	}

	ctx, cancel := cloud.ContextWithCallTimeout()
	defer cancel()
	return manager.gce.c.Instances().AttachDisk(ctx, meta.ZonalKey(instanceName, instanceZone), attachedDiskV1)
}

func (manager *gceServiceManager) DetachDiskOnCloudProvider(
	instanceZone string,
	instanceName string,
	devicePath string) error {
	ctx, cancel := cloud.ContextWithCallTimeout()
	defer cancel()
	return manager.gce.c.Instances().DetachDisk(ctx, meta.ZonalKey(instanceName, instanceZone), devicePath)
}

func (manager *gceServiceManager) GetDiskFromCloudProvider(
	zone string,
	diskName string) (*Disk, error) {
	if zone == "" {
		return nil, fmt.Errorf("can not fetch disk %q, zone is empty", diskName)
	}

	if diskName == "" {
		return nil, fmt.Errorf("can not fetch disk, zone is specified (%q), but disk name is empty", zone)
	}

	ctx, cancel := cloud.ContextWithCallTimeout()
	defer cancel()
	diskStable, err := manager.gce.c.Disks().Get(ctx, meta.ZonalKey(diskName, zone))
	if err != nil {
		return nil, err
	}

	zoneInfo := singleZone{strings.TrimSpace(lastComponent(diskStable.Zone))}
	if zoneInfo.zone == "" {
		zoneInfo = singleZone{zone}
	}

	region, err := manager.getRegionFromZone(zoneInfo)
	if err != nil {
		return nil, fmt.Errorf("failed to extract region from zone for %q/%q err=%v", zone, diskName, err)
	}

	return &Disk{
		ZoneInfo: zoneInfo,
		Region:   region,
		Name:     diskStable.Name,
		Kind:     diskStable.Kind,
		Type:     diskStable.Type,
		SizeGb:   diskStable.SizeGb,
	}, nil
}

func (manager *gceServiceManager) GetRegionalDiskFromCloudProvider(
	diskName string) (*Disk, error) {

	if !utilfeature.DefaultFeatureGate.Enabled(features.GCERegionalPersistentDisk) {
		return nil, fmt.Errorf("the regional PD feature is only available with the %s Kubernetes feature gate enabled", features.GCERegionalPersistentDisk)
	}

	ctx, cancel := cloud.ContextWithCallTimeout()
	defer cancel()
	diskBeta, err := manager.gce.c.RegionDisks().Get(ctx, meta.RegionalKey(diskName, manager.gce.region))
	if err != nil {
		return nil, err
	}

	zones := sets.NewString()
	for _, zoneURI := range diskBeta.ReplicaZones {
		zones.Insert(lastComponent(zoneURI))
	}

	return &Disk{
		ZoneInfo: multiZone{zones},
		Region:   lastComponent(diskBeta.Region),
		Name:     diskBeta.Name,
		Kind:     diskBeta.Kind,
		Type:     diskBeta.Type,
		SizeGb:   diskBeta.SizeGb,
	}, nil
}

func (manager *gceServiceManager) DeleteDiskOnCloudProvider(
	zone string,
	diskName string) error {
	ctx, cancel := cloud.ContextWithCallTimeout()
	defer cancel()
	return manager.gce.c.Disks().Delete(ctx, meta.ZonalKey(diskName, zone))
}

func (manager *gceServiceManager) DeleteRegionalDiskOnCloudProvider(
	diskName string) error {

	if !utilfeature.DefaultFeatureGate.Enabled(features.GCERegionalPersistentDisk) {
		return fmt.Errorf("the regional PD feature is only available with the %s Kubernetes feature gate enabled", features.GCERegionalPersistentDisk)
	}

	ctx, cancel := cloud.ContextWithCallTimeout()
	defer cancel()
	return manager.gce.c.RegionDisks().Delete(ctx, meta.RegionalKey(diskName, manager.gce.region))
}

func (manager *gceServiceManager) getDiskSourceURI(disk *Disk) (string, error) {
	getProjectsAPIEndpoint := manager.getProjectsAPIEndpoint()

	switch zoneInfo := disk.ZoneInfo.(type) {
	case singleZone:
		if zoneInfo.zone == "" || disk.Region == "" {
			// Unexpected, but sanity-check
			return "", fmt.Errorf("PD does not have zone/region information: %#v", disk)
		}

		return getProjectsAPIEndpoint + fmt.Sprintf(
			diskSourceURITemplateSingleZone,
			manager.gce.projectID,
			zoneInfo.zone,
			disk.Name), nil
	case multiZone:
		if zoneInfo.replicaZones == nil || zoneInfo.replicaZones.Len() <= 0 {
			// Unexpected, but sanity-check
			return "", fmt.Errorf("PD is regional but does not have any replicaZones specified: %v", disk)
		}
		return getProjectsAPIEndpoint + fmt.Sprintf(
			diskSourceURITemplateRegional,
			manager.gce.projectID,
			disk.Region,
			disk.Name), nil
	case nil:
		// Unexpected, but sanity-check
		return "", fmt.Errorf("PD did not have ZoneInfo: %v", disk)
	default:
		// Unexpected, but sanity-check
		return "", fmt.Errorf("disk.ZoneInfo has unexpected type %T", zoneInfo)
	}
}

func (manager *gceServiceManager) getDiskTypeURI(
	diskRegion string, diskZoneInfo zoneType, diskType string) (string, error) {

	getProjectsAPIEndpoint := manager.getProjectsAPIEndpoint()

	switch zoneInfo := diskZoneInfo.(type) {
	case singleZone:
		if zoneInfo.zone == "" {
			return "", fmt.Errorf("zone is empty: %v", zoneInfo)
		}

		return getProjectsAPIEndpoint + fmt.Sprintf(
			diskTypeURITemplateSingleZone,
			manager.gce.projectID,
			zoneInfo.zone,
			diskType), nil
	case multiZone:
		if zoneInfo.replicaZones == nil || zoneInfo.replicaZones.Len() <= 0 {
			return "", fmt.Errorf("zoneInfo is regional but does not have any replicaZones specified: %v", zoneInfo)
		}
		return getProjectsAPIEndpoint + fmt.Sprintf(
			diskTypeURITemplateRegional,
			manager.gce.projectID,
			diskRegion,
			diskType), nil
	case nil:
		return "", fmt.Errorf("zoneInfo nil")
	default:
		return "", fmt.Errorf("zoneInfo has unexpected type %T", zoneInfo)
	}
}

func (manager *gceServiceManager) getReplicaZoneURI(zone string) string {
	return manager.getProjectsAPIEndpoint() + fmt.Sprintf(
		replicaZoneURITemplateSingleZone,
		manager.gce.projectID,
		zone)
}

func (manager *gceServiceManager) getRegionFromZone(zoneInfo zoneType) (string, error) {
	var zone string
	switch zoneInfo := zoneInfo.(type) {
	case singleZone:
		if zoneInfo.zone == "" {
			// Unexpected, but sanity-check
			return "", fmt.Errorf("PD is single zone, but zone is not specified: %#v", zoneInfo)
		}

		zone = zoneInfo.zone
	case multiZone:
		if zoneInfo.replicaZones == nil || zoneInfo.replicaZones.Len() <= 0 {
			// Unexpected, but sanity-check
			return "", fmt.Errorf("PD is regional but does not have any replicaZones specified: %v", zoneInfo)
		}

		zone = zoneInfo.replicaZones.UnsortedList()[0]
	case nil:
		// Unexpected, but sanity-check
		return "", fmt.Errorf("zoneInfo is nil")
	default:
		// Unexpected, but sanity-check
		return "", fmt.Errorf("zoneInfo has unexpected type %T", zoneInfo)
	}

	region, err := GetGCERegion(zone)
	if err != nil {
		klog.Warningf("failed to parse GCE region from zone %q: %v", zone, err)
		region = manager.gce.region
	}

	return region, nil
}

func (manager *gceServiceManager) ResizeDiskOnCloudProvider(disk *Disk, sizeGb int64, zone string) error {
	resizeServiceRequest := &compute.DisksResizeRequest{
		SizeGb: sizeGb,
	}

	ctx, cancel := cloud.ContextWithCallTimeout()
	defer cancel()
	return manager.gce.c.Disks().Resize(ctx, meta.ZonalKey(disk.Name, zone), resizeServiceRequest)
}

func (manager *gceServiceManager) RegionalResizeDiskOnCloudProvider(disk *Disk, sizeGb int64) error {
	if !utilfeature.DefaultFeatureGate.Enabled(features.GCERegionalPersistentDisk) {
		return fmt.Errorf("the regional PD feature is only available with the %s Kubernetes feature gate enabled", features.GCERegionalPersistentDisk)
	}

	resizeServiceRequest := &compute.RegionDisksResizeRequest{
		SizeGb: sizeGb,
	}

	ctx, cancel := cloud.ContextWithCallTimeout()
	defer cancel()
	return manager.gce.c.RegionDisks().Resize(ctx, meta.RegionalKey(disk.Name, disk.Region), resizeServiceRequest)
}

// Disks is interface for manipulation with GCE PDs.
type Disks interface {
	// AttachDisk attaches given disk to the node with the specified NodeName.
	// Current instance is used when instanceID is empty string.
	AttachDisk(diskName string, nodeName types.NodeName, readOnly bool, regional bool) error

	// DetachDisk detaches given disk to the node with the specified NodeName.
	// Current instance is used when nodeName is empty string.
	DetachDisk(devicePath string, nodeName types.NodeName) error

	// DiskIsAttached checks if a disk is attached to the node with the specified NodeName.
	DiskIsAttached(diskName string, nodeName types.NodeName) (bool, error)

	// DisksAreAttached is a batch function to check if a list of disks are attached
	// to the node with the specified NodeName.
	DisksAreAttached(diskNames []string, nodeName types.NodeName) (map[string]bool, error)

	// CreateDisk creates a new PD with given properties. Tags are serialized
	// as JSON into Description field.
	CreateDisk(name string, diskType string, zone string, sizeGb int64, tags map[string]string) error

	// CreateRegionalDisk creates a new Regional Persistent Disk, with the
	// specified properties, replicated to the specified zones. Tags are
	// serialized as JSON into Description field.
	CreateRegionalDisk(name string, diskType string, replicaZones sets.String, sizeGb int64, tags map[string]string) error

	// DeleteDisk deletes PD.
	DeleteDisk(diskToDelete string) error

	// ResizeDisk resizes PD and returns new disk size
	ResizeDisk(diskToResize string, oldSize resource.Quantity, newSize resource.Quantity) (resource.Quantity, error)

	// GetAutoLabelsForPD returns labels to apply to PersistentVolume
	// representing this PD, namely failure domain and zone.
	// zone can be provided to specify the zone for the PD,
	// if empty all managed zones will be searched.
	GetAutoLabelsForPD(name string, zone string) (map[string]string, error)
}

// Cloud implements Disks.
var _ Disks = (*Cloud)(nil)

// Cloud implements PVLabeler.
var _ cloudprovider.PVLabeler = (*Cloud)(nil)

// Disk holds all relevant data about an instance of GCE storage
type Disk struct {
	ZoneInfo zoneType
	Region   string
	Name     string
	Kind     string
	Type     string
	SizeGb   int64
}

type zoneType interface {
	isZoneType()
}

type multiZone struct {
	replicaZones sets.String
}

type singleZone struct {
	zone string
}

func (m multiZone) isZoneType()  {}
func (s singleZone) isZoneType() {}

func newDiskMetricContextZonal(request, region, zone string) *metricContext {
	return newGenericMetricContext("disk", request, region, zone, computeV1Version)
}

func newDiskMetricContextRegional(request, region string) *metricContext {
	return newGenericMetricContext("disk", request, region, unusedMetricLabel, computeV1Version)
}

// GetLabelsForVolume retrieved the label info for the provided volume
func (g *Cloud) GetLabelsForVolume(ctx context.Context, pv *v1.PersistentVolume) (map[string]string, error) {
	// Ignore any volumes that are being provisioned
	if pv.Spec.GCEPersistentDisk.PDName == volume.ProvisionedVolumeName {
		return nil, nil
	}

	// If the zone is already labeled, honor the hint
	zone := pv.Labels[kubeletapis.LabelZoneFailureDomain]

	labels, err := g.GetAutoLabelsForPD(pv.Spec.GCEPersistentDisk.PDName, zone)
	if err != nil {
		return nil, err
	}

	return labels, nil
}

// AttachDisk attaches given disk to the node with the specified NodeName.
// Current instance is used when instanceID is empty string.
func (g *Cloud) AttachDisk(diskName string, nodeName types.NodeName, readOnly bool, regional bool) error {
	instanceName := mapNodeNameToInstanceName(nodeName)
	instance, err := g.getInstanceByName(instanceName)
	if err != nil {
		return fmt.Errorf("error getting instance %q", instanceName)
	}

	// Try fetching as regional PD
	var disk *Disk
	var mc *metricContext
	if regional && utilfeature.DefaultFeatureGate.Enabled(features.GCERegionalPersistentDisk) {
		disk, err = g.getRegionalDiskByName(diskName)
		if err != nil {
			return err
		}
		mc = newDiskMetricContextRegional("attach", g.region)
	} else {
		disk, err = g.getDiskByName(diskName, instance.Zone)
		if err != nil {
			return err
		}
		mc = newDiskMetricContextZonal("attach", g.region, instance.Zone)
	}

	readWrite := "READ_WRITE"
	if readOnly {
		readWrite = "READ_ONLY"
	}

	return mc.Observe(g.manager.AttachDiskOnCloudProvider(disk, readWrite, instance.Zone, instance.Name))
}

// DetachDisk detaches given disk to the node with the specified NodeName.
// Current instance is used when nodeName is empty string.
func (g *Cloud) DetachDisk(devicePath string, nodeName types.NodeName) error {
	instanceName := mapNodeNameToInstanceName(nodeName)
	inst, err := g.getInstanceByName(instanceName)
	if err != nil {
		if err == cloudprovider.InstanceNotFound {
			// If instance no longer exists, safe to assume volume is not attached.
			klog.Warningf(
				"Instance %q does not exist. DetachDisk will assume PD %q is not attached to it.",
				instanceName,
				devicePath)
			return nil
		}

		return fmt.Errorf("error getting instance %q", instanceName)
	}

	mc := newDiskMetricContextZonal("detach", g.region, inst.Zone)
	return mc.Observe(g.manager.DetachDiskOnCloudProvider(inst.Zone, inst.Name, devicePath))
}

// DiskIsAttached checks if a disk is attached to the node with the specified NodeName.
func (g *Cloud) DiskIsAttached(diskName string, nodeName types.NodeName) (bool, error) {
	instanceName := mapNodeNameToInstanceName(nodeName)
	instance, err := g.getInstanceByName(instanceName)
	if err != nil {
		if err == cloudprovider.InstanceNotFound {
			// If instance no longer exists, safe to assume volume is not attached.
			klog.Warningf(
				"Instance %q does not exist. DiskIsAttached will assume PD %q is not attached to it.",
				instanceName,
				diskName)
			return false, nil
		}

		return false, err
	}

	for _, disk := range instance.Disks {
		if disk.DeviceName == diskName {
			// Disk is still attached to node
			return true, nil
		}
	}

	return false, nil
}

// DisksAreAttached is a batch function to check if a list of disks are attached
// to the node with the specified NodeName.
func (g *Cloud) DisksAreAttached(diskNames []string, nodeName types.NodeName) (map[string]bool, error) {
	attached := make(map[string]bool)
	for _, diskName := range diskNames {
		attached[diskName] = false
	}
	instanceName := mapNodeNameToInstanceName(nodeName)
	instance, err := g.getInstanceByName(instanceName)
	if err != nil {
		if err == cloudprovider.InstanceNotFound {
			// If instance no longer exists, safe to assume volume is not attached.
			klog.Warningf(
				"Instance %q does not exist. DisksAreAttached will assume PD %v are not attached to it.",
				instanceName,
				diskNames)
			return attached, nil
		}

		return attached, err
	}

	for _, instanceDisk := range instance.Disks {
		for _, diskName := range diskNames {
			if instanceDisk.DeviceName == diskName {
				// Disk is still attached to node
				attached[diskName] = true
			}
		}
	}

	return attached, nil
}

// CreateDisk creates a new Persistent Disk, with the specified name &
// size, in the specified zone. It stores specified tags encoded in
// JSON in Description field.
func (g *Cloud) CreateDisk(
	name string, diskType string, zone string, sizeGb int64, tags map[string]string) error {
	// Do not allow creation of PDs in zones that are do not have nodes. Such PDs
	// are not currently usable.
	curZones, err := g.GetAllCurrentZones()
	if err != nil {
		return err
	}
	if !curZones.Has(zone) {
		return fmt.Errorf("kubernetes does not have a node in zone %q", zone)
	}

	tagsStr, err := g.encodeDiskTags(tags)
	if err != nil {
		return err
	}

	diskType, err = getDiskType(diskType)
	if err != nil {
		return err
	}

	mc := newDiskMetricContextZonal("create", g.region, zone)

	err = g.manager.CreateDiskOnCloudProvider(
		name, sizeGb, tagsStr, diskType, zone)

	mc.Observe(err)
	if isGCEError(err, "alreadyExists") {
		klog.Warningf("GCE PD %q already exists, reusing", name)
		return nil
	}
	return err
}

// CreateRegionalDisk creates a new Regional Persistent Disk, with the specified
// name & size, replicated to the specified zones. It stores specified tags
// encoded in JSON in Description field.
func (g *Cloud) CreateRegionalDisk(
	name string, diskType string, replicaZones sets.String, sizeGb int64, tags map[string]string) error {

	// Do not allow creation of PDs in zones that are do not have nodes. Such PDs
	// are not currently usable. This functionality should be reverted to checking
	// against managed zones if we want users to be able to create RegionalDisks
	// in zones where there are no nodes
	curZones, err := g.GetAllCurrentZones()
	if err != nil {
		return err
	}
	if !curZones.IsSuperset(replicaZones) {
		return fmt.Errorf("kubernetes does not have nodes in specified zones: %q. Zones that contain nodes: %q", replicaZones.Difference(curZones), curZones)
	}

	tagsStr, err := g.encodeDiskTags(tags)
	if err != nil {
		return err
	}

	diskType, err = getDiskType(diskType)
	if err != nil {
		return err
	}

	mc := newDiskMetricContextRegional("create", g.region)

	err = g.manager.CreateRegionalDiskOnCloudProvider(
		name, sizeGb, tagsStr, diskType, replicaZones)

	mc.Observe(err)
	if isGCEError(err, "alreadyExists") {
		klog.Warningf("GCE PD %q already exists, reusing", name)
		return nil
	}
	return err
}

func getDiskType(diskType string) (string, error) {
	switch diskType {
	case DiskTypeSSD, DiskTypeStandard:
		return diskType, nil
	case "":
		return diskTypeDefault, nil
	default:
		return "", fmt.Errorf("invalid GCE disk type %q", diskType)
	}
}

// DeleteDisk deletes rgw referenced persistent disk.
func (g *Cloud) DeleteDisk(diskToDelete string) error {
	err := g.doDeleteDisk(diskToDelete)
	if isGCEError(err, "resourceInUseByAnotherResource") {
		return volume.NewDeletedVolumeInUseError(err.Error())
	}

	if err == cloudprovider.DiskNotFound {
		return nil
	}
	return err
}

// ResizeDisk expands given disk and returns new disk size
func (g *Cloud) ResizeDisk(diskToResize string, oldSize resource.Quantity, newSize resource.Quantity) (resource.Quantity, error) {
	disk, err := g.GetDiskByNameUnknownZone(diskToResize)
	if err != nil {
		return oldSize, err
	}

	// GCE resizes in chunks of GiBs
	requestGIB := volumeutil.RoundUpToGiB(newSize)
	newSizeQuant := resource.MustParse(fmt.Sprintf("%dGi", requestGIB))

	// If disk is already of size equal or greater than requested size, we simply return
	if disk.SizeGb >= requestGIB {
		return newSizeQuant, nil
	}

	var mc *metricContext

	switch zoneInfo := disk.ZoneInfo.(type) {
	case singleZone:
		mc = newDiskMetricContextZonal("resize", disk.Region, zoneInfo.zone)
<<<<<<< HEAD
		err := gce.manager.ResizeDiskOnCloudProvider(disk, requestGIB, zoneInfo.zone)
=======
		err := g.manager.ResizeDiskOnCloudProvider(disk, requestGIB, zoneInfo.zone)
>>>>>>> e9a81cf8

		if err != nil {
			return oldSize, mc.Observe(err)
		}
		return newSizeQuant, mc.Observe(err)
	case multiZone:
		if !utilfeature.DefaultFeatureGate.Enabled(features.GCERegionalPersistentDisk) {
			return oldSize, fmt.Errorf("disk.ZoneInfo has unexpected type %T", zoneInfo)
		}

		mc = newDiskMetricContextRegional("resize", disk.Region)
<<<<<<< HEAD
		err := gce.manager.RegionalResizeDiskOnCloudProvider(disk, requestGIB)
=======
		err := g.manager.RegionalResizeDiskOnCloudProvider(disk, requestGIB)
>>>>>>> e9a81cf8

		if err != nil {
			return oldSize, mc.Observe(err)
		}
		return newSizeQuant, mc.Observe(err)
	case nil:
		return oldSize, fmt.Errorf("PD has nil ZoneInfo: %v", disk)
	default:
		return oldSize, fmt.Errorf("disk.ZoneInfo has unexpected type %T", zoneInfo)
	}
}

// GetAutoLabelsForPD builds the labels that should be automatically added to a PersistentVolume backed by a GCE PD
// Specifically, this builds FailureDomain (zone) and Region labels.
// The PersistentVolumeLabel admission controller calls this and adds the labels when a PV is created.
// If zone is specified, the volume will only be found in the specified zone,
// otherwise all managed zones will be searched.
func (g *Cloud) GetAutoLabelsForPD(name string, zone string) (map[string]string, error) {
	var disk *Disk
	var err error
	if zone == "" {
		// For regional PDs this is fine, but for zonal PDs we would like as far
		// as possible to avoid this case, because GCE doesn't guarantee that
		// volumes are uniquely named per region, just per zone. However,
		// creation of GCE PDs was originally done only by name, so we have to
		// continue to support that.
		// However, wherever possible the zone should be passed (and it is
		// passed for most cases that we can control, e.g. dynamic volume
		// provisioning).
		disk, err = g.GetDiskByNameUnknownZone(name)
		if err != nil {
			return nil, err
		}
	} else {
		// We could assume the disks exists; we have all the information we need
		// However it is more consistent to ensure the disk exists,
		// and in future we may gather addition information (e.g. disk type, IOPS etc)
		if utilfeature.DefaultFeatureGate.Enabled(features.GCERegionalPersistentDisk) {
			zoneSet, err := volumeutil.LabelZonesToSet(zone)
			if err != nil {
				klog.Warningf("Failed to parse zone field: %q. Will use raw field.", zone)
			}

			if len(zoneSet) > 1 {
				// Regional PD
				disk, err = g.getRegionalDiskByName(name)
				if err != nil {
					return nil, err
				}
			} else {
				// Zonal PD
				disk, err = g.getDiskByName(name, zone)
				if err != nil {
					return nil, err
				}
			}
		} else {
			disk, err = g.getDiskByName(name, zone)
			if err != nil {
				return nil, err
			}
		}
	}

	labels := make(map[string]string)
	switch zoneInfo := disk.ZoneInfo.(type) {
	case singleZone:
		if zoneInfo.zone == "" || disk.Region == "" {
			// Unexpected, but sanity-check
			return nil, fmt.Errorf("PD did not have zone/region information: %v", disk)
		}
		labels[kubeletapis.LabelZoneFailureDomain] = zoneInfo.zone
		labels[kubeletapis.LabelZoneRegion] = disk.Region
	case multiZone:
		if zoneInfo.replicaZones == nil || zoneInfo.replicaZones.Len() <= 0 {
			// Unexpected, but sanity-check
			return nil, fmt.Errorf("PD is regional but does not have any replicaZones specified: %v", disk)
		}
		labels[kubeletapis.LabelZoneFailureDomain] =
			volumeutil.ZonesSetToLabelValue(zoneInfo.replicaZones)
		labels[kubeletapis.LabelZoneRegion] = disk.Region
	case nil:
		// Unexpected, but sanity-check
		return nil, fmt.Errorf("PD did not have ZoneInfo: %v", disk)
	default:
		// Unexpected, but sanity-check
		return nil, fmt.Errorf("disk.ZoneInfo has unexpected type %T", zoneInfo)
	}

	return labels, nil
}

// Returns a Disk for the disk, if it is found in the specified zone.
// If not found, returns (nil, nil)
func (g *Cloud) findDiskByName(diskName string, zone string) (*Disk, error) {
	mc := newDiskMetricContextZonal("get", g.region, zone)
	disk, err := g.manager.GetDiskFromCloudProvider(zone, diskName)
	if err == nil {
		return disk, mc.Observe(nil)
	}
	if !isHTTPErrorCode(err, http.StatusNotFound) {
		return nil, mc.Observe(err)
	}
	return nil, mc.Observe(nil)
}

// Like findDiskByName, but returns an error if the disk is not found
func (g *Cloud) getDiskByName(diskName string, zone string) (*Disk, error) {
	disk, err := g.findDiskByName(diskName, zone)
	if disk == nil && err == nil {
		return nil, fmt.Errorf("GCE persistent disk not found: diskName=%q zone=%q", diskName, zone)
	}
	return disk, err
}

// Returns a Disk for the regional disk, if it is found.
// If not found, returns (nil, nil)
func (g *Cloud) findRegionalDiskByName(diskName string) (*Disk, error) {
	mc := newDiskMetricContextRegional("get", g.region)
	disk, err := g.manager.GetRegionalDiskFromCloudProvider(diskName)
	if err == nil {
		return disk, mc.Observe(nil)
	}
	if !isHTTPErrorCode(err, http.StatusNotFound) {
		return nil, mc.Observe(err)
	}
	return nil, mc.Observe(nil)
}

// Like findRegionalDiskByName, but returns an error if the disk is not found
func (g *Cloud) getRegionalDiskByName(diskName string) (*Disk, error) {
	disk, err := g.findRegionalDiskByName(diskName)
	if disk == nil && err == nil {
		return nil, fmt.Errorf("GCE regional persistent disk not found: diskName=%q", diskName)
	}
	return disk, err
}

// GetDiskByNameUnknownZone scans all managed zones to return the GCE PD
// Prefer getDiskByName, if the zone can be established
// Return cloudprovider.DiskNotFound if the given disk cannot be found in any zone
func (g *Cloud) GetDiskByNameUnknownZone(diskName string) (*Disk, error) {
	if utilfeature.DefaultFeatureGate.Enabled(features.GCERegionalPersistentDisk) {
		regionalDisk, err := g.getRegionalDiskByName(diskName)
		if err == nil {
			return regionalDisk, err
		}
	}

	// Note: this is the gotcha right now with GCE PD support:
	// disk names are not unique per-region.
	// (I can create two volumes with name "myvol" in e.g. us-central1-b & us-central1-f)
	// For now, this is simply undefined behaviour.
	//
	// In future, we will have to require users to qualify their disk
	// "us-central1-a/mydisk".  We could do this for them as part of
	// admission control, but that might be a little weird (values changing
	// on create)

	var found *Disk
	for _, zone := range g.managedZones {
		disk, err := g.findDiskByName(diskName, zone)
		if err != nil {
			return nil, err
		}
		// findDiskByName returns (nil,nil) if the disk doesn't exist, so we can't
		// assume that a disk was found unless disk is non-nil.
		if disk == nil {
			continue
		}
		if found != nil {
			switch zoneInfo := disk.ZoneInfo.(type) {
			case multiZone:
				if zoneInfo.replicaZones.Has(zone) {
					klog.Warningf("GCE PD name (%q) was found in multiple zones (%q), but ok because it is a RegionalDisk.",
						diskName, zoneInfo.replicaZones)
					continue
				}
				return nil, fmt.Errorf("GCE PD name was found in multiple zones: %q", diskName)
			default:
				return nil, fmt.Errorf("GCE PD name was found in multiple zones: %q", diskName)
			}
		}
		found = disk
	}
	if found != nil {
		return found, nil
	}
	klog.Warningf("GCE persistent disk %q not found in managed zones (%s)",
		diskName, strings.Join(g.managedZones, ","))

	return nil, cloudprovider.DiskNotFound
}

// encodeDiskTags encodes requested volume tags into JSON string, as GCE does
// not support tags on GCE PDs and we use Description field as fallback.
func (g *Cloud) encodeDiskTags(tags map[string]string) (string, error) {
	if len(tags) == 0 {
		// No tags -> empty JSON
		return "", nil
	}

	enc, err := json.Marshal(tags)
	if err != nil {
		return "", err
	}
	return string(enc), nil
}

func (g *Cloud) doDeleteDisk(diskToDelete string) error {
	disk, err := g.GetDiskByNameUnknownZone(diskToDelete)
	if err != nil {
		return err
	}

	var mc *metricContext

	switch zoneInfo := disk.ZoneInfo.(type) {
	case singleZone:
		mc = newDiskMetricContextZonal("delete", disk.Region, zoneInfo.zone)
		return mc.Observe(g.manager.DeleteDiskOnCloudProvider(zoneInfo.zone, disk.Name))
	case multiZone:
		if !utilfeature.DefaultFeatureGate.Enabled(features.GCERegionalPersistentDisk) {
			return fmt.Errorf("disk.ZoneInfo has unexpected type %T", zoneInfo)
		}

		mc = newDiskMetricContextRegional("delete", disk.Region)
		return mc.Observe(g.manager.DeleteRegionalDiskOnCloudProvider(disk.Name))
	case nil:
		return fmt.Errorf("PD has nil ZoneInfo: %v", disk)
	default:
		return fmt.Errorf("disk.ZoneInfo has unexpected type %T", zoneInfo)
	}
}

// isGCEError returns true if given error is a googleapi.Error with given
// reason (e.g. "resourceInUseByAnotherResource")
func isGCEError(err error, reason string) bool {
	apiErr, ok := err.(*googleapi.Error)
	if !ok {
		return false
	}

	for _, e := range apiErr.Errors {
		if e.Reason == reason {
			return true
		}
	}
	return false
}<|MERGE_RESOLUTION|>--- conflicted
+++ resolved
@@ -761,11 +761,7 @@
 	switch zoneInfo := disk.ZoneInfo.(type) {
 	case singleZone:
 		mc = newDiskMetricContextZonal("resize", disk.Region, zoneInfo.zone)
-<<<<<<< HEAD
-		err := gce.manager.ResizeDiskOnCloudProvider(disk, requestGIB, zoneInfo.zone)
-=======
 		err := g.manager.ResizeDiskOnCloudProvider(disk, requestGIB, zoneInfo.zone)
->>>>>>> e9a81cf8
 
 		if err != nil {
 			return oldSize, mc.Observe(err)
@@ -777,11 +773,7 @@
 		}
 
 		mc = newDiskMetricContextRegional("resize", disk.Region)
-<<<<<<< HEAD
-		err := gce.manager.RegionalResizeDiskOnCloudProvider(disk, requestGIB)
-=======
 		err := g.manager.RegionalResizeDiskOnCloudProvider(disk, requestGIB)
->>>>>>> e9a81cf8
 
 		if err != nil {
 			return oldSize, mc.Observe(err)
