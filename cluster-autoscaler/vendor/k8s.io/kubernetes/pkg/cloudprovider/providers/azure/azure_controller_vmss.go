/*
Copyright 2018 The Kubernetes Authors.

Licensed under the Apache License, Version 2.0 (the "License");
you may not use this file except in compliance with the License.
You may obtain a copy of the License at

    http://www.apache.org/licenses/LICENSE-2.0

Unless required by applicable law or agreed to in writing, software
distributed under the License is distributed on an "AS IS" BASIS,
WITHOUT WARRANTIES OR CONDITIONS OF ANY KIND, either express or implied.
See the License for the specific language governing permissions and
limitations under the License.
*/

package azure

import (
	"fmt"
	"strings"

<<<<<<< HEAD
	"github.com/Azure/azure-sdk-for-go/services/compute/mgmt/2018-04-01/compute"
	"github.com/golang/glog"
=======
	"github.com/Azure/azure-sdk-for-go/services/compute/mgmt/2018-10-01/compute"
	"k8s.io/klog"
>>>>>>> e9a81cf8

	"k8s.io/apimachinery/pkg/types"
)

// AttachDisk attaches a vhd to vm
// the vhd must exist, can be identified by diskName, diskURI, and lun.
func (ss *scaleSet) AttachDisk(isManagedDisk bool, diskName, diskURI string, nodeName types.NodeName, lun int32, cachingMode compute.CachingTypes) error {
	vmName := mapNodeNameToVMName(nodeName)
	ssName, instanceID, vm, err := ss.getVmssVM(vmName)
	if err != nil {
		return err
	}

	nodeResourceGroup, err := ss.GetNodeResourceGroup(vmName)
	if err != nil {
		return err
	}

	disks := []compute.DataDisk{}
	if vm.StorageProfile != nil && vm.StorageProfile.DataDisks != nil {
		disks = *vm.StorageProfile.DataDisks
	}
	if isManagedDisk {
		disks = append(disks,
			compute.DataDisk{
				Name:         &diskName,
				Lun:          &lun,
				Caching:      compute.CachingTypes(cachingMode),
				CreateOption: "attach",
				ManagedDisk: &compute.ManagedDiskParameters{
					ID: &diskURI,
				},
			})
	} else {
		disks = append(disks,
			compute.DataDisk{
				Name: &diskName,
				Vhd: &compute.VirtualHardDisk{
					URI: &diskURI,
				},
				Lun:          &lun,
				Caching:      compute.CachingTypes(cachingMode),
				CreateOption: "attach",
			})
	}
	vm.StorageProfile.DataDisks = &disks

	ctx, cancel := getContextWithCancel()
	defer cancel()
<<<<<<< HEAD
	glog.V(2).Infof("azureDisk - update(%s): vm(%s) - attach disk", nodeResourceGroup, nodeName)
	resp, err := ss.VirtualMachineScaleSetVMsClient.Update(ctx, nodeResourceGroup, ssName, instanceID, vm)
	if ss.CloudProviderBackoff && shouldRetryHTTPRequest(resp, err) {
		glog.V(2).Infof("azureDisk - update(%s) backing off: vm(%s)", nodeResourceGroup, nodeName)
		retryErr := ss.UpdateVmssVMWithRetry(ctx, nodeResourceGroup, ssName, instanceID, vm)
		if retryErr != nil {
			err = retryErr
			glog.V(2).Infof("azureDisk - update(%s) abort backoff: vm(%s)", nodeResourceGroup, nodeName)
		}
	}
=======
	klog.V(2).Infof("azureDisk - update(%s): vm(%s) - attach disk(%s)", nodeResourceGroup, nodeName, diskName)

	_, err = ss.VirtualMachineScaleSetVMsClient.Update(ctx, nodeResourceGroup, ssName, instanceID, vm)
>>>>>>> e9a81cf8
	if err != nil {
		detail := err.Error()
		if strings.Contains(detail, errLeaseFailed) || strings.Contains(detail, errDiskBlobNotFound) {
			// if lease cannot be acquired or disk not found, immediately detach the disk and return the original error
			klog.Infof("azureDisk - err %s, try detach disk(%s)", detail, diskName)
			ss.DetachDiskByName(diskName, diskURI, nodeName)
		}
	} else {
		klog.V(2).Infof("azureDisk - attach disk(%s) succeeded", diskName)
		// Invalidate the cache right after updating
		key := buildVmssCacheKey(nodeResourceGroup, ss.makeVmssVMName(ssName, instanceID))
		ss.vmssVMCache.Delete(key)
	}
	return err
}

// DetachDiskByName detaches a vhd from host
// the vhd can be identified by diskName or diskURI
func (ss *scaleSet) DetachDiskByName(diskName, diskURI string, nodeName types.NodeName) error {
	vmName := mapNodeNameToVMName(nodeName)
	ssName, instanceID, vm, err := ss.getVmssVM(vmName)
	if err != nil {
		return err
	}

	nodeResourceGroup, err := ss.GetNodeResourceGroup(vmName)
	if err != nil {
		return err
	}

	disks := []compute.DataDisk{}
	if vm.StorageProfile != nil && vm.StorageProfile.DataDisks != nil {
		disks = *vm.StorageProfile.DataDisks
	}
	bFoundDisk := false
	for i, disk := range disks {
		if disk.Lun != nil && (disk.Name != nil && diskName != "" && *disk.Name == diskName) ||
			(disk.Vhd != nil && disk.Vhd.URI != nil && diskURI != "" && *disk.Vhd.URI == diskURI) ||
			(disk.ManagedDisk != nil && diskURI != "" && *disk.ManagedDisk.ID == diskURI) {
			// found the disk
			klog.V(2).Infof("azureDisk - detach disk: name %q uri %q", diskName, diskURI)
			disks = append(disks[:i], disks[i+1:]...)
			bFoundDisk = true
			break
		}
	}

	if !bFoundDisk {
		return fmt.Errorf("detach azure disk failure, disk %s not found, diskURI: %s", diskName, diskURI)
	}

	vm.StorageProfile.DataDisks = &disks
	ctx, cancel := getContextWithCancel()
	defer cancel()
<<<<<<< HEAD
	glog.V(2).Infof("azureDisk - update(%s): vm(%s) - detach disk", nodeResourceGroup, nodeName)
	resp, err := ss.VirtualMachineScaleSetVMsClient.Update(ctx, nodeResourceGroup, ssName, instanceID, vm)
	if ss.CloudProviderBackoff && shouldRetryHTTPRequest(resp, err) {
		glog.V(2).Infof("azureDisk - update(%s) backing off: vm(%s)", nodeResourceGroup, nodeName)
		retryErr := ss.UpdateVmssVMWithRetry(ctx, nodeResourceGroup, ssName, instanceID, vm)
		if retryErr != nil {
			err = retryErr
			glog.V(2).Infof("azureDisk - update(%s) abort backoff: vm(%s)", nodeResourceGroup, nodeName)
		}
	}
=======
	klog.V(2).Infof("azureDisk - update(%s): vm(%s) - detach disk(%s)", nodeResourceGroup, nodeName, diskName)
	_, err = ss.VirtualMachineScaleSetVMsClient.Update(ctx, nodeResourceGroup, ssName, instanceID, vm)
>>>>>>> e9a81cf8
	if err != nil {
		klog.Errorf("azureDisk - detach disk(%s) from %s failed, err: %v", diskName, nodeName, err)
	} else {
		klog.V(2).Infof("azureDisk - detach disk(%s) succeeded", diskName)
		// Invalidate the cache right after updating
		key := buildVmssCacheKey(nodeResourceGroup, ss.makeVmssVMName(ssName, instanceID))
		ss.vmssVMCache.Delete(key)
	}

	return err
}

// GetDataDisks gets a list of data disks attached to the node.
func (ss *scaleSet) GetDataDisks(nodeName types.NodeName) ([]compute.DataDisk, error) {
	_, _, vm, err := ss.getVmssVM(string(nodeName))
	if err != nil {
		return nil, err
	}

	if vm.StorageProfile == nil || vm.StorageProfile.DataDisks == nil {
		return nil, nil
	}

	return *vm.StorageProfile.DataDisks, nil
}<|MERGE_RESOLUTION|>--- conflicted
+++ resolved
@@ -20,13 +20,8 @@
 	"fmt"
 	"strings"
 
-<<<<<<< HEAD
-	"github.com/Azure/azure-sdk-for-go/services/compute/mgmt/2018-04-01/compute"
-	"github.com/golang/glog"
-=======
 	"github.com/Azure/azure-sdk-for-go/services/compute/mgmt/2018-10-01/compute"
 	"k8s.io/klog"
->>>>>>> e9a81cf8
 
 	"k8s.io/apimachinery/pkg/types"
 )
@@ -76,22 +71,9 @@
 
 	ctx, cancel := getContextWithCancel()
 	defer cancel()
-<<<<<<< HEAD
-	glog.V(2).Infof("azureDisk - update(%s): vm(%s) - attach disk", nodeResourceGroup, nodeName)
-	resp, err := ss.VirtualMachineScaleSetVMsClient.Update(ctx, nodeResourceGroup, ssName, instanceID, vm)
-	if ss.CloudProviderBackoff && shouldRetryHTTPRequest(resp, err) {
-		glog.V(2).Infof("azureDisk - update(%s) backing off: vm(%s)", nodeResourceGroup, nodeName)
-		retryErr := ss.UpdateVmssVMWithRetry(ctx, nodeResourceGroup, ssName, instanceID, vm)
-		if retryErr != nil {
-			err = retryErr
-			glog.V(2).Infof("azureDisk - update(%s) abort backoff: vm(%s)", nodeResourceGroup, nodeName)
-		}
-	}
-=======
 	klog.V(2).Infof("azureDisk - update(%s): vm(%s) - attach disk(%s)", nodeResourceGroup, nodeName, diskName)
 
 	_, err = ss.VirtualMachineScaleSetVMsClient.Update(ctx, nodeResourceGroup, ssName, instanceID, vm)
->>>>>>> e9a81cf8
 	if err != nil {
 		detail := err.Error()
 		if strings.Contains(detail, errLeaseFailed) || strings.Contains(detail, errDiskBlobNotFound) {
@@ -146,21 +128,8 @@
 	vm.StorageProfile.DataDisks = &disks
 	ctx, cancel := getContextWithCancel()
 	defer cancel()
-<<<<<<< HEAD
-	glog.V(2).Infof("azureDisk - update(%s): vm(%s) - detach disk", nodeResourceGroup, nodeName)
-	resp, err := ss.VirtualMachineScaleSetVMsClient.Update(ctx, nodeResourceGroup, ssName, instanceID, vm)
-	if ss.CloudProviderBackoff && shouldRetryHTTPRequest(resp, err) {
-		glog.V(2).Infof("azureDisk - update(%s) backing off: vm(%s)", nodeResourceGroup, nodeName)
-		retryErr := ss.UpdateVmssVMWithRetry(ctx, nodeResourceGroup, ssName, instanceID, vm)
-		if retryErr != nil {
-			err = retryErr
-			glog.V(2).Infof("azureDisk - update(%s) abort backoff: vm(%s)", nodeResourceGroup, nodeName)
-		}
-	}
-=======
 	klog.V(2).Infof("azureDisk - update(%s): vm(%s) - detach disk(%s)", nodeResourceGroup, nodeName, diskName)
 	_, err = ss.VirtualMachineScaleSetVMsClient.Update(ctx, nodeResourceGroup, ssName, instanceID, vm)
->>>>>>> e9a81cf8
 	if err != nil {
 		klog.Errorf("azureDisk - detach disk(%s) from %s failed, err: %v", diskName, nodeName, err)
 	} else {
