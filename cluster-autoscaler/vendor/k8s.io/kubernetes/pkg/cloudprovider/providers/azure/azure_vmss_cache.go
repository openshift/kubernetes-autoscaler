--- conflicted
+++ resolved
@@ -50,11 +50,7 @@
 func extractVmssVMName(name string) (string, string, error) {
 	split := strings.SplitAfter(name, vmssNameSeparator)
 	if len(split) < 2 {
-<<<<<<< HEAD
-		glog.V(3).Infof("Failed to extract vmssVMName %q", name)
-=======
 		klog.V(3).Infof("Failed to extract vmssVMName %q", name)
->>>>>>> d54edf18
 		return "", "", ErrorNotVmssInstance
 	}
 
@@ -111,11 +107,7 @@
 
 				for _, vm := range vms {
 					if vm.OsProfile == nil || vm.OsProfile.ComputerName == nil {
-<<<<<<< HEAD
-						glog.Warningf("failed to get computerName for vmssVM (%q)", ssName)
-=======
 						klog.Warningf("failed to get computerName for vmssVM (%q)", ssName)
->>>>>>> d54edf18
 						continue
 					}
 
