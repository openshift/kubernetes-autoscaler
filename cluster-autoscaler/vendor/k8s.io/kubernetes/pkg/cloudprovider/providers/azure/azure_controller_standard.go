/*
Copyright 2018 The Kubernetes Authors.

Licensed under the Apache License, Version 2.0 (the "License");
you may not use this file except in compliance with the License.
You may obtain a copy of the License at

    http://www.apache.org/licenses/LICENSE-2.0

Unless required by applicable law or agreed to in writing, software
distributed under the License is distributed on an "AS IS" BASIS,
WITHOUT WARRANTIES OR CONDITIONS OF ANY KIND, either express or implied.
See the License for the specific language governing permissions and
limitations under the License.
*/

package azure

import (
	"fmt"
	"strings"

	"github.com/Azure/azure-sdk-for-go/services/compute/mgmt/2018-10-01/compute"
	"k8s.io/klog"

	"k8s.io/apimachinery/pkg/types"
)

// AttachDisk attaches a vhd to vm
// the vhd must exist, can be identified by diskName, diskURI, and lun.
func (as *availabilitySet) AttachDisk(isManagedDisk bool, diskName, diskURI string, nodeName types.NodeName, lun int32, cachingMode compute.CachingTypes) error {
	vm, err := as.getVirtualMachine(nodeName)
	if err != nil {
		return err
	}

	vmName := mapNodeNameToVMName(nodeName)
	nodeResourceGroup, err := as.GetNodeResourceGroup(vmName)
	if err != nil {
		return err
	}

	disks := *vm.StorageProfile.DataDisks
	if isManagedDisk {
		disks = append(disks,
			compute.DataDisk{
				Name:         &diskName,
				Lun:          &lun,
				Caching:      cachingMode,
				CreateOption: "attach",
				ManagedDisk: &compute.ManagedDiskParameters{
					ID: &diskURI,
				},
			})
	} else {
		disks = append(disks,
			compute.DataDisk{
				Name: &diskName,
				Vhd: &compute.VirtualHardDisk{
					URI: &diskURI,
				},
				Lun:          &lun,
				Caching:      cachingMode,
				CreateOption: "attach",
			})
	}

	newVM := compute.VirtualMachine{
		Location: vm.Location,
		VirtualMachineProperties: &compute.VirtualMachineProperties{
			HardwareProfile: vm.HardwareProfile,
			StorageProfile: &compute.StorageProfile{
				DataDisks: &disks,
			},
		},
	}
	klog.V(2).Infof("azureDisk - update(%s): vm(%s) - attach disk(%s, %s)", nodeResourceGroup, vmName, diskName, diskURI)
	ctx, cancel := getContextWithCancel()
	defer cancel()

<<<<<<< HEAD
	_, err = as.VirtualMachinesClient.CreateOrUpdate(ctx, nodeResourceGroup, vmName, newVM)
	if err != nil {
		klog.Errorf("azureDisk - attach disk(%s) failed, err: %v", diskName, err)
=======
	// Invalidate the cache right after updating
	defer as.cloud.vmCache.Delete(vmName)

	_, err = as.VirtualMachinesClient.CreateOrUpdate(ctx, nodeResourceGroup, vmName, newVM)
	if err != nil {
		klog.Errorf("azureDisk - attach disk(%s, %s) failed, err: %v", diskName, diskURI, err)
>>>>>>> d09c20dc
		detail := err.Error()
		if strings.Contains(detail, errLeaseFailed) || strings.Contains(detail, errDiskBlobNotFound) {
			// if lease cannot be acquired or disk not found, immediately detach the disk and return the original error
			klog.V(2).Infof("azureDisk - err %v, try detach disk(%s, %s)", err, diskName, diskURI)
			as.DetachDiskByName(diskName, diskURI, nodeName)
		}
	} else {
		klog.V(2).Infof("azureDisk - attach disk(%s, %s) succeeded", diskName, diskURI)
	}
	return err
}

// DetachDiskByName detaches a vhd from host
// the vhd can be identified by diskName or diskURI
func (as *availabilitySet) DetachDiskByName(diskName, diskURI string, nodeName types.NodeName) error {
	vm, err := as.getVirtualMachine(nodeName)
	if err != nil {
		// if host doesn't exist, no need to detach
		klog.Warningf("azureDisk - cannot find node %s, skip detaching disk(%s, %s)", nodeName, diskName, diskURI)
		return nil
	}

	vmName := mapNodeNameToVMName(nodeName)
	nodeResourceGroup, err := as.GetNodeResourceGroup(vmName)
	if err != nil {
		return err
	}

	disks := *vm.StorageProfile.DataDisks
	bFoundDisk := false
	for i, disk := range disks {
		if disk.Lun != nil && (disk.Name != nil && diskName != "" && *disk.Name == diskName) ||
			(disk.Vhd != nil && disk.Vhd.URI != nil && diskURI != "" && *disk.Vhd.URI == diskURI) ||
			(disk.ManagedDisk != nil && diskURI != "" && *disk.ManagedDisk.ID == diskURI) {
			// found the disk
			klog.V(2).Infof("azureDisk - detach disk: name %q uri %q", diskName, diskURI)
			disks = append(disks[:i], disks[i+1:]...)
			bFoundDisk = true
			break
		}
	}

	if !bFoundDisk {
		return fmt.Errorf("detach azure disk failure, disk %s not found, diskURI: %s", diskName, diskURI)
	}

	newVM := compute.VirtualMachine{
		Location: vm.Location,
		VirtualMachineProperties: &compute.VirtualMachineProperties{
			HardwareProfile: vm.HardwareProfile,
			StorageProfile: &compute.StorageProfile{
				DataDisks: &disks,
			},
		},
	}
	klog.V(2).Infof("azureDisk - update(%s): vm(%s) - detach disk(%s, %s)", nodeResourceGroup, vmName, diskName, diskURI)
	ctx, cancel := getContextWithCancel()
	defer cancel()
<<<<<<< HEAD
	_, err = as.VirtualMachinesClient.CreateOrUpdate(ctx, nodeResourceGroup, vmName, newVM)
	if err != nil {
		klog.Errorf("azureDisk - detach disk(%s) failed, err: %v", diskName, err)
=======

	// Invalidate the cache right after updating
	defer as.cloud.vmCache.Delete(vmName)

	resp, err := as.VirtualMachinesClient.CreateOrUpdate(ctx, nodeResourceGroup, vmName, newVM)
	if as.CloudProviderBackoff && shouldRetryHTTPRequest(resp, err) {
		klog.V(2).Infof("azureDisk - update(%s) backing off: vm(%s) detach disk(%s, %s), err: %v", nodeResourceGroup, vmName, diskName, diskURI, err)
		retryErr := as.CreateOrUpdateVMWithRetry(nodeResourceGroup, vmName, newVM)
		if retryErr != nil {
			err = retryErr
			klog.V(2).Infof("azureDisk - update(%s) abort backoff: vm(%s) detach disk(%s, %s), err: %v", nodeResourceGroup, vmName, diskName, diskURI, err)
		}
	}
	if err != nil {
		klog.Errorf("azureDisk - detach disk(%s, %s) failed, err: %v", diskName, diskURI, err)
>>>>>>> d09c20dc
	} else {
		klog.V(2).Infof("azureDisk - detach disk(%s, %s) succeeded", diskName, diskURI)
	}

	return err
}

// GetDataDisks gets a list of data disks attached to the node.
func (as *availabilitySet) GetDataDisks(nodeName types.NodeName) ([]compute.DataDisk, error) {
	vm, err := as.getVirtualMachine(nodeName)
	if err != nil {
		return nil, err
	}

	if vm.StorageProfile.DataDisks == nil {
		return nil, nil
	}

	return *vm.StorageProfile.DataDisks, nil
}<|MERGE_RESOLUTION|>--- conflicted
+++ resolved
@@ -78,18 +78,12 @@
 	ctx, cancel := getContextWithCancel()
 	defer cancel()
 
-<<<<<<< HEAD
-	_, err = as.VirtualMachinesClient.CreateOrUpdate(ctx, nodeResourceGroup, vmName, newVM)
-	if err != nil {
-		klog.Errorf("azureDisk - attach disk(%s) failed, err: %v", diskName, err)
-=======
 	// Invalidate the cache right after updating
 	defer as.cloud.vmCache.Delete(vmName)
 
 	_, err = as.VirtualMachinesClient.CreateOrUpdate(ctx, nodeResourceGroup, vmName, newVM)
 	if err != nil {
 		klog.Errorf("azureDisk - attach disk(%s, %s) failed, err: %v", diskName, diskURI, err)
->>>>>>> d09c20dc
 		detail := err.Error()
 		if strings.Contains(detail, errLeaseFailed) || strings.Contains(detail, errDiskBlobNotFound) {
 			// if lease cannot be acquired or disk not found, immediately detach the disk and return the original error
@@ -148,11 +142,6 @@
 	klog.V(2).Infof("azureDisk - update(%s): vm(%s) - detach disk(%s, %s)", nodeResourceGroup, vmName, diskName, diskURI)
 	ctx, cancel := getContextWithCancel()
 	defer cancel()
-<<<<<<< HEAD
-	_, err = as.VirtualMachinesClient.CreateOrUpdate(ctx, nodeResourceGroup, vmName, newVM)
-	if err != nil {
-		klog.Errorf("azureDisk - detach disk(%s) failed, err: %v", diskName, err)
-=======
 
 	// Invalidate the cache right after updating
 	defer as.cloud.vmCache.Delete(vmName)
@@ -168,7 +157,6 @@
 	}
 	if err != nil {
 		klog.Errorf("azureDisk - detach disk(%s, %s) failed, err: %v", diskName, diskURI, err)
->>>>>>> d09c20dc
 	} else {
 		klog.V(2).Infof("azureDisk - detach disk(%s, %s) succeeded", diskName, diskURI)
 	}
