/*
Copyright 2014 The Kubernetes Authors.

Licensed under the Apache License, Version 2.0 (the "License");
you may not use this file except in compliance with the License.
You may obtain a copy of the License at

    http://www.apache.org/licenses/LICENSE-2.0

Unless required by applicable law or agreed to in writing, software
distributed under the License is distributed on an "AS IS" BASIS,
WITHOUT WARRANTIES OR CONDITIONS OF ANY KIND, either express or implied.
See the License for the specific language governing permissions and
limitations under the License.
*/

package aws

import (
	"context"
	"errors"
	"fmt"
	"io"
	"net"
	"path"
	"strconv"
	"strings"
	"sync"
	"time"

	"github.com/aws/aws-sdk-go/aws"
	"github.com/aws/aws-sdk-go/aws/awserr"
	"github.com/aws/aws-sdk-go/aws/credentials"
	"github.com/aws/aws-sdk-go/aws/credentials/ec2rolecreds"
	"github.com/aws/aws-sdk-go/aws/credentials/stscreds"
	"github.com/aws/aws-sdk-go/aws/ec2metadata"
	"github.com/aws/aws-sdk-go/aws/request"
	"github.com/aws/aws-sdk-go/aws/session"
	"github.com/aws/aws-sdk-go/service/autoscaling"
	"github.com/aws/aws-sdk-go/service/ec2"
	"github.com/aws/aws-sdk-go/service/elb"
	"github.com/aws/aws-sdk-go/service/elbv2"
	"github.com/aws/aws-sdk-go/service/kms"
	"github.com/aws/aws-sdk-go/service/sts"
	gcfg "gopkg.in/gcfg.v1"
	"k8s.io/klog"

	"k8s.io/api/core/v1"
	"k8s.io/apimachinery/pkg/api/resource"
	metav1 "k8s.io/apimachinery/pkg/apis/meta/v1"
	"k8s.io/apimachinery/pkg/types"
	"k8s.io/apimachinery/pkg/util/sets"
	"k8s.io/apimachinery/pkg/util/wait"
	clientset "k8s.io/client-go/kubernetes"
	"k8s.io/client-go/kubernetes/scheme"
	v1core "k8s.io/client-go/kubernetes/typed/core/v1"
	"k8s.io/client-go/tools/record"
	cloudprovider "k8s.io/cloud-provider"
	"k8s.io/kubernetes/pkg/api/v1/service"
	"k8s.io/kubernetes/pkg/controller"
	kubeletapis "k8s.io/kubernetes/pkg/kubelet/apis"
	"k8s.io/kubernetes/pkg/volume"
	volumeutil "k8s.io/kubernetes/pkg/volume/util"
)

// NLBHealthCheckRuleDescription is the comment used on a security group rule to
// indicate that it is used for health checks
const NLBHealthCheckRuleDescription = "kubernetes.io/rule/nlb/health"

// NLBClientRuleDescription is the comment used on a security group rule to
// indicate that it is used for client traffic
const NLBClientRuleDescription = "kubernetes.io/rule/nlb/client"

// NLBMtuDiscoveryRuleDescription is the comment used on a security group rule
// to indicate that it is used for mtu discovery
const NLBMtuDiscoveryRuleDescription = "kubernetes.io/rule/nlb/mtu"

// ProviderName is the name of this cloud provider.
const ProviderName = "aws"

// TagNameKubernetesService is the tag name we use to differentiate multiple
// services. Used currently for ELBs only.
const TagNameKubernetesService = "kubernetes.io/service-name"

// TagNameSubnetInternalELB is the tag name used on a subnet to designate that
// it should be used for internal ELBs
const TagNameSubnetInternalELB = "kubernetes.io/role/internal-elb"

// TagNameSubnetPublicELB is the tag name used on a subnet to designate that
// it should be used for internet ELBs
const TagNameSubnetPublicELB = "kubernetes.io/role/elb"

// ServiceAnnotationLoadBalancerType is the annotation used on the service
// to indicate what type of Load Balancer we want. Right now, the only accepted
// value is "nlb"
const ServiceAnnotationLoadBalancerType = "service.beta.kubernetes.io/aws-load-balancer-type"

// ServiceAnnotationLoadBalancerInternal is the annotation used on the service
// to indicate that we want an internal ELB.
const ServiceAnnotationLoadBalancerInternal = "service.beta.kubernetes.io/aws-load-balancer-internal"

// ServiceAnnotationLoadBalancerProxyProtocol is the annotation used on the
// service to enable the proxy protocol on an ELB. Right now we only accept the
// value "*" which means enable the proxy protocol on all ELB backends. In the
// future we could adjust this to allow setting the proxy protocol only on
// certain backends.
const ServiceAnnotationLoadBalancerProxyProtocol = "service.beta.kubernetes.io/aws-load-balancer-proxy-protocol"

// ServiceAnnotationLoadBalancerAccessLogEmitInterval is the annotation used to
// specify access log emit interval.
const ServiceAnnotationLoadBalancerAccessLogEmitInterval = "service.beta.kubernetes.io/aws-load-balancer-access-log-emit-interval"

// ServiceAnnotationLoadBalancerAccessLogEnabled is the annotation used on the
// service to enable or disable access logs.
const ServiceAnnotationLoadBalancerAccessLogEnabled = "service.beta.kubernetes.io/aws-load-balancer-access-log-enabled"

// ServiceAnnotationLoadBalancerAccessLogS3BucketName is the annotation used to
// specify access log s3 bucket name.
const ServiceAnnotationLoadBalancerAccessLogS3BucketName = "service.beta.kubernetes.io/aws-load-balancer-access-log-s3-bucket-name"

// ServiceAnnotationLoadBalancerAccessLogS3BucketPrefix is the annotation used
// to specify access log s3 bucket prefix.
const ServiceAnnotationLoadBalancerAccessLogS3BucketPrefix = "service.beta.kubernetes.io/aws-load-balancer-access-log-s3-bucket-prefix"

// ServiceAnnotationLoadBalancerConnectionDrainingEnabled is the annnotation
// used on the service to enable or disable connection draining.
const ServiceAnnotationLoadBalancerConnectionDrainingEnabled = "service.beta.kubernetes.io/aws-load-balancer-connection-draining-enabled"

// ServiceAnnotationLoadBalancerConnectionDrainingTimeout is the annotation
// used on the service to specify a connection draining timeout.
const ServiceAnnotationLoadBalancerConnectionDrainingTimeout = "service.beta.kubernetes.io/aws-load-balancer-connection-draining-timeout"

// ServiceAnnotationLoadBalancerConnectionIdleTimeout is the annotation used
// on the service to specify the idle connection timeout.
const ServiceAnnotationLoadBalancerConnectionIdleTimeout = "service.beta.kubernetes.io/aws-load-balancer-connection-idle-timeout"

// ServiceAnnotationLoadBalancerCrossZoneLoadBalancingEnabled is the annotation
// used on the service to enable or disable cross-zone load balancing.
const ServiceAnnotationLoadBalancerCrossZoneLoadBalancingEnabled = "service.beta.kubernetes.io/aws-load-balancer-cross-zone-load-balancing-enabled"

// ServiceAnnotationLoadBalancerExtraSecurityGroups is the annotation used
// on the service to specify additional security groups to be added to ELB created
const ServiceAnnotationLoadBalancerExtraSecurityGroups = "service.beta.kubernetes.io/aws-load-balancer-extra-security-groups"

// ServiceAnnotationLoadBalancerSecurityGroups is the annotation used
// on the service to specify the security groups to be added to ELB created. Differently from the annotation
// "service.beta.kubernetes.io/aws-load-balancer-extra-security-groups", this replaces all other security groups previously assigned to the ELB.
const ServiceAnnotationLoadBalancerSecurityGroups = "service.beta.kubernetes.io/aws-load-balancer-security-groups"

// ServiceAnnotationLoadBalancerCertificate is the annotation used on the
// service to request a secure listener. Value is a valid certificate ARN.
// For more, see http://docs.aws.amazon.com/ElasticLoadBalancing/latest/DeveloperGuide/elb-listener-config.html
// CertARN is an IAM or CM certificate ARN, e.g. arn:aws:acm:us-east-1:123456789012:certificate/12345678-1234-1234-1234-123456789012
const ServiceAnnotationLoadBalancerCertificate = "service.beta.kubernetes.io/aws-load-balancer-ssl-cert"

// ServiceAnnotationLoadBalancerSSLPorts is the annotation used on the service
// to specify a comma-separated list of ports that will use SSL/HTTPS
// listeners. Defaults to '*' (all).
const ServiceAnnotationLoadBalancerSSLPorts = "service.beta.kubernetes.io/aws-load-balancer-ssl-ports"

// ServiceAnnotationLoadBalancerSSLNegotiationPolicy is the annotation used on
// the service to specify a SSL negotiation settings for the HTTPS/SSL listeners
// of your load balancer. Defaults to AWS's default
const ServiceAnnotationLoadBalancerSSLNegotiationPolicy = "service.beta.kubernetes.io/aws-load-balancer-ssl-negotiation-policy"

// ServiceAnnotationLoadBalancerBEProtocol is the annotation used on the service
// to specify the protocol spoken by the backend (pod) behind a listener.
// If `http` (default) or `https`, an HTTPS listener that terminates the
//  connection and parses headers is created.
// If set to `ssl` or `tcp`, a "raw" SSL listener is used.
// If set to `http` and `aws-load-balancer-ssl-cert` is not used then
// a HTTP listener is used.
const ServiceAnnotationLoadBalancerBEProtocol = "service.beta.kubernetes.io/aws-load-balancer-backend-protocol"

// ServiceAnnotationLoadBalancerAdditionalTags is the annotation used on the service
// to specify a comma-separated list of key-value pairs which will be recorded as
// additional tags in the ELB.
// For example: "Key1=Val1,Key2=Val2,KeyNoVal1=,KeyNoVal2"
const ServiceAnnotationLoadBalancerAdditionalTags = "service.beta.kubernetes.io/aws-load-balancer-additional-resource-tags"

// ServiceAnnotationLoadBalancerHCHealthyThreshold is the annotation used on
// the service to specify the number of successive successful health checks
// required for a backend to be considered healthy for traffic.
const ServiceAnnotationLoadBalancerHCHealthyThreshold = "service.beta.kubernetes.io/aws-load-balancer-healthcheck-healthy-threshold"

// ServiceAnnotationLoadBalancerHCUnhealthyThreshold is the annotation used
// on the service to specify the number of unsuccessful health checks
// required for a backend to be considered unhealthy for traffic
const ServiceAnnotationLoadBalancerHCUnhealthyThreshold = "service.beta.kubernetes.io/aws-load-balancer-healthcheck-unhealthy-threshold"

// ServiceAnnotationLoadBalancerHCTimeout is the annotation used on the
// service to specify, in seconds, how long to wait before marking a health
// check as failed.
const ServiceAnnotationLoadBalancerHCTimeout = "service.beta.kubernetes.io/aws-load-balancer-healthcheck-timeout"

// ServiceAnnotationLoadBalancerHCInterval is the annotation used on the
// service to specify, in seconds, the interval between health checks.
const ServiceAnnotationLoadBalancerHCInterval = "service.beta.kubernetes.io/aws-load-balancer-healthcheck-interval"

// Event key when a volume is stuck on attaching state when being attached to a volume
const volumeAttachmentStuck = "VolumeAttachmentStuck"

// Indicates that a node has volumes stuck in attaching state and hence it is not fit for scheduling more pods
const nodeWithImpairedVolumes = "NodeWithImpairedVolumes"

const (
	// volumeAttachmentConsecutiveErrorLimit is the number of consecutive errors we will ignore when waiting for a volume to attach/detach
	volumeAttachmentStatusConsecutiveErrorLimit = 10
	// most attach/detach operations on AWS finish within 1-4 seconds
	// By using 1 second starting interval with a backoff of 1.8
	// we get -  [1, 1.8, 3.24, 5.832000000000001, 10.4976]
	// in total we wait for 2601 seconds
	volumeAttachmentStatusInitialDelay = 1 * time.Second
	volumeAttachmentStatusFactor       = 1.8
	volumeAttachmentStatusSteps        = 13

	// createTag* is configuration of exponential backoff for CreateTag call. We
	// retry mainly because if we create an object, we cannot tag it until it is
	// "fully created" (eventual consistency). Starting with 1 second, doubling
	// it every step and taking 9 steps results in 255 second total waiting
	// time.
	createTagInitialDelay = 1 * time.Second
	createTagFactor       = 2.0
	createTagSteps        = 9

	// encryptedCheck* is configuration of poll for created volume to check
	// it has not been silently removed by AWS.
	// On a random AWS account (shared among several developers) it took 4s on
	// average.
	encryptedCheckInterval = 1 * time.Second
	encryptedCheckTimeout  = 30 * time.Second

	// Number of node names that can be added to a filter. The AWS limit is 200
	// but we are using a lower limit on purpose
	filterNodeLimit = 150
)

// awsTagNameMasterRoles is a set of well-known AWS tag names that indicate the instance is a master
// The major consequence is that it is then not considered for AWS zone discovery for dynamic volume creation.
var awsTagNameMasterRoles = sets.NewString("kubernetes.io/role/master", "k8s.io/role/master")

// Maps from backend protocol to ELB protocol
var backendProtocolMapping = map[string]string{
	"https": "https",
	"http":  "https",
	"ssl":   "ssl",
	"tcp":   "ssl",
}

// MaxReadThenCreateRetries sets the maximum number of attempts we will make when
// we read to see if something exists and then try to create it if we didn't find it.
// This can fail once in a consistent system if done in parallel
// In an eventually consistent system, it could fail unboundedly
const MaxReadThenCreateRetries = 30

// DefaultVolumeType specifies which storage to use for newly created Volumes
// TODO: Remove when user/admin can configure volume types and thus we don't
// need hardcoded defaults.
const DefaultVolumeType = "gp2"

// Used to call recognizeWellKnownRegions just once
var once sync.Once

// AWS implements PVLabeler.
var _ cloudprovider.PVLabeler = (*Cloud)(nil)

// Services is an abstraction over AWS, to allow mocking/other implementations
type Services interface {
	Compute(region string) (EC2, error)
	LoadBalancing(region string) (ELB, error)
	LoadBalancingV2(region string) (ELBV2, error)
	Autoscaling(region string) (ASG, error)
	Metadata() (EC2Metadata, error)
	KeyManagement(region string) (KMS, error)
}

// EC2 is an abstraction over AWS', to allow mocking/other implementations
// Note that the DescribeX functions return a list, so callers don't need to deal with paging
// TODO: Should we rename this to AWS (EBS & ELB are not technically part of EC2)
type EC2 interface {
	// Query EC2 for instances matching the filter
	DescribeInstances(request *ec2.DescribeInstancesInput) ([]*ec2.Instance, error)

	// Attach a volume to an instance
	AttachVolume(*ec2.AttachVolumeInput) (*ec2.VolumeAttachment, error)
	// Detach a volume from an instance it is attached to
	DetachVolume(request *ec2.DetachVolumeInput) (resp *ec2.VolumeAttachment, err error)
	// Lists volumes
	DescribeVolumes(request *ec2.DescribeVolumesInput) ([]*ec2.Volume, error)
	// Create an EBS volume
	CreateVolume(request *ec2.CreateVolumeInput) (resp *ec2.Volume, err error)
	// Delete an EBS volume
	DeleteVolume(*ec2.DeleteVolumeInput) (*ec2.DeleteVolumeOutput, error)

	ModifyVolume(*ec2.ModifyVolumeInput) (*ec2.ModifyVolumeOutput, error)

	DescribeVolumeModifications(*ec2.DescribeVolumesModificationsInput) ([]*ec2.VolumeModification, error)

	DescribeSecurityGroups(request *ec2.DescribeSecurityGroupsInput) ([]*ec2.SecurityGroup, error)

	CreateSecurityGroup(*ec2.CreateSecurityGroupInput) (*ec2.CreateSecurityGroupOutput, error)
	DeleteSecurityGroup(request *ec2.DeleteSecurityGroupInput) (*ec2.DeleteSecurityGroupOutput, error)

	AuthorizeSecurityGroupIngress(*ec2.AuthorizeSecurityGroupIngressInput) (*ec2.AuthorizeSecurityGroupIngressOutput, error)
	RevokeSecurityGroupIngress(*ec2.RevokeSecurityGroupIngressInput) (*ec2.RevokeSecurityGroupIngressOutput, error)

	DescribeSubnets(*ec2.DescribeSubnetsInput) ([]*ec2.Subnet, error)

	CreateTags(*ec2.CreateTagsInput) (*ec2.CreateTagsOutput, error)

	DescribeRouteTables(request *ec2.DescribeRouteTablesInput) ([]*ec2.RouteTable, error)
	CreateRoute(request *ec2.CreateRouteInput) (*ec2.CreateRouteOutput, error)
	DeleteRoute(request *ec2.DeleteRouteInput) (*ec2.DeleteRouteOutput, error)

	ModifyInstanceAttribute(request *ec2.ModifyInstanceAttributeInput) (*ec2.ModifyInstanceAttributeOutput, error)

	DescribeVpcs(input *ec2.DescribeVpcsInput) (*ec2.DescribeVpcsOutput, error)
}

// ELB is a simple pass-through of AWS' ELB client interface, which allows for testing
type ELB interface {
	CreateLoadBalancer(*elb.CreateLoadBalancerInput) (*elb.CreateLoadBalancerOutput, error)
	DeleteLoadBalancer(*elb.DeleteLoadBalancerInput) (*elb.DeleteLoadBalancerOutput, error)
	DescribeLoadBalancers(*elb.DescribeLoadBalancersInput) (*elb.DescribeLoadBalancersOutput, error)
	AddTags(*elb.AddTagsInput) (*elb.AddTagsOutput, error)
	RegisterInstancesWithLoadBalancer(*elb.RegisterInstancesWithLoadBalancerInput) (*elb.RegisterInstancesWithLoadBalancerOutput, error)
	DeregisterInstancesFromLoadBalancer(*elb.DeregisterInstancesFromLoadBalancerInput) (*elb.DeregisterInstancesFromLoadBalancerOutput, error)
	CreateLoadBalancerPolicy(*elb.CreateLoadBalancerPolicyInput) (*elb.CreateLoadBalancerPolicyOutput, error)
	SetLoadBalancerPoliciesForBackendServer(*elb.SetLoadBalancerPoliciesForBackendServerInput) (*elb.SetLoadBalancerPoliciesForBackendServerOutput, error)
	SetLoadBalancerPoliciesOfListener(input *elb.SetLoadBalancerPoliciesOfListenerInput) (*elb.SetLoadBalancerPoliciesOfListenerOutput, error)
	DescribeLoadBalancerPolicies(input *elb.DescribeLoadBalancerPoliciesInput) (*elb.DescribeLoadBalancerPoliciesOutput, error)

	DetachLoadBalancerFromSubnets(*elb.DetachLoadBalancerFromSubnetsInput) (*elb.DetachLoadBalancerFromSubnetsOutput, error)
	AttachLoadBalancerToSubnets(*elb.AttachLoadBalancerToSubnetsInput) (*elb.AttachLoadBalancerToSubnetsOutput, error)

	CreateLoadBalancerListeners(*elb.CreateLoadBalancerListenersInput) (*elb.CreateLoadBalancerListenersOutput, error)
	DeleteLoadBalancerListeners(*elb.DeleteLoadBalancerListenersInput) (*elb.DeleteLoadBalancerListenersOutput, error)

	ApplySecurityGroupsToLoadBalancer(*elb.ApplySecurityGroupsToLoadBalancerInput) (*elb.ApplySecurityGroupsToLoadBalancerOutput, error)

	ConfigureHealthCheck(*elb.ConfigureHealthCheckInput) (*elb.ConfigureHealthCheckOutput, error)

	DescribeLoadBalancerAttributes(*elb.DescribeLoadBalancerAttributesInput) (*elb.DescribeLoadBalancerAttributesOutput, error)
	ModifyLoadBalancerAttributes(*elb.ModifyLoadBalancerAttributesInput) (*elb.ModifyLoadBalancerAttributesOutput, error)
}

// ELBV2 is a simple pass-through of AWS' ELBV2 client interface, which allows for testing
type ELBV2 interface {
	AddTags(input *elbv2.AddTagsInput) (*elbv2.AddTagsOutput, error)

	CreateLoadBalancer(*elbv2.CreateLoadBalancerInput) (*elbv2.CreateLoadBalancerOutput, error)
	DescribeLoadBalancers(*elbv2.DescribeLoadBalancersInput) (*elbv2.DescribeLoadBalancersOutput, error)
	DeleteLoadBalancer(*elbv2.DeleteLoadBalancerInput) (*elbv2.DeleteLoadBalancerOutput, error)

	ModifyLoadBalancerAttributes(*elbv2.ModifyLoadBalancerAttributesInput) (*elbv2.ModifyLoadBalancerAttributesOutput, error)
	DescribeLoadBalancerAttributes(*elbv2.DescribeLoadBalancerAttributesInput) (*elbv2.DescribeLoadBalancerAttributesOutput, error)

	CreateTargetGroup(*elbv2.CreateTargetGroupInput) (*elbv2.CreateTargetGroupOutput, error)
	DescribeTargetGroups(*elbv2.DescribeTargetGroupsInput) (*elbv2.DescribeTargetGroupsOutput, error)
	ModifyTargetGroup(*elbv2.ModifyTargetGroupInput) (*elbv2.ModifyTargetGroupOutput, error)
	DeleteTargetGroup(*elbv2.DeleteTargetGroupInput) (*elbv2.DeleteTargetGroupOutput, error)

	DescribeTargetHealth(input *elbv2.DescribeTargetHealthInput) (*elbv2.DescribeTargetHealthOutput, error)

	DescribeTargetGroupAttributes(*elbv2.DescribeTargetGroupAttributesInput) (*elbv2.DescribeTargetGroupAttributesOutput, error)
	ModifyTargetGroupAttributes(*elbv2.ModifyTargetGroupAttributesInput) (*elbv2.ModifyTargetGroupAttributesOutput, error)

	RegisterTargets(*elbv2.RegisterTargetsInput) (*elbv2.RegisterTargetsOutput, error)
	DeregisterTargets(*elbv2.DeregisterTargetsInput) (*elbv2.DeregisterTargetsOutput, error)

	CreateListener(*elbv2.CreateListenerInput) (*elbv2.CreateListenerOutput, error)
	DescribeListeners(*elbv2.DescribeListenersInput) (*elbv2.DescribeListenersOutput, error)
	DeleteListener(*elbv2.DeleteListenerInput) (*elbv2.DeleteListenerOutput, error)
	ModifyListener(*elbv2.ModifyListenerInput) (*elbv2.ModifyListenerOutput, error)

	WaitUntilLoadBalancersDeleted(*elbv2.DescribeLoadBalancersInput) error
}

// ASG is a simple pass-through of the Autoscaling client interface, which
// allows for testing.
type ASG interface {
	UpdateAutoScalingGroup(*autoscaling.UpdateAutoScalingGroupInput) (*autoscaling.UpdateAutoScalingGroupOutput, error)
	DescribeAutoScalingGroups(*autoscaling.DescribeAutoScalingGroupsInput) (*autoscaling.DescribeAutoScalingGroupsOutput, error)
}

// KMS is a simple pass-through of the Key Management Service client interface,
// which allows for testing.
type KMS interface {
	DescribeKey(*kms.DescribeKeyInput) (*kms.DescribeKeyOutput, error)
}

// EC2Metadata is an abstraction over the AWS metadata service.
type EC2Metadata interface {
	// Query the EC2 metadata service (used to discover instance-id etc)
	GetMetadata(path string) (string, error)
}

// AWS volume types
const (
	// Provisioned IOPS SSD
	VolumeTypeIO1 = "io1"
	// General Purpose SSD
	VolumeTypeGP2 = "gp2"
	// Cold HDD (sc1)
	VolumeTypeSC1 = "sc1"
	// Throughput Optimized HDD
	VolumeTypeST1 = "st1"
)

// AWS provisioning limits.
// Source: http://docs.aws.amazon.com/AWSEC2/latest/UserGuide/EBSVolumeTypes.html
const (
	MinTotalIOPS = 100
	MaxTotalIOPS = 20000
)

// VolumeOptions specifies capacity and tags for a volume.
type VolumeOptions struct {
	CapacityGB       int
	Tags             map[string]string
	VolumeType       string
	AvailabilityZone string
	// IOPSPerGB x CapacityGB will give total IOPS of the volume to create.
	// Calculated total IOPS will be capped at MaxTotalIOPS.
	IOPSPerGB int
	Encrypted bool
	// fully qualified resource name to the key to use for encryption.
	// example: arn:aws:kms:us-east-1:012345678910:key/abcd1234-a123-456a-a12b-a123b4cd56ef
	KmsKeyID string
}

// Volumes is an interface for managing cloud-provisioned volumes
// TODO: Allow other clouds to implement this
type Volumes interface {
	// Attach the disk to the node with the specified NodeName
	// nodeName can be empty to mean "the instance on which we are running"
	// Returns the device (e.g. /dev/xvdf) where we attached the volume
	AttachDisk(diskName KubernetesVolumeID, nodeName types.NodeName) (string, error)
	// Detach the disk from the node with the specified NodeName
	// nodeName can be empty to mean "the instance on which we are running"
	// Returns the device where the volume was attached
	DetachDisk(diskName KubernetesVolumeID, nodeName types.NodeName) (string, error)

	// Create a volume with the specified options
	CreateDisk(volumeOptions *VolumeOptions) (volumeName KubernetesVolumeID, err error)
	// Delete the specified volume
	// Returns true iff the volume was deleted
	// If the was not found, returns (false, nil)
	DeleteDisk(volumeName KubernetesVolumeID) (bool, error)

	// Get labels to apply to volume on creation
	GetVolumeLabels(volumeName KubernetesVolumeID) (map[string]string, error)

	// Get volume's disk path from volume name
	// return the device path where the volume is attached
	GetDiskPath(volumeName KubernetesVolumeID) (string, error)

	// Check if the volume is already attached to the node with the specified NodeName
	DiskIsAttached(diskName KubernetesVolumeID, nodeName types.NodeName) (bool, error)

	// Check if disks specified in argument map are still attached to their respective nodes.
	DisksAreAttached(map[types.NodeName][]KubernetesVolumeID) (map[types.NodeName]map[KubernetesVolumeID]bool, error)

	// Expand the disk to new size
	ResizeDisk(diskName KubernetesVolumeID, oldSize resource.Quantity, newSize resource.Quantity) (resource.Quantity, error)
}

// InstanceGroups is an interface for managing cloud-managed instance groups / autoscaling instance groups
// TODO: Allow other clouds to implement this
type InstanceGroups interface {
	// Set the size to the fixed size
	ResizeInstanceGroup(instanceGroupName string, size int) error
	// Queries the cloud provider for information about the specified instance group
	DescribeInstanceGroup(instanceGroupName string) (InstanceGroupInfo, error)
}

// InstanceGroupInfo is returned by InstanceGroups.Describe, and exposes information about the group.
type InstanceGroupInfo interface {
	// The number of instances currently running under control of this group
	CurrentSize() (int, error)
}

// Cloud is an implementation of Interface, LoadBalancer and Instances for Amazon Web Services.
type Cloud struct {
	ec2      EC2
	elb      ELB
	elbv2    ELBV2
	asg      ASG
	kms      KMS
	metadata EC2Metadata
	cfg      *CloudConfig
	region   string
	vpcID    string

	tagging awsTagging

	// The AWS instance that we are running on
	// Note that we cache some state in awsInstance (mountpoints), so we must preserve the instance
	selfAWSInstance *awsInstance

	instanceCache instanceCache

	clientBuilder    controller.ControllerClientBuilder
	kubeClient       clientset.Interface
	eventBroadcaster record.EventBroadcaster
	eventRecorder    record.EventRecorder

	// We keep an active list of devices we have assigned but not yet
	// attached, to avoid a race condition where we assign a device mapping
	// and then get a second request before we attach the volume
	attachingMutex sync.Mutex
	attaching      map[types.NodeName]map[mountDevice]EBSVolumeID

	// state of our device allocator for each node
	deviceAllocators map[types.NodeName]DeviceAllocator
}

var _ Volumes = &Cloud{}

// CloudConfig wraps the settings for the AWS cloud provider.
type CloudConfig struct {
	Global struct {
		// TODO: Is there any use for this?  We can get it from the instance metadata service
		// Maybe if we're not running on AWS, e.g. bootstrap; for now it is not very useful
		Zone string

		// The AWS VPC flag enables the possibility to run the master components
		// on a different aws account, on a different cloud provider or on-premises.
		// If the flag is set also the KubernetesClusterTag must be provided
		VPC string
		// SubnetID enables using a specific subnet to use for ELB's
		SubnetID string
		// RouteTableID enables using a specific RouteTable
		RouteTableID string

		// RoleARN is the IAM role to assume when interaction with AWS APIs.
		RoleARN string

		// KubernetesClusterTag is the legacy cluster id we'll use to identify our cluster resources
		KubernetesClusterTag string
		// KubernetesClusterID is the cluster id we'll use to identify our cluster resources
		KubernetesClusterID string

		//The aws provider creates an inbound rule per load balancer on the node security
		//group. However, this can run into the AWS security group rule limit of 50 if
		//many LoadBalancers are created.
		//
		//This flag disables the automatic ingress creation. It requires that the user
		//has setup a rule that allows inbound traffic on kubelet ports from the
		//local VPC subnet (so load balancers can access it). E.g. 10.82.0.0/16 30000-32000.
		DisableSecurityGroupIngress bool

		//AWS has a hard limit of 500 security groups. For large clusters creating a security group for each ELB
		//can cause the max number of security groups to be reached. If this is set instead of creating a new
		//Security group for each ELB this security group will be used instead.
		ElbSecurityGroup string

		//During the instantiation of an new AWS cloud provider, the detected region
		//is validated against a known set of regions.
		//
		//In a non-standard, AWS like environment (e.g. Eucalyptus), this check may
		//be undesirable.  Setting this to true will disable the check and provide
		//a warning that the check was skipped.  Please note that this is an
		//experimental feature and work-in-progress for the moment.  If you find
		//yourself in an non-AWS cloud and open an issue, please indicate that in the
		//issue body.
		DisableStrictZoneCheck bool
	}
}

// awsSdkEC2 is an implementation of the EC2 interface, backed by aws-sdk-go
type awsSdkEC2 struct {
	ec2 *ec2.EC2
}

type awsSDKProvider struct {
	creds *credentials.Credentials

	mutex          sync.Mutex
	regionDelayers map[string]*CrossRequestRetryDelay
}

func newAWSSDKProvider(creds *credentials.Credentials) *awsSDKProvider {
	return &awsSDKProvider{
		creds:          creds,
		regionDelayers: make(map[string]*CrossRequestRetryDelay),
	}
}

func (p *awsSDKProvider) addHandlers(regionName string, h *request.Handlers) {
	h.Sign.PushFrontNamed(request.NamedHandler{
		Name: "k8s/logger",
		Fn:   awsHandlerLogger,
	})

	delayer := p.getCrossRequestRetryDelay(regionName)
	if delayer != nil {
		h.Sign.PushFrontNamed(request.NamedHandler{
			Name: "k8s/delay-presign",
			Fn:   delayer.BeforeSign,
		})

		h.AfterRetry.PushFrontNamed(request.NamedHandler{
			Name: "k8s/delay-afterretry",
			Fn:   delayer.AfterRetry,
		})
	}

	p.addAPILoggingHandlers(h)
}

func (p *awsSDKProvider) addAPILoggingHandlers(h *request.Handlers) {
	h.Send.PushBackNamed(request.NamedHandler{
		Name: "k8s/api-request",
		Fn:   awsSendHandlerLogger,
	})

	h.ValidateResponse.PushFrontNamed(request.NamedHandler{
		Name: "k8s/api-validate-response",
		Fn:   awsValidateResponseHandlerLogger,
	})
}

// Get a CrossRequestRetryDelay, scoped to the region, not to the request.
// This means that when we hit a limit on a call, we will delay _all_ calls to the API.
// We do this to protect the AWS account from becoming overloaded and effectively locked.
// We also log when we hit request limits.
// Note that this delays the current goroutine; this is bad behaviour and will
// likely cause k8s to become slow or unresponsive for cloud operations.
// However, this throttle is intended only as a last resort.  When we observe
// this throttling, we need to address the root cause (e.g. add a delay to a
// controller retry loop)
func (p *awsSDKProvider) getCrossRequestRetryDelay(regionName string) *CrossRequestRetryDelay {
	p.mutex.Lock()
	defer p.mutex.Unlock()

	delayer, found := p.regionDelayers[regionName]
	if !found {
		delayer = NewCrossRequestRetryDelay()
		p.regionDelayers[regionName] = delayer
	}
	return delayer
}

func (p *awsSDKProvider) Compute(regionName string) (EC2, error) {
	awsConfig := &aws.Config{
		Region:      &regionName,
		Credentials: p.creds,
	}
	awsConfig = awsConfig.WithCredentialsChainVerboseErrors(true)

	sess, err := session.NewSession(awsConfig)
	if err != nil {
		return nil, fmt.Errorf("unable to initialize AWS session: %v", err)
	}
	service := ec2.New(sess)

	p.addHandlers(regionName, &service.Handlers)

	ec2 := &awsSdkEC2{
		ec2: service,
	}
	return ec2, nil
}

func (p *awsSDKProvider) LoadBalancing(regionName string) (ELB, error) {
	awsConfig := &aws.Config{
		Region:      &regionName,
		Credentials: p.creds,
	}
	awsConfig = awsConfig.WithCredentialsChainVerboseErrors(true)

	sess, err := session.NewSession(awsConfig)
	if err != nil {
		return nil, fmt.Errorf("unable to initialize AWS session: %v", err)
	}
	elbClient := elb.New(sess)
	p.addHandlers(regionName, &elbClient.Handlers)

	return elbClient, nil
}

func (p *awsSDKProvider) LoadBalancingV2(regionName string) (ELBV2, error) {
	awsConfig := &aws.Config{
		Region:      &regionName,
		Credentials: p.creds,
	}
	awsConfig = awsConfig.WithCredentialsChainVerboseErrors(true)

	sess, err := session.NewSession(awsConfig)
	if err != nil {
		return nil, fmt.Errorf("unable to initialize AWS session: %v", err)
	}
	elbClient := elbv2.New(sess)

	p.addHandlers(regionName, &elbClient.Handlers)

	return elbClient, nil
}

func (p *awsSDKProvider) Autoscaling(regionName string) (ASG, error) {
	awsConfig := &aws.Config{
		Region:      &regionName,
		Credentials: p.creds,
	}
	awsConfig = awsConfig.WithCredentialsChainVerboseErrors(true)

	sess, err := session.NewSession(awsConfig)
	if err != nil {
		return nil, fmt.Errorf("unable to initialize AWS session: %v", err)
	}
	client := autoscaling.New(sess)

	p.addHandlers(regionName, &client.Handlers)

	return client, nil
}

func (p *awsSDKProvider) Metadata() (EC2Metadata, error) {
	sess, err := session.NewSession(&aws.Config{})
	if err != nil {
		return nil, fmt.Errorf("unable to initialize AWS session: %v", err)
	}
	client := ec2metadata.New(sess)
	p.addAPILoggingHandlers(&client.Handlers)
	return client, nil
}

func (p *awsSDKProvider) KeyManagement(regionName string) (KMS, error) {
	awsConfig := &aws.Config{
		Region:      &regionName,
		Credentials: p.creds,
	}
	awsConfig = awsConfig.WithCredentialsChainVerboseErrors(true)

	sess, err := session.NewSession(awsConfig)
	if err != nil {
		return nil, fmt.Errorf("unable to initialize AWS session: %v", err)
	}
	kmsClient := kms.New(sess)

	p.addHandlers(regionName, &kmsClient.Handlers)

	return kmsClient, nil
}

func newEc2Filter(name string, values ...string) *ec2.Filter {
	filter := &ec2.Filter{
		Name: aws.String(name),
	}
	for _, value := range values {
		filter.Values = append(filter.Values, aws.String(value))
	}
	return filter
}

// AddSSHKeyToAllInstances is currently not implemented.
func (c *Cloud) AddSSHKeyToAllInstances(ctx context.Context, user string, keyData []byte) error {
	return cloudprovider.NotImplemented
}

// CurrentNodeName returns the name of the current node
func (c *Cloud) CurrentNodeName(ctx context.Context, hostname string) (types.NodeName, error) {
	return c.selfAWSInstance.nodeName, nil
}

// Implementation of EC2.Instances
func (s *awsSdkEC2) DescribeInstances(request *ec2.DescribeInstancesInput) ([]*ec2.Instance, error) {
	// Instances are paged
	results := []*ec2.Instance{}
	var nextToken *string
	requestTime := time.Now()
	for {
		response, err := s.ec2.DescribeInstances(request)
		if err != nil {
			recordAWSMetric("describe_instance", 0, err)
			return nil, fmt.Errorf("error listing AWS instances: %q", err)
		}

		for _, reservation := range response.Reservations {
			results = append(results, reservation.Instances...)
		}

		nextToken = response.NextToken
		if aws.StringValue(nextToken) == "" {
			break
		}
		request.NextToken = nextToken
	}
	timeTaken := time.Since(requestTime).Seconds()
	recordAWSMetric("describe_instance", timeTaken, nil)
	return results, nil
}

// Implements EC2.DescribeSecurityGroups
func (s *awsSdkEC2) DescribeSecurityGroups(request *ec2.DescribeSecurityGroupsInput) ([]*ec2.SecurityGroup, error) {
	// Security groups are not paged
	response, err := s.ec2.DescribeSecurityGroups(request)
	if err != nil {
		return nil, fmt.Errorf("error listing AWS security groups: %q", err)
	}
	return response.SecurityGroups, nil
}

func (s *awsSdkEC2) AttachVolume(request *ec2.AttachVolumeInput) (*ec2.VolumeAttachment, error) {
	requestTime := time.Now()
	resp, err := s.ec2.AttachVolume(request)
	timeTaken := time.Since(requestTime).Seconds()
	recordAWSMetric("attach_volume", timeTaken, err)
	return resp, err
}

func (s *awsSdkEC2) DetachVolume(request *ec2.DetachVolumeInput) (*ec2.VolumeAttachment, error) {
	requestTime := time.Now()
	resp, err := s.ec2.DetachVolume(request)
	timeTaken := time.Since(requestTime).Seconds()
	recordAWSMetric("detach_volume", timeTaken, err)
	return resp, err
}

func (s *awsSdkEC2) DescribeVolumes(request *ec2.DescribeVolumesInput) ([]*ec2.Volume, error) {
	// Volumes are paged
	results := []*ec2.Volume{}
	var nextToken *string
	requestTime := time.Now()
	for {
		response, err := s.ec2.DescribeVolumes(request)

		if err != nil {
			recordAWSMetric("describe_volume", 0, err)
			return nil, err
		}

		results = append(results, response.Volumes...)

		nextToken = response.NextToken
		if aws.StringValue(nextToken) == "" {
			break
		}
		request.NextToken = nextToken
	}
	timeTaken := time.Since(requestTime).Seconds()
	recordAWSMetric("describe_volume", timeTaken, nil)
	return results, nil
}

func (s *awsSdkEC2) CreateVolume(request *ec2.CreateVolumeInput) (*ec2.Volume, error) {
	requestTime := time.Now()
	resp, err := s.ec2.CreateVolume(request)
	timeTaken := time.Since(requestTime).Seconds()
	recordAWSMetric("create_volume", timeTaken, err)
	return resp, err
}

func (s *awsSdkEC2) DeleteVolume(request *ec2.DeleteVolumeInput) (*ec2.DeleteVolumeOutput, error) {
	requestTime := time.Now()
	resp, err := s.ec2.DeleteVolume(request)
	timeTaken := time.Since(requestTime).Seconds()
	recordAWSMetric("delete_volume", timeTaken, err)
	return resp, err
}

func (s *awsSdkEC2) ModifyVolume(request *ec2.ModifyVolumeInput) (*ec2.ModifyVolumeOutput, error) {
	requestTime := time.Now()
	resp, err := s.ec2.ModifyVolume(request)
	timeTaken := time.Since(requestTime).Seconds()
	recordAWSMetric("modify_volume", timeTaken, err)
	return resp, err
}

func (s *awsSdkEC2) DescribeVolumeModifications(request *ec2.DescribeVolumesModificationsInput) ([]*ec2.VolumeModification, error) {
	requestTime := time.Now()
	results := []*ec2.VolumeModification{}
	var nextToken *string
	for {
		resp, err := s.ec2.DescribeVolumesModifications(request)
		if err != nil {
			recordAWSMetric("describe_volume_modification", 0, err)
			return nil, fmt.Errorf("error listing volume modifictions : %v", err)
		}
		results = append(results, resp.VolumesModifications...)
		nextToken = resp.NextToken
		if aws.StringValue(nextToken) == "" {
			break
		}
		request.NextToken = nextToken
	}
	timeTaken := time.Since(requestTime).Seconds()
	recordAWSMetric("describe_volume_modification", timeTaken, nil)
	return results, nil
}

func (s *awsSdkEC2) DescribeSubnets(request *ec2.DescribeSubnetsInput) ([]*ec2.Subnet, error) {
	// Subnets are not paged
	response, err := s.ec2.DescribeSubnets(request)
	if err != nil {
		return nil, fmt.Errorf("error listing AWS subnets: %q", err)
	}
	return response.Subnets, nil
}

func (s *awsSdkEC2) CreateSecurityGroup(request *ec2.CreateSecurityGroupInput) (*ec2.CreateSecurityGroupOutput, error) {
	return s.ec2.CreateSecurityGroup(request)
}

func (s *awsSdkEC2) DeleteSecurityGroup(request *ec2.DeleteSecurityGroupInput) (*ec2.DeleteSecurityGroupOutput, error) {
	return s.ec2.DeleteSecurityGroup(request)
}

func (s *awsSdkEC2) AuthorizeSecurityGroupIngress(request *ec2.AuthorizeSecurityGroupIngressInput) (*ec2.AuthorizeSecurityGroupIngressOutput, error) {
	return s.ec2.AuthorizeSecurityGroupIngress(request)
}

func (s *awsSdkEC2) RevokeSecurityGroupIngress(request *ec2.RevokeSecurityGroupIngressInput) (*ec2.RevokeSecurityGroupIngressOutput, error) {
	return s.ec2.RevokeSecurityGroupIngress(request)
}

func (s *awsSdkEC2) CreateTags(request *ec2.CreateTagsInput) (*ec2.CreateTagsOutput, error) {
	requestTime := time.Now()
	resp, err := s.ec2.CreateTags(request)
	timeTaken := time.Since(requestTime).Seconds()
	recordAWSMetric("create_tags", timeTaken, err)
	return resp, err
}

func (s *awsSdkEC2) DescribeRouteTables(request *ec2.DescribeRouteTablesInput) ([]*ec2.RouteTable, error) {
	// Not paged
	response, err := s.ec2.DescribeRouteTables(request)
	if err != nil {
		return nil, fmt.Errorf("error listing AWS route tables: %q", err)
	}
	return response.RouteTables, nil
}

func (s *awsSdkEC2) CreateRoute(request *ec2.CreateRouteInput) (*ec2.CreateRouteOutput, error) {
	return s.ec2.CreateRoute(request)
}

func (s *awsSdkEC2) DeleteRoute(request *ec2.DeleteRouteInput) (*ec2.DeleteRouteOutput, error) {
	return s.ec2.DeleteRoute(request)
}

func (s *awsSdkEC2) ModifyInstanceAttribute(request *ec2.ModifyInstanceAttributeInput) (*ec2.ModifyInstanceAttributeOutput, error) {
	return s.ec2.ModifyInstanceAttribute(request)
}

func (s *awsSdkEC2) DescribeVpcs(request *ec2.DescribeVpcsInput) (*ec2.DescribeVpcsOutput, error) {
	return s.ec2.DescribeVpcs(request)
}

func init() {
	registerMetrics()
	cloudprovider.RegisterCloudProvider(ProviderName, func(config io.Reader) (cloudprovider.Interface, error) {
		cfg, err := readAWSCloudConfig(config)
		if err != nil {
			return nil, fmt.Errorf("unable to read AWS cloud provider config file: %v", err)
		}

		sess, err := session.NewSession(&aws.Config{})
		if err != nil {
			return nil, fmt.Errorf("unable to initialize AWS session: %v", err)
		}

		var provider credentials.Provider
		if cfg.Global.RoleARN == "" {
			provider = &ec2rolecreds.EC2RoleProvider{
				Client: ec2metadata.New(sess),
			}
		} else {
			klog.Infof("Using AWS assumed role %v", cfg.Global.RoleARN)
			provider = &stscreds.AssumeRoleProvider{
				Client:  sts.New(sess),
				RoleARN: cfg.Global.RoleARN,
			}
		}

		creds := credentials.NewChainCredentials(
			[]credentials.Provider{
				&credentials.EnvProvider{},
				provider,
				&credentials.SharedCredentialsProvider{},
			})

		aws := newAWSSDKProvider(creds)
		return newAWSCloud(*cfg, aws)
	})
}

// readAWSCloudConfig reads an instance of AWSCloudConfig from config reader.
func readAWSCloudConfig(config io.Reader) (*CloudConfig, error) {
	var cfg CloudConfig
	var err error

	if config != nil {
		err = gcfg.ReadInto(&cfg, config)
		if err != nil {
			return nil, err
		}
	}

	return &cfg, nil
}

func updateConfigZone(cfg *CloudConfig, metadata EC2Metadata) error {
	if cfg.Global.Zone == "" {
		if metadata != nil {
			klog.Info("Zone not specified in configuration file; querying AWS metadata service")
			var err error
			cfg.Global.Zone, err = getAvailabilityZone(metadata)
			if err != nil {
				return err
			}
		}
		if cfg.Global.Zone == "" {
			return fmt.Errorf("no zone specified in configuration file")
		}
	}

	return nil
}

func getAvailabilityZone(metadata EC2Metadata) (string, error) {
	return metadata.GetMetadata("placement/availability-zone")
}

// Derives the region from a valid az name.
// Returns an error if the az is known invalid (empty)
func azToRegion(az string) (string, error) {
	if len(az) < 1 {
		return "", fmt.Errorf("invalid (empty) AZ")
	}
	region := az[:len(az)-1]
	return region, nil
}

// newAWSCloud creates a new instance of AWSCloud.
// AWSProvider and instanceId are primarily for tests
func newAWSCloud(cfg CloudConfig, awsServices Services) (*Cloud, error) {
	// We have some state in the Cloud object - in particular the attaching map
	// Log so that if we are building multiple Cloud objects, it is obvious!
	klog.Infof("Building AWS cloudprovider")

	metadata, err := awsServices.Metadata()
	if err != nil {
		return nil, fmt.Errorf("error creating AWS metadata client: %q", err)
	}

	err = updateConfigZone(&cfg, metadata)
	if err != nil {
		return nil, fmt.Errorf("unable to determine AWS zone from cloud provider config or EC2 instance metadata: %v", err)
	}

	zone := cfg.Global.Zone
	if len(zone) <= 1 {
		return nil, fmt.Errorf("invalid AWS zone in config file: %s", zone)
	}
	regionName, err := azToRegion(zone)
	if err != nil {
		return nil, err
	}

	// Trust that if we get a region from configuration or AWS metadata that it is valid,
	// and register ECR providers
	recognizeRegion(regionName)

	if !cfg.Global.DisableStrictZoneCheck {
		valid := isRegionValid(regionName)
		if !valid {
			// This _should_ now be unreachable, given we call RecognizeRegion
			return nil, fmt.Errorf("not a valid AWS zone (unknown region): %s", zone)
		}
	} else {
		klog.Warningf("Strict AWS zone checking is disabled.  Proceeding with zone: %s", zone)
	}

	ec2, err := awsServices.Compute(regionName)
	if err != nil {
		return nil, fmt.Errorf("error creating AWS EC2 client: %v", err)
	}

	elb, err := awsServices.LoadBalancing(regionName)
	if err != nil {
		return nil, fmt.Errorf("error creating AWS ELB client: %v", err)
	}

	elbv2, err := awsServices.LoadBalancingV2(regionName)
	if err != nil {
		return nil, fmt.Errorf("error creating AWS ELBV2 client: %v", err)
	}

	asg, err := awsServices.Autoscaling(regionName)
	if err != nil {
		return nil, fmt.Errorf("error creating AWS autoscaling client: %v", err)
	}

	kms, err := awsServices.KeyManagement(regionName)
	if err != nil {
		return nil, fmt.Errorf("error creating AWS key management client: %v", err)
	}

	awsCloud := &Cloud{
		ec2:      ec2,
		elb:      elb,
		elbv2:    elbv2,
		asg:      asg,
		metadata: metadata,
		kms:      kms,
		cfg:      &cfg,
		region:   regionName,

		attaching:        make(map[types.NodeName]map[mountDevice]EBSVolumeID),
		deviceAllocators: make(map[types.NodeName]DeviceAllocator),
	}
	awsCloud.instanceCache.cloud = awsCloud

	tagged := cfg.Global.KubernetesClusterTag != "" || cfg.Global.KubernetesClusterID != ""
	if cfg.Global.VPC != "" && (cfg.Global.SubnetID != "" || cfg.Global.RoleARN != "") && tagged {
		// When the master is running on a different AWS account, cloud provider or on-premise
		// build up a dummy instance and use the VPC from the nodes account
		klog.Info("Master is configured to run on a different AWS account, different cloud provider or on-premises")
		awsCloud.selfAWSInstance = &awsInstance{
			nodeName: "master-dummy",
			vpcID:    cfg.Global.VPC,
			subnetID: cfg.Global.SubnetID,
		}
		awsCloud.vpcID = cfg.Global.VPC
	} else {
		selfAWSInstance, err := awsCloud.buildSelfAWSInstance()
		if err != nil {
			return nil, err
		}
		awsCloud.selfAWSInstance = selfAWSInstance
		awsCloud.vpcID = selfAWSInstance.vpcID
	}

	if cfg.Global.KubernetesClusterTag != "" || cfg.Global.KubernetesClusterID != "" {
		if err := awsCloud.tagging.init(cfg.Global.KubernetesClusterTag, cfg.Global.KubernetesClusterID); err != nil {
			return nil, err
		}
	} else {
		// TODO: Clean up double-API query
		info, err := awsCloud.selfAWSInstance.describeInstance()
		if err != nil {
			return nil, err
		}
		if err := awsCloud.tagging.initFromTags(info.Tags); err != nil {
			return nil, err
		}
	}

	// Register regions, in particular for ECR credentials
	once.Do(func() {
		recognizeWellKnownRegions()
	})

	return awsCloud, nil
}

// Initialize passes a Kubernetes clientBuilder interface to the cloud provider
func (c *Cloud) Initialize(clientBuilder cloudprovider.ControllerClientBuilder, stop <-chan struct{}) {
	c.clientBuilder = clientBuilder
	c.kubeClient = clientBuilder.ClientOrDie("aws-cloud-provider")
	c.eventBroadcaster = record.NewBroadcaster()
	c.eventBroadcaster.StartLogging(klog.Infof)
	c.eventBroadcaster.StartRecordingToSink(&v1core.EventSinkImpl{Interface: c.kubeClient.CoreV1().Events("")})
	c.eventRecorder = c.eventBroadcaster.NewRecorder(scheme.Scheme, v1.EventSource{Component: "aws-cloud-provider"})
}

// Clusters returns the list of clusters.
func (c *Cloud) Clusters() (cloudprovider.Clusters, bool) {
	return nil, false
}

// ProviderName returns the cloud provider ID.
func (c *Cloud) ProviderName() string {
	return ProviderName
}

// LoadBalancer returns an implementation of LoadBalancer for Amazon Web Services.
func (c *Cloud) LoadBalancer() (cloudprovider.LoadBalancer, bool) {
	return c, true
}

// Instances returns an implementation of Instances for Amazon Web Services.
func (c *Cloud) Instances() (cloudprovider.Instances, bool) {
	return c, true
}

// Zones returns an implementation of Zones for Amazon Web Services.
func (c *Cloud) Zones() (cloudprovider.Zones, bool) {
	return c, true
}

// Routes returns an implementation of Routes for Amazon Web Services.
func (c *Cloud) Routes() (cloudprovider.Routes, bool) {
	return c, true
}

// HasClusterID returns true if the cluster has a clusterID
func (c *Cloud) HasClusterID() bool {
	return len(c.tagging.clusterID()) > 0
}

// NodeAddresses is an implementation of Instances.NodeAddresses.
func (c *Cloud) NodeAddresses(ctx context.Context, name types.NodeName) ([]v1.NodeAddress, error) {
	if c.selfAWSInstance.nodeName == name || len(name) == 0 {
		addresses := []v1.NodeAddress{}

		macs, err := c.metadata.GetMetadata("network/interfaces/macs/")
		if err != nil {
			return nil, fmt.Errorf("error querying AWS metadata for %q: %q", "network/interfaces/macs", err)
		}

		for _, macID := range strings.Split(macs, "\n") {
			if macID == "" {
				continue
			}
			macPath := path.Join("network/interfaces/macs/", macID, "local-ipv4s")
			internalIPs, err := c.metadata.GetMetadata(macPath)
			if err != nil {
				return nil, fmt.Errorf("error querying AWS metadata for %q: %q", macPath, err)
			}
			for _, internalIP := range strings.Split(internalIPs, "\n") {
				if internalIP == "" {
					continue
				}
				addresses = append(addresses, v1.NodeAddress{Type: v1.NodeInternalIP, Address: internalIP})
			}
		}

		externalIP, err := c.metadata.GetMetadata("public-ipv4")
		if err != nil {
			//TODO: It would be nice to be able to determine the reason for the failure,
			// but the AWS client masks all failures with the same error description.
			klog.V(4).Info("Could not determine public IP from AWS metadata.")
		} else {
			addresses = append(addresses, v1.NodeAddress{Type: v1.NodeExternalIP, Address: externalIP})
		}

		internalDNS, err := c.metadata.GetMetadata("local-hostname")
		if err != nil || len(internalDNS) == 0 {
			//TODO: It would be nice to be able to determine the reason for the failure,
			// but the AWS client masks all failures with the same error description.
			klog.V(4).Info("Could not determine private DNS from AWS metadata.")
		} else {
			addresses = append(addresses, v1.NodeAddress{Type: v1.NodeInternalDNS, Address: internalDNS})
			addresses = append(addresses, v1.NodeAddress{Type: v1.NodeHostName, Address: internalDNS})
		}

		externalDNS, err := c.metadata.GetMetadata("public-hostname")
		if err != nil || len(externalDNS) == 0 {
			//TODO: It would be nice to be able to determine the reason for the failure,
			// but the AWS client masks all failures with the same error description.
			klog.V(4).Info("Could not determine public DNS from AWS metadata.")
		} else {
			addresses = append(addresses, v1.NodeAddress{Type: v1.NodeExternalDNS, Address: externalDNS})
		}

		return addresses, nil
	}

	instance, err := c.getInstanceByNodeName(name)
	if err != nil {
		return nil, fmt.Errorf("getInstanceByNodeName failed for %q with %q", name, err)
	}
	return extractNodeAddresses(instance)
}

// extractNodeAddresses maps the instance information from EC2 to an array of NodeAddresses
func extractNodeAddresses(instance *ec2.Instance) ([]v1.NodeAddress, error) {
	// Not clear if the order matters here, but we might as well indicate a sensible preference order

	if instance == nil {
		return nil, fmt.Errorf("nil instance passed to extractNodeAddresses")
	}

	addresses := []v1.NodeAddress{}

	// handle internal network interfaces
	for _, networkInterface := range instance.NetworkInterfaces {
		// skip network interfaces that are not currently in use
		if aws.StringValue(networkInterface.Status) != ec2.NetworkInterfaceStatusInUse {
			continue
		}

		for _, internalIP := range networkInterface.PrivateIpAddresses {
			if ipAddress := aws.StringValue(internalIP.PrivateIpAddress); ipAddress != "" {
				ip := net.ParseIP(ipAddress)
				if ip == nil {
					return nil, fmt.Errorf("EC2 instance had invalid private address: %s (%q)", aws.StringValue(instance.InstanceId), ipAddress)
				}
				addresses = append(addresses, v1.NodeAddress{Type: v1.NodeInternalIP, Address: ip.String()})
			}
		}
	}

	// TODO: Other IP addresses (multiple ips)?
	publicIPAddress := aws.StringValue(instance.PublicIpAddress)
	if publicIPAddress != "" {
		ip := net.ParseIP(publicIPAddress)
		if ip == nil {
			return nil, fmt.Errorf("EC2 instance had invalid public address: %s (%s)", aws.StringValue(instance.InstanceId), publicIPAddress)
		}
		addresses = append(addresses, v1.NodeAddress{Type: v1.NodeExternalIP, Address: ip.String()})
	}

	privateDNSName := aws.StringValue(instance.PrivateDnsName)
	if privateDNSName != "" {
		addresses = append(addresses, v1.NodeAddress{Type: v1.NodeInternalDNS, Address: privateDNSName})
		addresses = append(addresses, v1.NodeAddress{Type: v1.NodeHostName, Address: privateDNSName})
	}

	publicDNSName := aws.StringValue(instance.PublicDnsName)
	if publicDNSName != "" {
		addresses = append(addresses, v1.NodeAddress{Type: v1.NodeExternalDNS, Address: publicDNSName})
	}

	return addresses, nil
}

// NodeAddressesByProviderID returns the node addresses of an instances with the specified unique providerID
// This method will not be called from the node that is requesting this ID. i.e. metadata service
// and other local methods cannot be used here
func (c *Cloud) NodeAddressesByProviderID(ctx context.Context, providerID string) ([]v1.NodeAddress, error) {
	instanceID, err := kubernetesInstanceID(providerID).mapToAWSInstanceID()
	if err != nil {
		return nil, err
	}

	instance, err := describeInstance(c.ec2, instanceID)
	if err != nil {
		return nil, err
	}

	return extractNodeAddresses(instance)
}

// InstanceExistsByProviderID returns true if the instance with the given provider id still exists.
// If false is returned with no error, the instance will be immediately deleted by the cloud controller manager.
func (c *Cloud) InstanceExistsByProviderID(ctx context.Context, providerID string) (bool, error) {
	instanceID, err := kubernetesInstanceID(providerID).mapToAWSInstanceID()
	if err != nil {
		return false, err
	}

	request := &ec2.DescribeInstancesInput{
		InstanceIds: []*string{instanceID.awsString()},
	}

	instances, err := c.ec2.DescribeInstances(request)
	if err != nil {
		return false, err
	}
	if len(instances) == 0 {
		return false, nil
	}
	if len(instances) > 1 {
		return false, fmt.Errorf("multiple instances found for instance: %s", instanceID)
	}

	state := instances[0].State.Name
	if *state == ec2.InstanceStateNameTerminated {
<<<<<<< HEAD
		glog.Warningf("the instance %s is terminated", instanceID)
=======
		klog.Warningf("the instance %s is terminated", instanceID)
>>>>>>> d54edf18
		return false, nil
	}

	return true, nil
}

// InstanceShutdownByProviderID returns true if the instance is in safe state to detach volumes
func (c *Cloud) InstanceShutdownByProviderID(ctx context.Context, providerID string) (bool, error) {
	instanceID, err := kubernetesInstanceID(providerID).mapToAWSInstanceID()
	if err != nil {
		return false, err
	}

	request := &ec2.DescribeInstancesInput{
		InstanceIds: []*string{instanceID.awsString()},
	}

	instances, err := c.ec2.DescribeInstances(request)
	if err != nil {
		return false, err
	}
	if len(instances) == 0 {
<<<<<<< HEAD
		glog.Warningf("the instance %s does not exist anymore", providerID)
		return true, nil
=======
		klog.Warningf("the instance %s does not exist anymore", providerID)
		// returns false, because otherwise node is not deleted from cluster
		// false means that it will continue to check InstanceExistsByProviderID
		return false, nil
>>>>>>> d54edf18
	}
	if len(instances) > 1 {
		return false, fmt.Errorf("multiple instances found for instance: %s", instanceID)
	}

	instance := instances[0]
	if instance.State != nil {
		state := aws.StringValue(instance.State.Name)
		// valid state for detaching volumes
<<<<<<< HEAD
		if state == ec2.InstanceStateNameStopped || state == ec2.InstanceStateNameTerminated {
=======
		if state == ec2.InstanceStateNameStopped {
>>>>>>> d54edf18
			return true, nil
		}
	}
	return false, nil
}

// InstanceID returns the cloud provider ID of the node with the specified nodeName.
func (c *Cloud) InstanceID(ctx context.Context, nodeName types.NodeName) (string, error) {
	// In the future it is possible to also return an endpoint as:
	// <endpoint>/<zone>/<instanceid>
	if c.selfAWSInstance.nodeName == nodeName {
		return "/" + c.selfAWSInstance.availabilityZone + "/" + c.selfAWSInstance.awsID, nil
	}
	inst, err := c.getInstanceByNodeName(nodeName)
	if err != nil {
		if err == cloudprovider.InstanceNotFound {
			// The Instances interface requires that we return InstanceNotFound (without wrapping)
			return "", err
		}
		return "", fmt.Errorf("getInstanceByNodeName failed for %q with %q", nodeName, err)
	}
	return "/" + aws.StringValue(inst.Placement.AvailabilityZone) + "/" + aws.StringValue(inst.InstanceId), nil
}

// InstanceTypeByProviderID returns the cloudprovider instance type of the node with the specified unique providerID
// This method will not be called from the node that is requesting this ID. i.e. metadata service
// and other local methods cannot be used here
func (c *Cloud) InstanceTypeByProviderID(ctx context.Context, providerID string) (string, error) {
	instanceID, err := kubernetesInstanceID(providerID).mapToAWSInstanceID()
	if err != nil {
		return "", err
	}

	instance, err := describeInstance(c.ec2, instanceID)
	if err != nil {
		return "", err
	}

	return aws.StringValue(instance.InstanceType), nil
}

// InstanceType returns the type of the node with the specified nodeName.
func (c *Cloud) InstanceType(ctx context.Context, nodeName types.NodeName) (string, error) {
	if c.selfAWSInstance.nodeName == nodeName {
		return c.selfAWSInstance.instanceType, nil
	}
	inst, err := c.getInstanceByNodeName(nodeName)
	if err != nil {
		return "", fmt.Errorf("getInstanceByNodeName failed for %q with %q", nodeName, err)
	}
	return aws.StringValue(inst.InstanceType), nil
}

// GetCandidateZonesForDynamicVolume retrieves  a list of all the zones in which nodes are running
// It currently involves querying all instances
func (c *Cloud) GetCandidateZonesForDynamicVolume() (sets.String, error) {
	// We don't currently cache this; it is currently used only in volume
	// creation which is expected to be a comparatively rare occurrence.

	// TODO: Caching / expose v1.Nodes to the cloud provider?
	// TODO: We could also query for subnets, I think

	filters := []*ec2.Filter{newEc2Filter("instance-state-name", "running")}

	instances, err := c.describeInstances(filters)
	if err != nil {
		return nil, err
	}

	if len(instances) == 0 {
		return nil, fmt.Errorf("no instances returned")
	}

	zones := sets.NewString()

	for _, instance := range instances {
		// We skip over master nodes, if the installation tool labels them with one of the well-known master labels
		// This avoids creating a volume in a zone where only the master is running - e.g. #34583
		// This is a short-term workaround until the scheduler takes care of zone selection
		master := false
		for _, tag := range instance.Tags {
			tagKey := aws.StringValue(tag.Key)
			if awsTagNameMasterRoles.Has(tagKey) {
				master = true
			}
		}

		if master {
			klog.V(4).Infof("Ignoring master instance %q in zone discovery", aws.StringValue(instance.InstanceId))
			continue
		}

		if instance.Placement != nil {
			zone := aws.StringValue(instance.Placement.AvailabilityZone)
			zones.Insert(zone)
		}
	}

	klog.V(2).Infof("Found instances in zones %s", zones)
	return zones, nil
}

// GetZone implements Zones.GetZone
func (c *Cloud) GetZone(ctx context.Context) (cloudprovider.Zone, error) {
	return cloudprovider.Zone{
		FailureDomain: c.selfAWSInstance.availabilityZone,
		Region:        c.region,
	}, nil
}

// GetZoneByProviderID implements Zones.GetZoneByProviderID
// This is particularly useful in external cloud providers where the kubelet
// does not initialize node data.
func (c *Cloud) GetZoneByProviderID(ctx context.Context, providerID string) (cloudprovider.Zone, error) {
	instanceID, err := kubernetesInstanceID(providerID).mapToAWSInstanceID()
	if err != nil {
		return cloudprovider.Zone{}, err
	}
	instance, err := c.getInstanceByID(string(instanceID))
	if err != nil {
		return cloudprovider.Zone{}, err
	}

	zone := cloudprovider.Zone{
		FailureDomain: *(instance.Placement.AvailabilityZone),
		Region:        c.region,
	}

	return zone, nil
}

// GetZoneByNodeName implements Zones.GetZoneByNodeName
// This is particularly useful in external cloud providers where the kubelet
// does not initialize node data.
func (c *Cloud) GetZoneByNodeName(ctx context.Context, nodeName types.NodeName) (cloudprovider.Zone, error) {
	instance, err := c.getInstanceByNodeName(nodeName)
	if err != nil {
		return cloudprovider.Zone{}, err
	}
	zone := cloudprovider.Zone{
		FailureDomain: *(instance.Placement.AvailabilityZone),
		Region:        c.region,
	}

	return zone, nil

}

// Used to represent a mount device for attaching an EBS volume
// This should be stored as a single letter (i.e. c, not sdc or /dev/sdc)
type mountDevice string

type awsInstance struct {
	ec2 EC2

	// id in AWS
	awsID string

	// node name in k8s
	nodeName types.NodeName

	// availability zone the instance resides in
	availabilityZone string

	// ID of VPC the instance resides in
	vpcID string

	// ID of subnet the instance resides in
	subnetID string

	// instance type
	instanceType string
}

// newAWSInstance creates a new awsInstance object
func newAWSInstance(ec2Service EC2, instance *ec2.Instance) *awsInstance {
	az := ""
	if instance.Placement != nil {
		az = aws.StringValue(instance.Placement.AvailabilityZone)
	}
	self := &awsInstance{
		ec2:              ec2Service,
		awsID:            aws.StringValue(instance.InstanceId),
		nodeName:         mapInstanceToNodeName(instance),
		availabilityZone: az,
		instanceType:     aws.StringValue(instance.InstanceType),
		vpcID:            aws.StringValue(instance.VpcId),
		subnetID:         aws.StringValue(instance.SubnetId),
	}

	return self
}

// Gets the full information about this instance from the EC2 API
func (i *awsInstance) describeInstance() (*ec2.Instance, error) {
	return describeInstance(i.ec2, awsInstanceID(i.awsID))
}

// Gets the mountDevice already assigned to the volume, or assigns an unused mountDevice.
// If the volume is already assigned, this will return the existing mountDevice with alreadyAttached=true.
// Otherwise the mountDevice is assigned by finding the first available mountDevice, and it is returned with alreadyAttached=false.
func (c *Cloud) getMountDevice(
	i *awsInstance,
	info *ec2.Instance,
	volumeID EBSVolumeID,
	assign bool) (assigned mountDevice, alreadyAttached bool, err error) {

	deviceMappings := map[mountDevice]EBSVolumeID{}
	for _, blockDevice := range info.BlockDeviceMappings {
		name := aws.StringValue(blockDevice.DeviceName)
		if strings.HasPrefix(name, "/dev/sd") {
			name = name[7:]
		}
		if strings.HasPrefix(name, "/dev/xvd") {
			name = name[8:]
		}
		if len(name) < 1 || len(name) > 2 {
			klog.Warningf("Unexpected EBS DeviceName: %q", aws.StringValue(blockDevice.DeviceName))
		}
		deviceMappings[mountDevice(name)] = EBSVolumeID(aws.StringValue(blockDevice.Ebs.VolumeId))
	}

	// We lock to prevent concurrent mounts from conflicting
	// We may still conflict if someone calls the API concurrently,
	// but the AWS API will then fail one of the two attach operations
	c.attachingMutex.Lock()
	defer c.attachingMutex.Unlock()

	for mountDevice, volume := range c.attaching[i.nodeName] {
		deviceMappings[mountDevice] = volume
	}

	// Check to see if this volume is already assigned a device on this machine
	for mountDevice, mappingVolumeID := range deviceMappings {
		if volumeID == mappingVolumeID {
			if assign {
				klog.Warningf("Got assignment call for already-assigned volume: %s@%s", mountDevice, mappingVolumeID)
			}
			return mountDevice, true, nil
		}
	}

	if !assign {
		return mountDevice(""), false, nil
	}

	// Find the next unused device name
	deviceAllocator := c.deviceAllocators[i.nodeName]
	if deviceAllocator == nil {
		// we want device names with two significant characters, starting with /dev/xvdbb
		// the allowed range is /dev/xvd[b-c][a-z]
		// http://docs.aws.amazon.com/AWSEC2/latest/UserGuide/device_naming.html
		deviceAllocator = NewDeviceAllocator()
		c.deviceAllocators[i.nodeName] = deviceAllocator
	}
	// We need to lock deviceAllocator to prevent possible race with Deprioritize function
	deviceAllocator.Lock()
	defer deviceAllocator.Unlock()

	chosen, err := deviceAllocator.GetNext(deviceMappings)
	if err != nil {
		klog.Warningf("Could not assign a mount device.  mappings=%v, error: %v", deviceMappings, err)
		return "", false, fmt.Errorf("too many EBS volumes attached to node %s", i.nodeName)
	}

	attaching := c.attaching[i.nodeName]
	if attaching == nil {
		attaching = make(map[mountDevice]EBSVolumeID)
		c.attaching[i.nodeName] = attaching
	}
	attaching[chosen] = volumeID
	klog.V(2).Infof("Assigned mount device %s -> volume %s", chosen, volumeID)

	return chosen, false, nil
}

// endAttaching removes the entry from the "attachments in progress" map
// It returns true if it was found (and removed), false otherwise
func (c *Cloud) endAttaching(i *awsInstance, volumeID EBSVolumeID, mountDevice mountDevice) bool {
	c.attachingMutex.Lock()
	defer c.attachingMutex.Unlock()

	existingVolumeID, found := c.attaching[i.nodeName][mountDevice]
	if !found {
		return false
	}
	if volumeID != existingVolumeID {
		// This actually can happen, because getMountDevice combines the attaching map with the volumes
		// attached to the instance (as reported by the EC2 API).  So if endAttaching comes after
		// a 10 second poll delay, we might well have had a concurrent request to allocate a mountpoint,
		// which because we allocate sequentially is _very_ likely to get the immediately freed volume
		klog.Infof("endAttaching on device %q assigned to different volume: %q vs %q", mountDevice, volumeID, existingVolumeID)
		return false
	}
	klog.V(2).Infof("Releasing in-process attachment entry: %s -> volume %s", mountDevice, volumeID)
	delete(c.attaching[i.nodeName], mountDevice)
	return true
}

type awsDisk struct {
	ec2 EC2

	// Name in k8s
	name KubernetesVolumeID
	// id in AWS
	awsID EBSVolumeID
}

func newAWSDisk(aws *Cloud, name KubernetesVolumeID) (*awsDisk, error) {
	awsID, err := name.MapToAWSVolumeID()
	if err != nil {
		return nil, err
	}
	disk := &awsDisk{ec2: aws.ec2, name: name, awsID: awsID}
	return disk, nil
}

// Helper function for describeVolume callers. Tries to retype given error to AWS error
// and returns true in case the AWS error is "InvalidVolume.NotFound", false otherwise
func isAWSErrorVolumeNotFound(err error) bool {
	if err != nil {
		if awsError, ok := err.(awserr.Error); ok {
			// https://docs.aws.amazon.com/AWSEC2/latest/APIReference/errors-overview.html
			if awsError.Code() == "InvalidVolume.NotFound" {
				return true
			}
		}
	}
	return false
}

// Gets the full information about this volume from the EC2 API
func (d *awsDisk) describeVolume() (*ec2.Volume, error) {
	volumeID := d.awsID

	request := &ec2.DescribeVolumesInput{
		VolumeIds: []*string{volumeID.awsString()},
	}

	volumes, err := d.ec2.DescribeVolumes(request)
	if err != nil {
		return nil, err
	}
	if len(volumes) == 0 {
		return nil, fmt.Errorf("no volumes found")
	}
	if len(volumes) > 1 {
		return nil, fmt.Errorf("multiple volumes found")
	}
	return volumes[0], nil
}

func (d *awsDisk) describeVolumeModification() (*ec2.VolumeModification, error) {
	volumeID := d.awsID
	request := &ec2.DescribeVolumesModificationsInput{
		VolumeIds: []*string{volumeID.awsString()},
	}
	volumeMods, err := d.ec2.DescribeVolumeModifications(request)

	if err != nil {
		return nil, fmt.Errorf("error describing volume modification %s with %v", volumeID, err)
	}

	if len(volumeMods) == 0 {
		return nil, fmt.Errorf("no volume modifications found for %s", volumeID)
	}
	lastIndex := len(volumeMods) - 1
	return volumeMods[lastIndex], nil
}

func (d *awsDisk) modifyVolume(requestGiB int64) (int64, error) {
	volumeID := d.awsID

	request := &ec2.ModifyVolumeInput{
		VolumeId: volumeID.awsString(),
		Size:     aws.Int64(requestGiB),
	}
	output, err := d.ec2.ModifyVolume(request)
	if err != nil {
		modifyError := fmt.Errorf("AWS modifyVolume failed for %s with %v", volumeID, err)
		return requestGiB, modifyError
	}

	volumeModification := output.VolumeModification

	if aws.StringValue(volumeModification.ModificationState) == ec2.VolumeModificationStateCompleted {
		return aws.Int64Value(volumeModification.TargetSize), nil
	}

	backoff := wait.Backoff{
		Duration: 1 * time.Second,
		Factor:   2,
		Steps:    10,
	}

	checkForResize := func() (bool, error) {
		volumeModification, err := d.describeVolumeModification()

		if err != nil {
			return false, err
		}

		// According to https://docs.aws.amazon.com/AWSEC2/latest/UserGuide/monitoring_mods.html
		// Size changes usually take a few seconds to complete and take effect after a volume is in the Optimizing state.
		if aws.StringValue(volumeModification.ModificationState) == ec2.VolumeModificationStateOptimizing {
			return true, nil
		}
		return false, nil
	}
	waitWithErr := wait.ExponentialBackoff(backoff, checkForResize)
	return requestGiB, waitWithErr
}

// applyUnSchedulableTaint applies a unschedulable taint to a node after verifying
// if node has become unusable because of volumes getting stuck in attaching state.
func (c *Cloud) applyUnSchedulableTaint(nodeName types.NodeName, reason string) {
	node, fetchErr := c.kubeClient.CoreV1().Nodes().Get(string(nodeName), metav1.GetOptions{})
	if fetchErr != nil {
		klog.Errorf("Error fetching node %s with %v", nodeName, fetchErr)
		return
	}

	taint := &v1.Taint{
		Key:    nodeWithImpairedVolumes,
		Value:  "true",
		Effect: v1.TaintEffectNoSchedule,
	}
	err := controller.AddOrUpdateTaintOnNode(c.kubeClient, string(nodeName), taint)
	if err != nil {
		klog.Errorf("Error applying taint to node %s with error %v", nodeName, err)
		return
	}
	c.eventRecorder.Eventf(node, v1.EventTypeWarning, volumeAttachmentStuck, reason)
}

// waitForAttachmentStatus polls until the attachment status is the expected value
// On success, it returns the last attachment state.
func (d *awsDisk) waitForAttachmentStatus(status string) (*ec2.VolumeAttachment, error) {
	backoff := wait.Backoff{
		Duration: volumeAttachmentStatusInitialDelay,
		Factor:   volumeAttachmentStatusFactor,
		Steps:    volumeAttachmentStatusSteps,
	}

	// Because of rate limiting, we often see errors from describeVolume
	// So we tolerate a limited number of failures.
	// But once we see more than 10 errors in a row, we return the error
	describeErrorCount := 0
	var attachment *ec2.VolumeAttachment

	err := wait.ExponentialBackoff(backoff, func() (bool, error) {
		info, err := d.describeVolume()
		if err != nil {
			// The VolumeNotFound error is special -- we don't need to wait for it to repeat
			if isAWSErrorVolumeNotFound(err) {
				if status == "detached" {
					// The disk doesn't exist, assume it's detached, log warning and stop waiting
					klog.Warningf("Waiting for volume %q to be detached but the volume does not exist", d.awsID)
					stateStr := "detached"
					attachment = &ec2.VolumeAttachment{
						State: &stateStr,
					}
					return true, nil
				}
				if status == "attached" {
					// The disk doesn't exist, complain, give up waiting and report error
					klog.Warningf("Waiting for volume %q to be attached but the volume does not exist", d.awsID)
					return false, err
				}
			}
			describeErrorCount++
			if describeErrorCount > volumeAttachmentStatusConsecutiveErrorLimit {
				// report the error
				return false, err
			}

			klog.Warningf("Ignoring error from describe volume for volume %q; will retry: %q", d.awsID, err)
			return false, nil
		}

		describeErrorCount = 0

		if len(info.Attachments) > 1 {
			// Shouldn't happen; log so we know if it is
			klog.Warningf("Found multiple attachments for volume %q: %v", d.awsID, info)
		}
		attachmentStatus := ""
		for _, a := range info.Attachments {
			if attachmentStatus != "" {
				// Shouldn't happen; log so we know if it is
				klog.Warningf("Found multiple attachments for volume %q: %v", d.awsID, info)
			}
			if a.State != nil {
				attachment = a
				attachmentStatus = *a.State
			} else {
				// Shouldn't happen; log so we know if it is
				klog.Warningf("Ignoring nil attachment state for volume %q: %v", d.awsID, a)
			}
		}
		if attachmentStatus == "" {
			attachmentStatus = "detached"
		}
		if attachmentStatus == status {
			// Attachment is in requested state, finish waiting
			return true, nil
		}
		// continue waiting
		klog.V(2).Infof("Waiting for volume %q state: actual=%s, desired=%s", d.awsID, attachmentStatus, status)
		return false, nil
	})

	return attachment, err
}

// Deletes the EBS disk
func (d *awsDisk) deleteVolume() (bool, error) {
	request := &ec2.DeleteVolumeInput{VolumeId: d.awsID.awsString()}
	_, err := d.ec2.DeleteVolume(request)
	if err != nil {
		if isAWSErrorVolumeNotFound(err) {
			return false, nil
		}
		if awsError, ok := err.(awserr.Error); ok {
			if awsError.Code() == "VolumeInUse" {
				return false, volume.NewDeletedVolumeInUseError(err.Error())
			}
		}
		return false, fmt.Errorf("error deleting EBS volume %q: %q", d.awsID, err)
	}
	return true, nil
}

// Builds the awsInstance for the EC2 instance on which we are running.
// This is called when the AWSCloud is initialized, and should not be called otherwise (because the awsInstance for the local instance is a singleton with drive mapping state)
func (c *Cloud) buildSelfAWSInstance() (*awsInstance, error) {
	if c.selfAWSInstance != nil {
		panic("do not call buildSelfAWSInstance directly")
	}
	instanceID, err := c.metadata.GetMetadata("instance-id")
	if err != nil {
		return nil, fmt.Errorf("error fetching instance-id from ec2 metadata service: %q", err)
	}

	// We want to fetch the hostname via the EC2 metadata service
	// (`GetMetadata("local-hostname")`): But see #11543 - we need to use
	// the EC2 API to get the privateDnsName in case of a private DNS zone
	// e.g. mydomain.io, because the metadata service returns the wrong
	// hostname.  Once we're doing that, we might as well get all our
	// information from the instance returned by the EC2 API - it is a
	// single API call to get all the information, and it means we don't
	// have two code paths.
	instance, err := c.getInstanceByID(instanceID)
	if err != nil {
		return nil, fmt.Errorf("error finding instance %s: %q", instanceID, err)
	}
	return newAWSInstance(c.ec2, instance), nil
}

// wrapAttachError wraps the error returned by an AttachVolume request with
// additional information, if needed and possible.
func wrapAttachError(err error, disk *awsDisk, instance string) error {
	if awsError, ok := err.(awserr.Error); ok {
		if awsError.Code() == "VolumeInUse" {
			info, err := disk.describeVolume()
			if err != nil {
				klog.Errorf("Error describing volume %q: %q", disk.awsID, err)
			} else {
				for _, a := range info.Attachments {
					if disk.awsID != EBSVolumeID(aws.StringValue(a.VolumeId)) {
						klog.Warningf("Expected to get attachment info of volume %q but instead got info of %q", disk.awsID, aws.StringValue(a.VolumeId))
					} else if aws.StringValue(a.State) == "attached" {
						return fmt.Errorf("Error attaching EBS volume %q to instance %q: %q. The volume is currently attached to instance %q", disk.awsID, instance, awsError, aws.StringValue(a.InstanceId))
					}
				}
			}
		}
	}
	return fmt.Errorf("Error attaching EBS volume %q to instance %q: %q", disk.awsID, instance, err)
}

// AttachDisk implements Volumes.AttachDisk
func (c *Cloud) AttachDisk(diskName KubernetesVolumeID, nodeName types.NodeName) (string, error) {
	disk, err := newAWSDisk(c, diskName)
	if err != nil {
		return "", err
	}

	awsInstance, info, err := c.getFullInstance(nodeName)
	if err != nil {
		return "", fmt.Errorf("error finding instance %s: %q", nodeName, err)
	}

	// mountDevice will hold the device where we should try to attach the disk
	var mountDevice mountDevice
	// alreadyAttached is true if we have already called AttachVolume on this disk
	var alreadyAttached bool

	// attachEnded is set to true if the attach operation completed
	// (successfully or not), and is thus no longer in progress
	attachEnded := false
	defer func() {
		if attachEnded {
			if !c.endAttaching(awsInstance, disk.awsID, mountDevice) {
				klog.Errorf("endAttaching called for disk %q when attach not in progress", disk.awsID)
			}
		}
	}()

	mountDevice, alreadyAttached, err = c.getMountDevice(awsInstance, info, disk.awsID, true)
	if err != nil {
		return "", err
	}

	// Inside the instance, the mountpoint always looks like /dev/xvdX (?)
	hostDevice := "/dev/xvd" + string(mountDevice)
	// We are using xvd names (so we are HVM only)
	// See http://docs.aws.amazon.com/AWSEC2/latest/UserGuide/device_naming.html
	ec2Device := "/dev/xvd" + string(mountDevice)

	if !alreadyAttached {
		available, err := c.checkIfAvailable(disk, "attaching", awsInstance.awsID)
		if err != nil {
			klog.Error(err)
		}

		if !available {
			attachEnded = true
			return "", err
		}
		request := &ec2.AttachVolumeInput{
			Device:     aws.String(ec2Device),
			InstanceId: aws.String(awsInstance.awsID),
			VolumeId:   disk.awsID.awsString(),
		}

		attachResponse, err := c.ec2.AttachVolume(request)
		if err != nil {
			attachEnded = true
			// TODO: Check if the volume was concurrently attached?
			return "", wrapAttachError(err, disk, awsInstance.awsID)
		}
		if da, ok := c.deviceAllocators[awsInstance.nodeName]; ok {
			da.Deprioritize(mountDevice)
		}
		klog.V(2).Infof("AttachVolume volume=%q instance=%q request returned %v", disk.awsID, awsInstance.awsID, attachResponse)
	}

	attachment, err := disk.waitForAttachmentStatus("attached")

	if err != nil {
		if err == wait.ErrWaitTimeout {
			c.applyUnSchedulableTaint(nodeName, "Volume stuck in attaching state - node needs reboot to fix impaired state.")
		}
		return "", err
	}

	// The attach operation has finished
	attachEnded = true

	// Double check the attachment to be 100% sure we attached the correct volume at the correct mountpoint
	// It could happen otherwise that we see the volume attached from a previous/separate AttachVolume call,
	// which could theoretically be against a different device (or even instance).
	if attachment == nil {
		// Impossible?
		return "", fmt.Errorf("unexpected state: attachment nil after attached %q to %q", diskName, nodeName)
	}
	if ec2Device != aws.StringValue(attachment.Device) {
		return "", fmt.Errorf("disk attachment of %q to %q failed: requested device %q but found %q", diskName, nodeName, ec2Device, aws.StringValue(attachment.Device))
	}
	if awsInstance.awsID != aws.StringValue(attachment.InstanceId) {
		return "", fmt.Errorf("disk attachment of %q to %q failed: requested instance %q but found %q", diskName, nodeName, awsInstance.awsID, aws.StringValue(attachment.InstanceId))
	}

	return hostDevice, nil
}

// DetachDisk implements Volumes.DetachDisk
func (c *Cloud) DetachDisk(diskName KubernetesVolumeID, nodeName types.NodeName) (string, error) {
	diskInfo, attached, err := c.checkIfAttachedToNode(diskName, nodeName)
	if err != nil {
		if isAWSErrorVolumeNotFound(err) {
			// Someone deleted the volume being detached; complain, but do nothing else and return success
			klog.Warningf("DetachDisk %s called for node %s but volume does not exist; assuming the volume is detached", diskName, nodeName)
			return "", nil
		}

		return "", err
	}

	if !attached && diskInfo.ec2Instance != nil {
		klog.Warningf("DetachDisk %s called for node %s but volume is attached to node %s", diskName, nodeName, diskInfo.nodeName)
		return "", nil
	}

	if !attached {
		return "", nil
	}

	awsInstance := newAWSInstance(c.ec2, diskInfo.ec2Instance)

	mountDevice, alreadyAttached, err := c.getMountDevice(awsInstance, diskInfo.ec2Instance, diskInfo.disk.awsID, false)
	if err != nil {
		return "", err
	}

	if !alreadyAttached {
		klog.Warningf("DetachDisk called on non-attached disk: %s", diskName)
		// TODO: Continue?  Tolerate non-attached error from the AWS DetachVolume call?
	}

	request := ec2.DetachVolumeInput{
		InstanceId: &awsInstance.awsID,
		VolumeId:   diskInfo.disk.awsID.awsString(),
	}

	response, err := c.ec2.DetachVolume(&request)
	if err != nil {
		return "", fmt.Errorf("error detaching EBS volume %q from %q: %q", diskInfo.disk.awsID, awsInstance.awsID, err)
	}

	if response == nil {
		return "", errors.New("no response from DetachVolume")
	}

	attachment, err := diskInfo.disk.waitForAttachmentStatus("detached")
	if err != nil {
		return "", err
	}
	if da, ok := c.deviceAllocators[awsInstance.nodeName]; ok {
		da.Deprioritize(mountDevice)
	}
	if attachment != nil {
		// We expect it to be nil, it is (maybe) interesting if it is not
		klog.V(2).Infof("waitForAttachmentStatus returned non-nil attachment with state=detached: %v", attachment)
	}

	if mountDevice != "" {
		c.endAttaching(awsInstance, diskInfo.disk.awsID, mountDevice)
		// We don't check the return value - we don't really expect the attachment to have been
		// in progress, though it might have been
	}

	hostDevicePath := "/dev/xvd" + string(mountDevice)
	return hostDevicePath, err
}

// CreateDisk implements Volumes.CreateDisk
func (c *Cloud) CreateDisk(volumeOptions *VolumeOptions) (KubernetesVolumeID, error) {
	var createType string
	var iops int64
	switch volumeOptions.VolumeType {
	case VolumeTypeGP2, VolumeTypeSC1, VolumeTypeST1:
		createType = volumeOptions.VolumeType

	case VolumeTypeIO1:
		// See http://docs.aws.amazon.com/AWSEC2/latest/APIReference/API_CreateVolume.html
		// for IOPS constraints. AWS will throw an error if IOPS per GB gets out
		// of supported bounds, no need to check it here.
		createType = volumeOptions.VolumeType
		iops = int64(volumeOptions.CapacityGB * volumeOptions.IOPSPerGB)

		// Cap at min/max total IOPS, AWS would throw an error if it gets too
		// low/high.
		if iops < MinTotalIOPS {
			iops = MinTotalIOPS
		}
		if iops > MaxTotalIOPS {
			iops = MaxTotalIOPS
		}

	case "":
		createType = DefaultVolumeType

	default:
		return "", fmt.Errorf("invalid AWS VolumeType %q", volumeOptions.VolumeType)
	}

	request := &ec2.CreateVolumeInput{}
	request.AvailabilityZone = aws.String(volumeOptions.AvailabilityZone)
	request.Size = aws.Int64(int64(volumeOptions.CapacityGB))
	request.VolumeType = aws.String(createType)
	request.Encrypted = aws.Bool(volumeOptions.Encrypted)
	if len(volumeOptions.KmsKeyID) > 0 {
		request.KmsKeyId = aws.String(volumeOptions.KmsKeyID)
		request.Encrypted = aws.Bool(true)
	}
	if iops > 0 {
		request.Iops = aws.Int64(iops)
	}

	tags := volumeOptions.Tags
	tags = c.tagging.buildTags(ResourceLifecycleOwned, tags)

	var tagList []*ec2.Tag
	for k, v := range tags {
		tagList = append(tagList, &ec2.Tag{
			Key: aws.String(k), Value: aws.String(v),
		})
	}
	request.TagSpecifications = append(request.TagSpecifications, &ec2.TagSpecification{
		Tags:         tagList,
		ResourceType: aws.String(ec2.ResourceTypeVolume),
	})

	response, err := c.ec2.CreateVolume(request)
	if err != nil {
		return "", err
	}

	awsID := EBSVolumeID(aws.StringValue(response.VolumeId))
	if awsID == "" {
		return "", fmt.Errorf("VolumeID was not returned by CreateVolume")
	}
	volumeName := KubernetesVolumeID("aws://" + aws.StringValue(response.AvailabilityZone) + "/" + string(awsID))

	// AWS has a bad habbit of reporting success when creating a volume with
	// encryption keys that either don't exists or have wrong permissions.
	// Such volume lives for couple of seconds and then it's silently deleted
	// by AWS. There is no other check to ensure that given KMS key is correct,
	// because Kubernetes may have limited permissions to the key.
	if len(volumeOptions.KmsKeyID) > 0 {
		err := c.waitUntilVolumeAvailable(volumeName)
		if err != nil {
			if isAWSErrorVolumeNotFound(err) {
				err = fmt.Errorf("failed to create encrypted volume: the volume disappeared after creation, most likely due to inaccessible KMS encryption key")
			}
			return "", err
		}
	}

	return volumeName, nil
}

func (c *Cloud) waitUntilVolumeAvailable(volumeName KubernetesVolumeID) error {
	disk, err := newAWSDisk(c, volumeName)
	if err != nil {
		// Unreachable code
		return err
	}

	err = wait.Poll(encryptedCheckInterval, encryptedCheckTimeout, func() (done bool, err error) {
		vol, err := disk.describeVolume()
		if err != nil {
			return true, err
		}
		if vol.State != nil {
			switch *vol.State {
			case "available":
				// The volume is Available, it won't be deleted now.
				return true, nil
			case "creating":
				return false, nil
			default:
				return true, fmt.Errorf("unexpected State of newly created AWS EBS volume %s: %q", volumeName, *vol.State)
			}
		}
		return false, nil
	})
	return err
}

// DeleteDisk implements Volumes.DeleteDisk
func (c *Cloud) DeleteDisk(volumeName KubernetesVolumeID) (bool, error) {
	awsDisk, err := newAWSDisk(c, volumeName)
	if err != nil {
		return false, err
	}
	available, err := c.checkIfAvailable(awsDisk, "deleting", "")
	if err != nil {
		if isAWSErrorVolumeNotFound(err) {
			klog.V(2).Infof("Volume %s not found when deleting it, assuming it's deleted", awsDisk.awsID)
			return false, nil
		}
		klog.Error(err)
	}

	if !available {
		return false, err
	}

	return awsDisk.deleteVolume()
}

func (c *Cloud) checkIfAvailable(disk *awsDisk, opName string, instance string) (bool, error) {
	info, err := disk.describeVolume()

	if err != nil {
		klog.Errorf("Error describing volume %q: %q", disk.awsID, err)
		// if for some reason we can not describe volume we will return error
		return false, err
	}

	volumeState := aws.StringValue(info.State)
	opError := fmt.Sprintf("Error %s EBS volume %q", opName, disk.awsID)
	if len(instance) != 0 {
		opError = fmt.Sprintf("%q to instance %q", opError, instance)
	}

	// Only available volumes can be attached or deleted
	if volumeState != "available" {
		// Volume is attached somewhere else and we can not attach it here
		if len(info.Attachments) > 0 {
			attachment := info.Attachments[0]
			instanceID := aws.StringValue(attachment.InstanceId)
			attachedInstance, ierr := c.getInstanceByID(instanceID)
			attachErr := fmt.Sprintf("%s since volume is currently attached to %q", opError, instanceID)
			if ierr != nil {
				klog.Error(attachErr)
				return false, errors.New(attachErr)
			}
			devicePath := aws.StringValue(attachment.Device)
			nodeName := mapInstanceToNodeName(attachedInstance)

			danglingErr := volumeutil.NewDanglingError(attachErr, nodeName, devicePath)
			return false, danglingErr
		}

		attachErr := fmt.Errorf("%s since volume is in %q state", opError, volumeState)
		return false, attachErr
	}

	return true, nil
}

// GetLabelsForVolume gets the volume labels for a volume
func (c *Cloud) GetLabelsForVolume(ctx context.Context, pv *v1.PersistentVolume) (map[string]string, error) {
	// Ignore any volumes that are being provisioned
	if pv.Spec.AWSElasticBlockStore.VolumeID == volume.ProvisionedVolumeName {
		return nil, nil
	}

	spec := KubernetesVolumeID(pv.Spec.AWSElasticBlockStore.VolumeID)
	labels, err := c.GetVolumeLabels(spec)
	if err != nil {
		return nil, err
	}

	return labels, nil
}

// GetVolumeLabels implements Volumes.GetVolumeLabels
func (c *Cloud) GetVolumeLabels(volumeName KubernetesVolumeID) (map[string]string, error) {
	awsDisk, err := newAWSDisk(c, volumeName)
	if err != nil {
		return nil, err
	}
	info, err := awsDisk.describeVolume()
	if err != nil {
		return nil, err
	}
	labels := make(map[string]string)
	az := aws.StringValue(info.AvailabilityZone)
	if az == "" {
		return nil, fmt.Errorf("volume did not have AZ information: %q", aws.StringValue(info.VolumeId))
	}

	labels[kubeletapis.LabelZoneFailureDomain] = az
	region, err := azToRegion(az)
	if err != nil {
		return nil, err
	}
	labels[kubeletapis.LabelZoneRegion] = region

	return labels, nil
}

// GetDiskPath implements Volumes.GetDiskPath
func (c *Cloud) GetDiskPath(volumeName KubernetesVolumeID) (string, error) {
	awsDisk, err := newAWSDisk(c, volumeName)
	if err != nil {
		return "", err
	}
	info, err := awsDisk.describeVolume()
	if err != nil {
		return "", err
	}
	if len(info.Attachments) == 0 {
		return "", fmt.Errorf("No attachment to volume %s", volumeName)
	}
	return aws.StringValue(info.Attachments[0].Device), nil
}

// DiskIsAttached implements Volumes.DiskIsAttached
func (c *Cloud) DiskIsAttached(diskName KubernetesVolumeID, nodeName types.NodeName) (bool, error) {
	_, attached, err := c.checkIfAttachedToNode(diskName, nodeName)
	if err != nil {
		if isAWSErrorVolumeNotFound(err) {
			// The disk doesn't exist, can't be attached
			klog.Warningf("DiskIsAttached called for volume %s on node %s but the volume does not exist", diskName, nodeName)
			return false, nil
		}

		return true, err
	}

	return attached, nil
}

// DisksAreAttached returns a map of nodes and Kubernetes volume IDs indicating
// if the volumes are attached to the node
func (c *Cloud) DisksAreAttached(nodeDisks map[types.NodeName][]KubernetesVolumeID) (map[types.NodeName]map[KubernetesVolumeID]bool, error) {
	attached := make(map[types.NodeName]map[KubernetesVolumeID]bool)

	if len(nodeDisks) == 0 {
		return attached, nil
	}

	nodeNames := []string{}
	for nodeName, diskNames := range nodeDisks {
		for _, diskName := range diskNames {
			setNodeDisk(attached, diskName, nodeName, false)
		}
		nodeNames = append(nodeNames, mapNodeNameToPrivateDNSName(nodeName))
	}

	// Note that we get instances regardless of state.
	// This means there might be multiple nodes with the same node names.
	awsInstances, err := c.getInstancesByNodeNames(nodeNames)
	if err != nil {
		// When there is an error fetching instance information
		// it is safer to return nil and let volume information not be touched.
		return nil, err
	}

	if len(awsInstances) == 0 {
		klog.V(2).Infof("DisksAreAttached found no instances matching node names; will assume disks not attached")
		return attached, nil
	}

	// Note that we check that the volume is attached to the correct node, not that it is attached to _a_ node
	for _, awsInstance := range awsInstances {
		nodeName := mapInstanceToNodeName(awsInstance)

		diskNames := nodeDisks[nodeName]
		if len(diskNames) == 0 {
			continue
		}

		awsInstanceState := "<nil>"
		if awsInstance != nil && awsInstance.State != nil {
			awsInstanceState = aws.StringValue(awsInstance.State.Name)
		}
		if awsInstanceState == "terminated" {
			// Instance is terminated, safe to assume volumes not attached
			// Note that we keep volumes attached to instances in other states (most notably, stopped)
			continue
		}

		idToDiskName := make(map[EBSVolumeID]KubernetesVolumeID)
		for _, diskName := range diskNames {
			volumeID, err := diskName.MapToAWSVolumeID()
			if err != nil {
				return nil, fmt.Errorf("error mapping volume spec %q to aws id: %v", diskName, err)
			}
			idToDiskName[volumeID] = diskName
		}

		for _, blockDevice := range awsInstance.BlockDeviceMappings {
			volumeID := EBSVolumeID(aws.StringValue(blockDevice.Ebs.VolumeId))
			diskName, found := idToDiskName[volumeID]
			if found {
				// Disk is still attached to node
				setNodeDisk(attached, diskName, nodeName, true)
			}
		}
	}

	return attached, nil
}

// ResizeDisk resizes an EBS volume in GiB increments, it will round up to the
// next GiB if arguments are not provided in even GiB increments
func (c *Cloud) ResizeDisk(
	diskName KubernetesVolumeID,
	oldSize resource.Quantity,
	newSize resource.Quantity) (resource.Quantity, error) {
	awsDisk, err := newAWSDisk(c, diskName)
	if err != nil {
		return oldSize, err
	}

	volumeInfo, err := awsDisk.describeVolume()
	if err != nil {
		descErr := fmt.Errorf("AWS.ResizeDisk Error describing volume %s with %v", diskName, err)
		return oldSize, descErr
	}
	// AWS resizes in chunks of GiB (not GB)
	requestGiB := volumeutil.RoundUpToGiB(newSize)
	newSizeQuant := resource.MustParse(fmt.Sprintf("%dGi", requestGiB))

	// If disk already if of greater or equal size than requested we return
	if aws.Int64Value(volumeInfo.Size) >= requestGiB {
		return newSizeQuant, nil
	}
	_, err = awsDisk.modifyVolume(requestGiB)

	if err != nil {
		return oldSize, err
	}
	return newSizeQuant, nil
}

// Gets the current load balancer state
func (c *Cloud) describeLoadBalancer(name string) (*elb.LoadBalancerDescription, error) {
	request := &elb.DescribeLoadBalancersInput{}
	request.LoadBalancerNames = []*string{&name}

	response, err := c.elb.DescribeLoadBalancers(request)
	if err != nil {
		if awsError, ok := err.(awserr.Error); ok {
			if awsError.Code() == "LoadBalancerNotFound" {
				return nil, nil
			}
		}
		return nil, err
	}

	var ret *elb.LoadBalancerDescription
	for _, loadBalancer := range response.LoadBalancerDescriptions {
		if ret != nil {
			klog.Errorf("Found multiple load balancers with name: %s", name)
		}
		ret = loadBalancer
	}
	return ret, nil
}

func (c *Cloud) addLoadBalancerTags(loadBalancerName string, requested map[string]string) error {
	var tags []*elb.Tag
	for k, v := range requested {
		tag := &elb.Tag{
			Key:   aws.String(k),
			Value: aws.String(v),
		}
		tags = append(tags, tag)
	}

	request := &elb.AddTagsInput{}
	request.LoadBalancerNames = []*string{&loadBalancerName}
	request.Tags = tags

	_, err := c.elb.AddTags(request)
	if err != nil {
		return fmt.Errorf("error adding tags to load balancer: %v", err)
	}
	return nil
}

// Gets the current load balancer state
func (c *Cloud) describeLoadBalancerv2(name string) (*elbv2.LoadBalancer, error) {
	request := &elbv2.DescribeLoadBalancersInput{
		Names: []*string{aws.String(name)},
	}

	response, err := c.elbv2.DescribeLoadBalancers(request)
	if err != nil {
		if awsError, ok := err.(awserr.Error); ok {
			if awsError.Code() == elbv2.ErrCodeLoadBalancerNotFoundException {
				return nil, nil
			}
		}
		return nil, fmt.Errorf("Error describing load balancer: %q", err)
	}

	// AWS will not return 2 load balancers with the same name _and_ type.
	for i := range response.LoadBalancers {
		if aws.StringValue(response.LoadBalancers[i].Type) == elbv2.LoadBalancerTypeEnumNetwork {
			return response.LoadBalancers[i], nil
		}
	}

	return nil, fmt.Errorf("NLB '%s' could not be found", name)
}

// Retrieves instance's vpc id from metadata
func (c *Cloud) findVPCID() (string, error) {
	macs, err := c.metadata.GetMetadata("network/interfaces/macs/")
	if err != nil {
		return "", fmt.Errorf("Could not list interfaces of the instance: %q", err)
	}

	// loop over interfaces, first vpc id returned wins
	for _, macPath := range strings.Split(macs, "\n") {
		if len(macPath) == 0 {
			continue
		}
		url := fmt.Sprintf("network/interfaces/macs/%svpc-id", macPath)
		vpcID, err := c.metadata.GetMetadata(url)
		if err != nil {
			continue
		}
		return vpcID, nil
	}
	return "", fmt.Errorf("Could not find VPC ID in instance metadata")
}

// Retrieves the specified security group from the AWS API, or returns nil if not found
func (c *Cloud) findSecurityGroup(securityGroupID string) (*ec2.SecurityGroup, error) {
	describeSecurityGroupsRequest := &ec2.DescribeSecurityGroupsInput{
		GroupIds: []*string{&securityGroupID},
	}
	// We don't apply our tag filters because we are retrieving by ID

	groups, err := c.ec2.DescribeSecurityGroups(describeSecurityGroupsRequest)
	if err != nil {
		klog.Warningf("Error retrieving security group: %q", err)
		return nil, err
	}

	if len(groups) == 0 {
		return nil, nil
	}
	if len(groups) != 1 {
		// This should not be possible - ids should be unique
		return nil, fmt.Errorf("multiple security groups found with same id %q", securityGroupID)
	}
	group := groups[0]
	return group, nil
}

func isEqualIntPointer(l, r *int64) bool {
	if l == nil {
		return r == nil
	}
	if r == nil {
		return l == nil
	}
	return *l == *r
}

func isEqualStringPointer(l, r *string) bool {
	if l == nil {
		return r == nil
	}
	if r == nil {
		return l == nil
	}
	return *l == *r
}

func ipPermissionExists(newPermission, existing *ec2.IpPermission, compareGroupUserIDs bool) bool {
	if !isEqualIntPointer(newPermission.FromPort, existing.FromPort) {
		return false
	}
	if !isEqualIntPointer(newPermission.ToPort, existing.ToPort) {
		return false
	}
	if !isEqualStringPointer(newPermission.IpProtocol, existing.IpProtocol) {
		return false
	}
	// Check only if newPermission is a subset of existing. Usually it has zero or one elements.
	// Not doing actual CIDR math yet; not clear it's needed, either.
	klog.V(4).Infof("Comparing %v to %v", newPermission, existing)
	if len(newPermission.IpRanges) > len(existing.IpRanges) {
		return false
	}

	for j := range newPermission.IpRanges {
		found := false
		for k := range existing.IpRanges {
			if isEqualStringPointer(newPermission.IpRanges[j].CidrIp, existing.IpRanges[k].CidrIp) {
				found = true
				break
			}
		}
		if !found {
			return false
		}
	}

	for _, leftPair := range newPermission.UserIdGroupPairs {
		found := false
		for _, rightPair := range existing.UserIdGroupPairs {
			if isEqualUserGroupPair(leftPair, rightPair, compareGroupUserIDs) {
				found = true
				break
			}
		}
		if !found {
			return false
		}
	}

	return true
}

func isEqualUserGroupPair(l, r *ec2.UserIdGroupPair, compareGroupUserIDs bool) bool {
	klog.V(2).Infof("Comparing %v to %v", *l.GroupId, *r.GroupId)
	if isEqualStringPointer(l.GroupId, r.GroupId) {
		if compareGroupUserIDs {
			if isEqualStringPointer(l.UserId, r.UserId) {
				return true
			}
		} else {
			return true
		}
	}

	return false
}

// Makes sure the security group ingress is exactly the specified permissions
// Returns true if and only if changes were made
// The security group must already exist
func (c *Cloud) setSecurityGroupIngress(securityGroupID string, permissions IPPermissionSet) (bool, error) {
	// We do not want to make changes to the Global defined SG
	if securityGroupID == c.cfg.Global.ElbSecurityGroup {
		return false, nil
	}

	group, err := c.findSecurityGroup(securityGroupID)
	if err != nil {
		klog.Warningf("Error retrieving security group %q", err)
		return false, err
	}

	if group == nil {
		return false, fmt.Errorf("security group not found: %s", securityGroupID)
	}

	klog.V(2).Infof("Existing security group ingress: %s %v", securityGroupID, group.IpPermissions)

	actual := NewIPPermissionSet(group.IpPermissions...)

	// EC2 groups rules together, for example combining:
	//
	// { Port=80, Range=[A] } and { Port=80, Range=[B] }
	//
	// into { Port=80, Range=[A,B] }
	//
	// We have to ungroup them, because otherwise the logic becomes really
	// complicated, and also because if we have Range=[A,B] and we try to
	// add Range=[A] then EC2 complains about a duplicate rule.
	permissions = permissions.Ungroup()
	actual = actual.Ungroup()

	remove := actual.Difference(permissions)
	add := permissions.Difference(actual)

	if add.Len() == 0 && remove.Len() == 0 {
		return false, nil
	}

	// TODO: There is a limit in VPC of 100 rules per security group, so we
	// probably should try grouping or combining to fit under this limit.
	// But this is only used on the ELB security group currently, so it
	// would require (ports * CIDRS) > 100.  Also, it isn't obvious exactly
	// how removing single permissions from compound rules works, and we
	// don't want to accidentally open more than intended while we're
	// applying changes.
	if add.Len() != 0 {
		klog.V(2).Infof("Adding security group ingress: %s %v", securityGroupID, add.List())

		request := &ec2.AuthorizeSecurityGroupIngressInput{}
		request.GroupId = &securityGroupID
		request.IpPermissions = add.List()
		_, err = c.ec2.AuthorizeSecurityGroupIngress(request)
		if err != nil {
			return false, fmt.Errorf("error authorizing security group ingress: %q", err)
		}
	}
	if remove.Len() != 0 {
		klog.V(2).Infof("Remove security group ingress: %s %v", securityGroupID, remove.List())

		request := &ec2.RevokeSecurityGroupIngressInput{}
		request.GroupId = &securityGroupID
		request.IpPermissions = remove.List()
		_, err = c.ec2.RevokeSecurityGroupIngress(request)
		if err != nil {
			return false, fmt.Errorf("error revoking security group ingress: %q", err)
		}
	}

	return true, nil
}

// Makes sure the security group includes the specified permissions
// Returns true if and only if changes were made
// The security group must already exist
func (c *Cloud) addSecurityGroupIngress(securityGroupID string, addPermissions []*ec2.IpPermission) (bool, error) {
	// We do not want to make changes to the Global defined SG
	if securityGroupID == c.cfg.Global.ElbSecurityGroup {
		return false, nil
	}

	group, err := c.findSecurityGroup(securityGroupID)
	if err != nil {
		klog.Warningf("Error retrieving security group: %q", err)
		return false, err
	}

	if group == nil {
		return false, fmt.Errorf("security group not found: %s", securityGroupID)
	}

	klog.V(2).Infof("Existing security group ingress: %s %v", securityGroupID, group.IpPermissions)

	changes := []*ec2.IpPermission{}
	for _, addPermission := range addPermissions {
		hasUserID := false
		for i := range addPermission.UserIdGroupPairs {
			if addPermission.UserIdGroupPairs[i].UserId != nil {
				hasUserID = true
			}
		}

		found := false
		for _, groupPermission := range group.IpPermissions {
			if ipPermissionExists(addPermission, groupPermission, hasUserID) {
				found = true
				break
			}
		}

		if !found {
			changes = append(changes, addPermission)
		}
	}

	if len(changes) == 0 {
		return false, nil
	}

	klog.V(2).Infof("Adding security group ingress: %s %v", securityGroupID, changes)

	request := &ec2.AuthorizeSecurityGroupIngressInput{}
	request.GroupId = &securityGroupID
	request.IpPermissions = changes
	_, err = c.ec2.AuthorizeSecurityGroupIngress(request)
	if err != nil {
		klog.Warningf("Error authorizing security group ingress %q", err)
		return false, fmt.Errorf("error authorizing security group ingress: %q", err)
	}

	return true, nil
}

// Makes sure the security group no longer includes the specified permissions
// Returns true if and only if changes were made
// If the security group no longer exists, will return (false, nil)
func (c *Cloud) removeSecurityGroupIngress(securityGroupID string, removePermissions []*ec2.IpPermission) (bool, error) {
	// We do not want to make changes to the Global defined SG
	if securityGroupID == c.cfg.Global.ElbSecurityGroup {
		return false, nil
	}

	group, err := c.findSecurityGroup(securityGroupID)
	if err != nil {
		klog.Warningf("Error retrieving security group: %q", err)
		return false, err
	}

	if group == nil {
		klog.Warning("Security group not found: ", securityGroupID)
		return false, nil
	}

	changes := []*ec2.IpPermission{}
	for _, removePermission := range removePermissions {
		hasUserID := false
		for i := range removePermission.UserIdGroupPairs {
			if removePermission.UserIdGroupPairs[i].UserId != nil {
				hasUserID = true
			}
		}

		var found *ec2.IpPermission
		for _, groupPermission := range group.IpPermissions {
			if ipPermissionExists(removePermission, groupPermission, hasUserID) {
				found = removePermission
				break
			}
		}

		if found != nil {
			changes = append(changes, found)
		}
	}

	if len(changes) == 0 {
		return false, nil
	}

	klog.V(2).Infof("Removing security group ingress: %s %v", securityGroupID, changes)

	request := &ec2.RevokeSecurityGroupIngressInput{}
	request.GroupId = &securityGroupID
	request.IpPermissions = changes
	_, err = c.ec2.RevokeSecurityGroupIngress(request)
	if err != nil {
		klog.Warningf("Error revoking security group ingress: %q", err)
		return false, err
	}

	return true, nil
}

// Makes sure the security group exists.
// For multi-cluster isolation, name must be globally unique, for example derived from the service UUID.
// Additional tags can be specified
// Returns the security group id or error
func (c *Cloud) ensureSecurityGroup(name string, description string, additionalTags map[string]string) (string, error) {
	groupID := ""
	attempt := 0
	for {
		attempt++

		request := &ec2.DescribeSecurityGroupsInput{}
		filters := []*ec2.Filter{
			newEc2Filter("group-name", name),
			newEc2Filter("vpc-id", c.vpcID),
		}
		// Note that we do _not_ add our tag filters; group-name + vpc-id is the EC2 primary key.
		// However, we do check that it matches our tags.
		// If it doesn't have any tags, we tag it; this is how we recover if we failed to tag before.
		// If it has a different cluster's tags, that is an error.
		// This shouldn't happen because name is expected to be globally unique (UUID derived)
		request.Filters = filters

		securityGroups, err := c.ec2.DescribeSecurityGroups(request)
		if err != nil {
			return "", err
		}

		if len(securityGroups) >= 1 {
			if len(securityGroups) > 1 {
				klog.Warningf("Found multiple security groups with name: %q", name)
			}
			err := c.tagging.readRepairClusterTags(
				c.ec2, aws.StringValue(securityGroups[0].GroupId),
				ResourceLifecycleOwned, nil, securityGroups[0].Tags)
			if err != nil {
				return "", err
			}

			return aws.StringValue(securityGroups[0].GroupId), nil
		}

		createRequest := &ec2.CreateSecurityGroupInput{}
		createRequest.VpcId = &c.vpcID
		createRequest.GroupName = &name
		createRequest.Description = &description

		createResponse, err := c.ec2.CreateSecurityGroup(createRequest)
		if err != nil {
			ignore := false
			switch err := err.(type) {
			case awserr.Error:
				if err.Code() == "InvalidGroup.Duplicate" && attempt < MaxReadThenCreateRetries {
					klog.V(2).Infof("Got InvalidGroup.Duplicate while creating security group (race?); will retry")
					ignore = true
				}
			}
			if !ignore {
				klog.Errorf("Error creating security group: %q", err)
				return "", err
			}
			time.Sleep(1 * time.Second)
		} else {
			groupID = aws.StringValue(createResponse.GroupId)
			break
		}
	}
	if groupID == "" {
		return "", fmt.Errorf("created security group, but id was not returned: %s", name)
	}

	err := c.tagging.createTags(c.ec2, groupID, ResourceLifecycleOwned, additionalTags)
	if err != nil {
		// If we retry, ensureClusterTags will recover from this - it
		// will add the missing tags.  We could delete the security
		// group here, but that doesn't feel like the right thing, as
		// the caller is likely to retry the create
		return "", fmt.Errorf("error tagging security group: %q", err)
	}
	return groupID, nil
}

// Finds the value for a given tag.
func findTag(tags []*ec2.Tag, key string) (string, bool) {
	for _, tag := range tags {
		if aws.StringValue(tag.Key) == key {
			return aws.StringValue(tag.Value), true
		}
	}
	return "", false
}

// Finds the subnets associated with the cluster, by matching tags.
// For maximal backwards compatibility, if no subnets are tagged, it will fall-back to the current subnet.
// However, in future this will likely be treated as an error.
func (c *Cloud) findSubnets() ([]*ec2.Subnet, error) {
	request := &ec2.DescribeSubnetsInput{}
	filters := []*ec2.Filter{newEc2Filter("vpc-id", c.vpcID)}
	request.Filters = c.tagging.addFilters(filters)

	subnets, err := c.ec2.DescribeSubnets(request)
	if err != nil {
		return nil, fmt.Errorf("error describing subnets: %q", err)
	}

	var matches []*ec2.Subnet
	for _, subnet := range subnets {
		if c.tagging.hasClusterTag(subnet.Tags) {
			matches = append(matches, subnet)
		}
	}

	if len(matches) != 0 {
		return matches, nil
	}

	// Fall back to the current instance subnets, if nothing is tagged
	klog.Warningf("No tagged subnets found; will fall-back to the current subnet only.  This is likely to be an error in a future version of k8s.")

	request = &ec2.DescribeSubnetsInput{}
	filters = []*ec2.Filter{newEc2Filter("subnet-id", c.selfAWSInstance.subnetID)}
	request.Filters = filters

	subnets, err = c.ec2.DescribeSubnets(request)
	if err != nil {
		return nil, fmt.Errorf("error describing subnets: %q", err)
	}

	return subnets, nil
}

// Finds the subnets to use for an ELB we are creating.
// Normal (Internet-facing) ELBs must use public subnets, so we skip private subnets.
// Internal ELBs can use public or private subnets, but if we have a private subnet we should prefer that.
func (c *Cloud) findELBSubnets(internalELB bool) ([]string, error) {
	vpcIDFilter := newEc2Filter("vpc-id", c.vpcID)

	subnets, err := c.findSubnets()
	if err != nil {
		return nil, err
	}

	rRequest := &ec2.DescribeRouteTablesInput{}
	rRequest.Filters = []*ec2.Filter{vpcIDFilter}
	rt, err := c.ec2.DescribeRouteTables(rRequest)
	if err != nil {
		return nil, fmt.Errorf("error describe route table: %q", err)
	}

	subnetsByAZ := make(map[string]*ec2.Subnet)
	for _, subnet := range subnets {
		az := aws.StringValue(subnet.AvailabilityZone)
		id := aws.StringValue(subnet.SubnetId)
		if az == "" || id == "" {
			klog.Warningf("Ignoring subnet with empty az/id: %v", subnet)
			continue
		}

		isPublic, err := isSubnetPublic(rt, id)
		if err != nil {
			return nil, err
		}
		if !internalELB && !isPublic {
			klog.V(2).Infof("Ignoring private subnet for public ELB %q", id)
			continue
		}

		existing := subnetsByAZ[az]
		if existing == nil {
			subnetsByAZ[az] = subnet
			continue
		}

		// Try to break the tie using a tag
		var tagName string
		if internalELB {
			tagName = TagNameSubnetInternalELB
		} else {
			tagName = TagNameSubnetPublicELB
		}

		_, existingHasTag := findTag(existing.Tags, tagName)
		_, subnetHasTag := findTag(subnet.Tags, tagName)

		if existingHasTag != subnetHasTag {
			if subnetHasTag {
				subnetsByAZ[az] = subnet
			}
			continue
		}

		// If we have two subnets for the same AZ we arbitrarily choose the one that is first lexicographically.
		// TODO: Should this be an error.
		if strings.Compare(*existing.SubnetId, *subnet.SubnetId) > 0 {
			klog.Warningf("Found multiple subnets in AZ %q; choosing %q between subnets %q and %q", az, *subnet.SubnetId, *existing.SubnetId, *subnet.SubnetId)
			subnetsByAZ[az] = subnet
			continue
		}

		klog.Warningf("Found multiple subnets in AZ %q; choosing %q between subnets %q and %q", az, *existing.SubnetId, *existing.SubnetId, *subnet.SubnetId)
		continue
	}

	var subnetIDs []string
	for _, subnet := range subnetsByAZ {
		subnetIDs = append(subnetIDs, aws.StringValue(subnet.SubnetId))
	}

	return subnetIDs, nil
}

func isSubnetPublic(rt []*ec2.RouteTable, subnetID string) (bool, error) {
	var subnetTable *ec2.RouteTable
	for _, table := range rt {
		for _, assoc := range table.Associations {
			if aws.StringValue(assoc.SubnetId) == subnetID {
				subnetTable = table
				break
			}
		}
	}

	if subnetTable == nil {
		// If there is no explicit association, the subnet will be implicitly
		// associated with the VPC's main routing table.
		for _, table := range rt {
			for _, assoc := range table.Associations {
				if aws.BoolValue(assoc.Main) == true {
					klog.V(4).Infof("Assuming implicit use of main routing table %s for %s",
						aws.StringValue(table.RouteTableId), subnetID)
					subnetTable = table
					break
				}
			}
		}
	}

	if subnetTable == nil {
		return false, fmt.Errorf("Could not locate routing table for subnet %s", subnetID)
	}

	for _, route := range subnetTable.Routes {
		// There is no direct way in the AWS API to determine if a subnet is public or private.
		// A public subnet is one which has an internet gateway route
		// we look for the gatewayId and make sure it has the prefix of igw to differentiate
		// from the default in-subnet route which is called "local"
		// or other virtual gateway (starting with vgv)
		// or vpc peering connections (starting with pcx).
		if strings.HasPrefix(aws.StringValue(route.GatewayId), "igw") {
			return true, nil
		}
	}

	return false, nil
}

type portSets struct {
	names   sets.String
	numbers sets.Int64
}

// getPortSets returns a portSets structure representing port names and numbers
// that the comma-separated string describes. If the input is empty or equal to
// "*", a nil pointer is returned.
func getPortSets(annotation string) (ports *portSets) {
	if annotation != "" && annotation != "*" {
		ports = &portSets{
			sets.NewString(),
			sets.NewInt64(),
		}
		portStringSlice := strings.Split(annotation, ",")
		for _, item := range portStringSlice {
			port, err := strconv.Atoi(item)
			if err != nil {
				ports.names.Insert(item)
			} else {
				ports.numbers.Insert(int64(port))
			}
		}
	}
	return
}

// buildELBSecurityGroupList returns list of SecurityGroups which should be
// attached to ELB created by a service. List always consist of at least
// 1 member which is an SG created for this service or a SG from the Global config.
// Extra groups can be specified via annotation, as can extra tags for any
// new groups. The annotation "ServiceAnnotationLoadBalancerSecurityGroups" allows for
// setting the security groups specified.
func (c *Cloud) buildELBSecurityGroupList(serviceName types.NamespacedName, loadBalancerName string, annotations map[string]string) ([]string, error) {
	var err error
	var securityGroupID string

	if c.cfg.Global.ElbSecurityGroup != "" {
		securityGroupID = c.cfg.Global.ElbSecurityGroup
	} else {
		// Create a security group for the load balancer
		sgName := "k8s-elb-" + loadBalancerName
		sgDescription := fmt.Sprintf("Security group for Kubernetes ELB %s (%v)", loadBalancerName, serviceName)
		securityGroupID, err = c.ensureSecurityGroup(sgName, sgDescription, getLoadBalancerAdditionalTags(annotations))
		if err != nil {
			klog.Errorf("Error creating load balancer security group: %q", err)
			return nil, err
		}
	}

	sgList := []string{}

	for _, extraSG := range strings.Split(annotations[ServiceAnnotationLoadBalancerSecurityGroups], ",") {
		extraSG = strings.TrimSpace(extraSG)
		if len(extraSG) > 0 {
			sgList = append(sgList, extraSG)
		}
	}

	// If no Security Groups have been specified with the ServiceAnnotationLoadBalancerSecurityGroups annotation, we add the default one.
	if len(sgList) == 0 {
		sgList = append(sgList, securityGroupID)
	}

	for _, extraSG := range strings.Split(annotations[ServiceAnnotationLoadBalancerExtraSecurityGroups], ",") {
		extraSG = strings.TrimSpace(extraSG)
		if len(extraSG) > 0 {
			sgList = append(sgList, extraSG)
		}
	}

	return sgList, nil
}

// buildListener creates a new listener from the given port, adding an SSL certificate
// if indicated by the appropriate annotations.
func buildListener(port v1.ServicePort, annotations map[string]string, sslPorts *portSets) (*elb.Listener, error) {
	loadBalancerPort := int64(port.Port)
	portName := strings.ToLower(port.Name)
	instancePort := int64(port.NodePort)
	protocol := strings.ToLower(string(port.Protocol))
	instanceProtocol := protocol

	listener := &elb.Listener{}
	listener.InstancePort = &instancePort
	listener.LoadBalancerPort = &loadBalancerPort
	certID := annotations[ServiceAnnotationLoadBalancerCertificate]
	if certID != "" && (sslPorts == nil || sslPorts.numbers.Has(loadBalancerPort) || sslPorts.names.Has(portName)) {
		instanceProtocol = annotations[ServiceAnnotationLoadBalancerBEProtocol]
		if instanceProtocol == "" {
			protocol = "ssl"
			instanceProtocol = "tcp"
		} else {
			protocol = backendProtocolMapping[instanceProtocol]
			if protocol == "" {
				return nil, fmt.Errorf("Invalid backend protocol %s for %s in %s", instanceProtocol, certID, ServiceAnnotationLoadBalancerBEProtocol)
			}
		}
		listener.SSLCertificateId = &certID
	} else if annotationProtocol := annotations[ServiceAnnotationLoadBalancerBEProtocol]; annotationProtocol == "http" {
		instanceProtocol = annotationProtocol
		protocol = "http"
	}

	listener.Protocol = &protocol
	listener.InstanceProtocol = &instanceProtocol

	return listener, nil
}

// EnsureLoadBalancer implements LoadBalancer.EnsureLoadBalancer
func (c *Cloud) EnsureLoadBalancer(ctx context.Context, clusterName string, apiService *v1.Service, nodes []*v1.Node) (*v1.LoadBalancerStatus, error) {
	annotations := apiService.Annotations
	klog.V(2).Infof("EnsureLoadBalancer(%v, %v, %v, %v, %v, %v, %v)",
		clusterName, apiService.Namespace, apiService.Name, c.region, apiService.Spec.LoadBalancerIP, apiService.Spec.Ports, annotations)

	if apiService.Spec.SessionAffinity != v1.ServiceAffinityNone {
		// ELB supports sticky sessions, but only when configured for HTTP/HTTPS
		return nil, fmt.Errorf("unsupported load balancer affinity: %v", apiService.Spec.SessionAffinity)
	}

	if len(apiService.Spec.Ports) == 0 {
		return nil, fmt.Errorf("requested load balancer with no ports")
	}

	// Figure out what mappings we want on the load balancer
	listeners := []*elb.Listener{}
	v2Mappings := []nlbPortMapping{}

	portList := getPortSets(annotations[ServiceAnnotationLoadBalancerSSLPorts])
	for _, port := range apiService.Spec.Ports {
		if port.Protocol != v1.ProtocolTCP {
			return nil, fmt.Errorf("Only TCP LoadBalancer is supported for AWS ELB")
		}
		if port.NodePort == 0 {
			klog.Errorf("Ignoring port without NodePort defined: %v", port)
			continue
		}

		if isNLB(annotations) {
			v2Mappings = append(v2Mappings, nlbPortMapping{
				FrontendPort: int64(port.Port),
				TrafficPort:  int64(port.NodePort),
				// if externalTrafficPolicy == "Local", we'll override the
				// health check later
				HealthCheckPort:     int64(port.NodePort),
				HealthCheckProtocol: elbv2.ProtocolEnumTcp,
			})
		}
		listener, err := buildListener(port, annotations, portList)
		if err != nil {
			return nil, err
		}
		listeners = append(listeners, listener)
	}

	if apiService.Spec.LoadBalancerIP != "" {
		return nil, fmt.Errorf("LoadBalancerIP cannot be specified for AWS ELB")
	}

	instances, err := c.findInstancesForELB(nodes)
	if err != nil {
		return nil, err
	}

	sourceRanges, err := service.GetLoadBalancerSourceRanges(apiService)
	if err != nil {
		return nil, err
	}

	// Determine if this is tagged as an Internal ELB
	internalELB := false
	internalAnnotation := apiService.Annotations[ServiceAnnotationLoadBalancerInternal]
	if internalAnnotation == "false" {
		internalELB = false
	} else if internalAnnotation != "" {
		internalELB = true
	}

	if isNLB(annotations) {

		if path, healthCheckNodePort := service.GetServiceHealthCheckPathPort(apiService); path != "" {
			for i := range v2Mappings {
				v2Mappings[i].HealthCheckPort = int64(healthCheckNodePort)
				v2Mappings[i].HealthCheckPath = path
				v2Mappings[i].HealthCheckProtocol = elbv2.ProtocolEnumHttp
			}
		}

		// Find the subnets that the ELB will live in
		subnetIDs, err := c.findELBSubnets(internalELB)
		if err != nil {
			klog.Errorf("Error listing subnets in VPC: %q", err)
			return nil, err
		}
		// Bail out early if there are no subnets
		if len(subnetIDs) == 0 {
			return nil, fmt.Errorf("could not find any suitable subnets for creating the ELB")
		}

		loadBalancerName := c.GetLoadBalancerName(ctx, clusterName, apiService)
		serviceName := types.NamespacedName{Namespace: apiService.Namespace, Name: apiService.Name}

		instanceIDs := []string{}
		for id := range instances {
			instanceIDs = append(instanceIDs, string(id))
		}

		v2LoadBalancer, err := c.ensureLoadBalancerv2(
			serviceName,
			loadBalancerName,
			v2Mappings,
			instanceIDs,
			subnetIDs,
			internalELB,
			annotations,
		)
		if err != nil {
			return nil, err
		}

		sourceRangeCidrs := []string{}
		for cidr := range sourceRanges {
			sourceRangeCidrs = append(sourceRangeCidrs, cidr)
		}
		if len(sourceRangeCidrs) == 0 {
			sourceRangeCidrs = append(sourceRangeCidrs, "0.0.0.0/0")
		}

		err = c.updateInstanceSecurityGroupsForNLB(v2Mappings, instances, loadBalancerName, sourceRangeCidrs)
		if err != nil {
			klog.Warningf("Error opening ingress rules for the load balancer to the instances: %q", err)
			return nil, err
		}

		// We don't have an `ensureLoadBalancerInstances()` function for elbv2
		// because `ensureLoadBalancerv2()` requires instance Ids

		// TODO: Wait for creation?
		return v2toStatus(v2LoadBalancer), nil
	}

	// Determine if we need to set the Proxy protocol policy
	proxyProtocol := false
	proxyProtocolAnnotation := apiService.Annotations[ServiceAnnotationLoadBalancerProxyProtocol]
	if proxyProtocolAnnotation != "" {
		if proxyProtocolAnnotation != "*" {
			return nil, fmt.Errorf("annotation %q=%q detected, but the only value supported currently is '*'", ServiceAnnotationLoadBalancerProxyProtocol, proxyProtocolAnnotation)
		}
		proxyProtocol = true
	}

	// Some load balancer attributes are required, so defaults are set. These can be overridden by annotations.
	loadBalancerAttributes := &elb.LoadBalancerAttributes{
		AccessLog:              &elb.AccessLog{Enabled: aws.Bool(false)},
		ConnectionDraining:     &elb.ConnectionDraining{Enabled: aws.Bool(false)},
		ConnectionSettings:     &elb.ConnectionSettings{IdleTimeout: aws.Int64(60)},
		CrossZoneLoadBalancing: &elb.CrossZoneLoadBalancing{Enabled: aws.Bool(false)},
	}

	// Determine if an access log emit interval has been specified
	accessLogEmitIntervalAnnotation := annotations[ServiceAnnotationLoadBalancerAccessLogEmitInterval]
	if accessLogEmitIntervalAnnotation != "" {
		accessLogEmitInterval, err := strconv.ParseInt(accessLogEmitIntervalAnnotation, 10, 64)
		if err != nil {
			return nil, fmt.Errorf("error parsing service annotation: %s=%s",
				ServiceAnnotationLoadBalancerAccessLogEmitInterval,
				accessLogEmitIntervalAnnotation,
			)
		}
		loadBalancerAttributes.AccessLog.EmitInterval = &accessLogEmitInterval
	}

	// Determine if access log enabled/disabled has been specified
	accessLogEnabledAnnotation := annotations[ServiceAnnotationLoadBalancerAccessLogEnabled]
	if accessLogEnabledAnnotation != "" {
		accessLogEnabled, err := strconv.ParseBool(accessLogEnabledAnnotation)
		if err != nil {
			return nil, fmt.Errorf("error parsing service annotation: %s=%s",
				ServiceAnnotationLoadBalancerAccessLogEnabled,
				accessLogEnabledAnnotation,
			)
		}
		loadBalancerAttributes.AccessLog.Enabled = &accessLogEnabled
	}

	// Determine if access log s3 bucket name has been specified
	accessLogS3BucketNameAnnotation := annotations[ServiceAnnotationLoadBalancerAccessLogS3BucketName]
	if accessLogS3BucketNameAnnotation != "" {
		loadBalancerAttributes.AccessLog.S3BucketName = &accessLogS3BucketNameAnnotation
	}

	// Determine if access log s3 bucket prefix has been specified
	accessLogS3BucketPrefixAnnotation := annotations[ServiceAnnotationLoadBalancerAccessLogS3BucketPrefix]
	if accessLogS3BucketPrefixAnnotation != "" {
		loadBalancerAttributes.AccessLog.S3BucketPrefix = &accessLogS3BucketPrefixAnnotation
	}

	// Determine if connection draining enabled/disabled has been specified
	connectionDrainingEnabledAnnotation := annotations[ServiceAnnotationLoadBalancerConnectionDrainingEnabled]
	if connectionDrainingEnabledAnnotation != "" {
		connectionDrainingEnabled, err := strconv.ParseBool(connectionDrainingEnabledAnnotation)
		if err != nil {
			return nil, fmt.Errorf("error parsing service annotation: %s=%s",
				ServiceAnnotationLoadBalancerConnectionDrainingEnabled,
				connectionDrainingEnabledAnnotation,
			)
		}
		loadBalancerAttributes.ConnectionDraining.Enabled = &connectionDrainingEnabled
	}

	// Determine if connection draining timeout has been specified
	connectionDrainingTimeoutAnnotation := annotations[ServiceAnnotationLoadBalancerConnectionDrainingTimeout]
	if connectionDrainingTimeoutAnnotation != "" {
		connectionDrainingTimeout, err := strconv.ParseInt(connectionDrainingTimeoutAnnotation, 10, 64)
		if err != nil {
			return nil, fmt.Errorf("error parsing service annotation: %s=%s",
				ServiceAnnotationLoadBalancerConnectionDrainingTimeout,
				connectionDrainingTimeoutAnnotation,
			)
		}
		loadBalancerAttributes.ConnectionDraining.Timeout = &connectionDrainingTimeout
	}

	// Determine if connection idle timeout has been specified
	connectionIdleTimeoutAnnotation := annotations[ServiceAnnotationLoadBalancerConnectionIdleTimeout]
	if connectionIdleTimeoutAnnotation != "" {
		connectionIdleTimeout, err := strconv.ParseInt(connectionIdleTimeoutAnnotation, 10, 64)
		if err != nil {
			return nil, fmt.Errorf("error parsing service annotation: %s=%s",
				ServiceAnnotationLoadBalancerConnectionIdleTimeout,
				connectionIdleTimeoutAnnotation,
			)
		}
		loadBalancerAttributes.ConnectionSettings.IdleTimeout = &connectionIdleTimeout
	}

	// Determine if cross zone load balancing enabled/disabled has been specified
	crossZoneLoadBalancingEnabledAnnotation := annotations[ServiceAnnotationLoadBalancerCrossZoneLoadBalancingEnabled]
	if crossZoneLoadBalancingEnabledAnnotation != "" {
		crossZoneLoadBalancingEnabled, err := strconv.ParseBool(crossZoneLoadBalancingEnabledAnnotation)
		if err != nil {
			return nil, fmt.Errorf("error parsing service annotation: %s=%s",
				ServiceAnnotationLoadBalancerCrossZoneLoadBalancingEnabled,
				crossZoneLoadBalancingEnabledAnnotation,
			)
		}
		loadBalancerAttributes.CrossZoneLoadBalancing.Enabled = &crossZoneLoadBalancingEnabled
	}

	// Find the subnets that the ELB will live in
	subnetIDs, err := c.findELBSubnets(internalELB)
	if err != nil {
		klog.Errorf("Error listing subnets in VPC: %q", err)
		return nil, err
	}

	// Bail out early if there are no subnets
	if len(subnetIDs) == 0 {
		return nil, fmt.Errorf("could not find any suitable subnets for creating the ELB")
	}

	loadBalancerName := c.GetLoadBalancerName(ctx, clusterName, apiService)
	serviceName := types.NamespacedName{Namespace: apiService.Namespace, Name: apiService.Name}
	securityGroupIDs, err := c.buildELBSecurityGroupList(serviceName, loadBalancerName, annotations)
	if err != nil {
		return nil, err
	}
	if len(securityGroupIDs) == 0 {
		return nil, fmt.Errorf("[BUG] ELB can't have empty list of Security Groups to be assigned, this is a Kubernetes bug, please report")
	}

	{
		ec2SourceRanges := []*ec2.IpRange{}
		for _, sourceRange := range sourceRanges.StringSlice() {
			ec2SourceRanges = append(ec2SourceRanges, &ec2.IpRange{CidrIp: aws.String(sourceRange)})
		}

		permissions := NewIPPermissionSet()
		for _, port := range apiService.Spec.Ports {
			portInt64 := int64(port.Port)
			protocol := strings.ToLower(string(port.Protocol))

			permission := &ec2.IpPermission{}
			permission.FromPort = &portInt64
			permission.ToPort = &portInt64
			permission.IpRanges = ec2SourceRanges
			permission.IpProtocol = &protocol

			permissions.Insert(permission)
		}

		// Allow ICMP fragmentation packets, important for MTU discovery
		{
			permission := &ec2.IpPermission{
				IpProtocol: aws.String("icmp"),
				FromPort:   aws.Int64(3),
				ToPort:     aws.Int64(4),
				IpRanges:   ec2SourceRanges,
			}

			permissions.Insert(permission)
		}
		_, err = c.setSecurityGroupIngress(securityGroupIDs[0], permissions)
		if err != nil {
			return nil, err
		}
	}

	// Build the load balancer itself
	loadBalancer, err := c.ensureLoadBalancer(
		serviceName,
		loadBalancerName,
		listeners,
		subnetIDs,
		securityGroupIDs,
		internalELB,
		proxyProtocol,
		loadBalancerAttributes,
		annotations,
	)
	if err != nil {
		return nil, err
	}

	if sslPolicyName, ok := annotations[ServiceAnnotationLoadBalancerSSLNegotiationPolicy]; ok {
		err := c.ensureSSLNegotiationPolicy(loadBalancer, sslPolicyName)
		if err != nil {
			return nil, err
		}

		for _, port := range c.getLoadBalancerTLSPorts(loadBalancer) {
			err := c.setSSLNegotiationPolicy(loadBalancerName, sslPolicyName, port)
			if err != nil {
				return nil, err
			}
		}
	}

	if path, healthCheckNodePort := service.GetServiceHealthCheckPathPort(apiService); path != "" {
		klog.V(4).Infof("service %v (%v) needs health checks on :%d%s)", apiService.Name, loadBalancerName, healthCheckNodePort, path)
		err = c.ensureLoadBalancerHealthCheck(loadBalancer, "HTTP", healthCheckNodePort, path, annotations)
		if err != nil {
			return nil, fmt.Errorf("Failed to ensure health check for localized service %v on node port %v: %q", loadBalancerName, healthCheckNodePort, err)
		}
	} else {
		klog.V(4).Infof("service %v does not need custom health checks", apiService.Name)
		// We only configure a TCP health-check on the first port
		var tcpHealthCheckPort int32
		for _, listener := range listeners {
			if listener.InstancePort == nil {
				continue
			}
			tcpHealthCheckPort = int32(*listener.InstancePort)
			break
		}
		// there must be no path on TCP health check
		err = c.ensureLoadBalancerHealthCheck(loadBalancer, "TCP", tcpHealthCheckPort, "", annotations)
		if err != nil {
			return nil, err
		}
	}

	err = c.updateInstanceSecurityGroupsForLoadBalancer(loadBalancer, instances)
	if err != nil {
		klog.Warningf("Error opening ingress rules for the load balancer to the instances: %q", err)
		return nil, err
	}

	err = c.ensureLoadBalancerInstances(aws.StringValue(loadBalancer.LoadBalancerName), loadBalancer.Instances, instances)
	if err != nil {
		klog.Warningf("Error registering instances with the load balancer: %q", err)
		return nil, err
	}

	klog.V(1).Infof("Loadbalancer %s (%v) has DNS name %s", loadBalancerName, serviceName, aws.StringValue(loadBalancer.DNSName))

	// TODO: Wait for creation?

	status := toStatus(loadBalancer)
	return status, nil
}

// GetLoadBalancer is an implementation of LoadBalancer.GetLoadBalancer
func (c *Cloud) GetLoadBalancer(ctx context.Context, clusterName string, service *v1.Service) (*v1.LoadBalancerStatus, bool, error) {
	loadBalancerName := c.GetLoadBalancerName(ctx, clusterName, service)

	if isNLB(service.Annotations) {
		lb, err := c.describeLoadBalancerv2(loadBalancerName)
		if err != nil {
			return nil, false, err
		}
		if lb == nil {
			return nil, false, nil
		}
		return v2toStatus(lb), true, nil
	}

	lb, err := c.describeLoadBalancer(loadBalancerName)
	if err != nil {
		return nil, false, err
	}

	if lb == nil {
		return nil, false, nil
	}

	status := toStatus(lb)
	return status, true, nil
}

// GetLoadBalancerName is an implementation of LoadBalancer.GetLoadBalancerName
func (c *Cloud) GetLoadBalancerName(ctx context.Context, clusterName string, service *v1.Service) string {
	// TODO: replace DefaultLoadBalancerName to generate more meaningful loadbalancer names.
	return cloudprovider.DefaultLoadBalancerName(service)
}

func toStatus(lb *elb.LoadBalancerDescription) *v1.LoadBalancerStatus {
	status := &v1.LoadBalancerStatus{}

	if aws.StringValue(lb.DNSName) != "" {
		var ingress v1.LoadBalancerIngress
		ingress.Hostname = aws.StringValue(lb.DNSName)
		status.Ingress = []v1.LoadBalancerIngress{ingress}
	}

	return status
}

func v2toStatus(lb *elbv2.LoadBalancer) *v1.LoadBalancerStatus {
	status := &v1.LoadBalancerStatus{}
	if lb == nil {
		klog.Error("[BUG] v2toStatus got nil input, this is a Kubernetes bug, please report")
		return status
	}

	// We check for Active or Provisioning, the only successful statuses
	if aws.StringValue(lb.DNSName) != "" && (aws.StringValue(lb.State.Code) == elbv2.LoadBalancerStateEnumActive ||
		aws.StringValue(lb.State.Code) == elbv2.LoadBalancerStateEnumProvisioning) {
		var ingress v1.LoadBalancerIngress
		ingress.Hostname = aws.StringValue(lb.DNSName)
		status.Ingress = []v1.LoadBalancerIngress{ingress}
	}

	return status
}

// Returns the first security group for an instance, or nil
// We only create instances with one security group, so we don't expect multiple security groups.
// However, if there are multiple security groups, we will choose the one tagged with our cluster filter.
// Otherwise we will return an error.
func findSecurityGroupForInstance(instance *ec2.Instance, taggedSecurityGroups map[string]*ec2.SecurityGroup) (*ec2.GroupIdentifier, error) {
	instanceID := aws.StringValue(instance.InstanceId)

	var tagged []*ec2.GroupIdentifier
	var untagged []*ec2.GroupIdentifier
	for _, group := range instance.SecurityGroups {
		groupID := aws.StringValue(group.GroupId)
		if groupID == "" {
			klog.Warningf("Ignoring security group without id for instance %q: %v", instanceID, group)
			continue
		}
		_, isTagged := taggedSecurityGroups[groupID]
		if isTagged {
			tagged = append(tagged, group)
		} else {
			untagged = append(untagged, group)
		}
	}

	if len(tagged) > 0 {
		// We create instances with one SG
		// If users create multiple SGs, they must tag one of them as being k8s owned
		if len(tagged) != 1 {
			taggedGroups := ""
			for _, v := range tagged {
				taggedGroups += fmt.Sprintf("%s(%s) ", *v.GroupId, *v.GroupName)
			}
			return nil, fmt.Errorf("Multiple tagged security groups found for instance %s; ensure only the k8s security group is tagged; the tagged groups were %v", instanceID, taggedGroups)
		}
		return tagged[0], nil
	}

	if len(untagged) > 0 {
		// For back-compat, we will allow a single untagged SG
		if len(untagged) != 1 {
			return nil, fmt.Errorf("Multiple untagged security groups found for instance %s; ensure the k8s security group is tagged", instanceID)
		}
		return untagged[0], nil
	}

	klog.Warningf("No security group found for instance %q", instanceID)
	return nil, nil
}

// Return all the security groups that are tagged as being part of our cluster
func (c *Cloud) getTaggedSecurityGroups() (map[string]*ec2.SecurityGroup, error) {
	request := &ec2.DescribeSecurityGroupsInput{}
	request.Filters = c.tagging.addFilters(nil)
	groups, err := c.ec2.DescribeSecurityGroups(request)
	if err != nil {
		return nil, fmt.Errorf("error querying security groups: %q", err)
	}

	m := make(map[string]*ec2.SecurityGroup)
	for _, group := range groups {
		if !c.tagging.hasClusterTag(group.Tags) {
			continue
		}

		id := aws.StringValue(group.GroupId)
		if id == "" {
			klog.Warningf("Ignoring group without id: %v", group)
			continue
		}
		m[id] = group
	}
	return m, nil
}

// Open security group ingress rules on the instances so that the load balancer can talk to them
// Will also remove any security groups ingress rules for the load balancer that are _not_ needed for allInstances
func (c *Cloud) updateInstanceSecurityGroupsForLoadBalancer(lb *elb.LoadBalancerDescription, instances map[awsInstanceID]*ec2.Instance) error {
	if c.cfg.Global.DisableSecurityGroupIngress {
		return nil
	}

	// Determine the load balancer security group id
	loadBalancerSecurityGroupID := ""
	for _, securityGroup := range lb.SecurityGroups {
		if aws.StringValue(securityGroup) == "" {
			continue
		}
		if loadBalancerSecurityGroupID != "" {
			// We create LBs with one SG
			klog.Warningf("Multiple security groups for load balancer: %q", aws.StringValue(lb.LoadBalancerName))
		}
		loadBalancerSecurityGroupID = *securityGroup
	}
	if loadBalancerSecurityGroupID == "" {
		return fmt.Errorf("Could not determine security group for load balancer: %s", aws.StringValue(lb.LoadBalancerName))
	}

	// Get the actual list of groups that allow ingress from the load-balancer
	var actualGroups []*ec2.SecurityGroup
	{
		describeRequest := &ec2.DescribeSecurityGroupsInput{}
		filters := []*ec2.Filter{
			newEc2Filter("ip-permission.group-id", loadBalancerSecurityGroupID),
		}
		describeRequest.Filters = c.tagging.addFilters(filters)
		response, err := c.ec2.DescribeSecurityGroups(describeRequest)
		if err != nil {
			return fmt.Errorf("error querying security groups for ELB: %q", err)
		}
		for _, sg := range response {
			if !c.tagging.hasClusterTag(sg.Tags) {
				continue
			}
			actualGroups = append(actualGroups, sg)
		}
	}

	taggedSecurityGroups, err := c.getTaggedSecurityGroups()
	if err != nil {
		return fmt.Errorf("error querying for tagged security groups: %q", err)
	}

	// Open the firewall from the load balancer to the instance
	// We don't actually have a trivial way to know in advance which security group the instance is in
	// (it is probably the node security group, but we don't easily have that).
	// However, we _do_ have the list of security groups on the instance records.

	// Map containing the changes we want to make; true to add, false to remove
	instanceSecurityGroupIds := map[string]bool{}

	// Scan instances for groups we want open
	for _, instance := range instances {
		securityGroup, err := findSecurityGroupForInstance(instance, taggedSecurityGroups)
		if err != nil {
			return err
		}

		if securityGroup == nil {
			klog.Warning("Ignoring instance without security group: ", aws.StringValue(instance.InstanceId))
			continue
		}
		id := aws.StringValue(securityGroup.GroupId)
		if id == "" {
			klog.Warningf("found security group without id: %v", securityGroup)
			continue
		}

		instanceSecurityGroupIds[id] = true
	}

	// Compare to actual groups
	for _, actualGroup := range actualGroups {
		actualGroupID := aws.StringValue(actualGroup.GroupId)
		if actualGroupID == "" {
			klog.Warning("Ignoring group without ID: ", actualGroup)
			continue
		}

		adding, found := instanceSecurityGroupIds[actualGroupID]
		if found && adding {
			// We don't need to make a change; the permission is already in place
			delete(instanceSecurityGroupIds, actualGroupID)
		} else {
			// This group is not needed by allInstances; delete it
			instanceSecurityGroupIds[actualGroupID] = false
		}
	}

	for instanceSecurityGroupID, add := range instanceSecurityGroupIds {
		if add {
			klog.V(2).Infof("Adding rule for traffic from the load balancer (%s) to instances (%s)", loadBalancerSecurityGroupID, instanceSecurityGroupID)
		} else {
			klog.V(2).Infof("Removing rule for traffic from the load balancer (%s) to instance (%s)", loadBalancerSecurityGroupID, instanceSecurityGroupID)
		}
		sourceGroupID := &ec2.UserIdGroupPair{}
		sourceGroupID.GroupId = &loadBalancerSecurityGroupID

		allProtocols := "-1"

		permission := &ec2.IpPermission{}
		permission.IpProtocol = &allProtocols
		permission.UserIdGroupPairs = []*ec2.UserIdGroupPair{sourceGroupID}

		permissions := []*ec2.IpPermission{permission}

		if add {
			changed, err := c.addSecurityGroupIngress(instanceSecurityGroupID, permissions)
			if err != nil {
				return err
			}
			if !changed {
				klog.Warning("Allowing ingress was not needed; concurrent change? groupId=", instanceSecurityGroupID)
			}
		} else {
			changed, err := c.removeSecurityGroupIngress(instanceSecurityGroupID, permissions)
			if err != nil {
				return err
			}
			if !changed {
				klog.Warning("Revoking ingress was not needed; concurrent change? groupId=", instanceSecurityGroupID)
			}
		}
	}

	return nil
}

// EnsureLoadBalancerDeleted implements LoadBalancer.EnsureLoadBalancerDeleted.
func (c *Cloud) EnsureLoadBalancerDeleted(ctx context.Context, clusterName string, service *v1.Service) error {
	loadBalancerName := c.GetLoadBalancerName(ctx, clusterName, service)

	if isNLB(service.Annotations) {
		lb, err := c.describeLoadBalancerv2(loadBalancerName)
		if err != nil {
			return err
		}
		if lb == nil {
			klog.Info("Load balancer already deleted: ", loadBalancerName)
			return nil
		}

		// Delete the LoadBalancer and target groups
		//
		// Deleting a target group while associated with a load balancer will
		// fail. We delete the loadbalancer first. This does leave the
		// possibility of zombie target groups if DeleteLoadBalancer() fails
		//
		// * Get target groups for NLB
		// * Delete Load Balancer
		// * Delete target groups
		// * Clean up SecurityGroupRules
		{

			targetGroups, err := c.elbv2.DescribeTargetGroups(
				&elbv2.DescribeTargetGroupsInput{LoadBalancerArn: lb.LoadBalancerArn},
			)
			if err != nil {
				return fmt.Errorf("Error listing target groups before deleting load balancer: %q", err)
			}

			_, err = c.elbv2.DeleteLoadBalancer(
				&elbv2.DeleteLoadBalancerInput{LoadBalancerArn: lb.LoadBalancerArn},
			)
			if err != nil {
				return fmt.Errorf("Error deleting load balancer %q: %v", loadBalancerName, err)
			}

			for _, group := range targetGroups.TargetGroups {
				_, err := c.elbv2.DeleteTargetGroup(
					&elbv2.DeleteTargetGroupInput{TargetGroupArn: group.TargetGroupArn},
				)
				if err != nil {
					return fmt.Errorf("Error deleting target groups after deleting load balancer: %q", err)
				}
			}
		}

		{
			var matchingGroups []*ec2.SecurityGroup
			{
				// Server side filter
				describeRequest := &ec2.DescribeSecurityGroupsInput{}
				filters := []*ec2.Filter{
					newEc2Filter("ip-permission.protocol", "tcp"),
				}
				describeRequest.Filters = c.tagging.addFilters(filters)
				response, err := c.ec2.DescribeSecurityGroups(describeRequest)
				if err != nil {
					return fmt.Errorf("Error querying security groups for NLB: %q", err)
				}
				for _, sg := range response {
					if !c.tagging.hasClusterTag(sg.Tags) {
						continue
					}
					matchingGroups = append(matchingGroups, sg)
				}

				// client-side filter out groups that don't have IP Rules we've
				// annotated for this service
				matchingGroups = filterForIPRangeDescription(matchingGroups, loadBalancerName)
			}

			{
				clientRule := fmt.Sprintf("%s=%s", NLBClientRuleDescription, loadBalancerName)
				mtuRule := fmt.Sprintf("%s=%s", NLBMtuDiscoveryRuleDescription, loadBalancerName)
				healthRule := fmt.Sprintf("%s=%s", NLBHealthCheckRuleDescription, loadBalancerName)

				for i := range matchingGroups {
					removes := []*ec2.IpPermission{}
					for j := range matchingGroups[i].IpPermissions {

						v4rangesToRemove := []*ec2.IpRange{}
						v6rangesToRemove := []*ec2.Ipv6Range{}

						// Find IpPermission that contains k8s description
						// If we removed the whole IpPermission, it could contain other non-k8s specified ranges
						for k := range matchingGroups[i].IpPermissions[j].IpRanges {
							description := aws.StringValue(matchingGroups[i].IpPermissions[j].IpRanges[k].Description)
							if description == clientRule || description == mtuRule || description == healthRule {
								v4rangesToRemove = append(v4rangesToRemove, matchingGroups[i].IpPermissions[j].IpRanges[k])
							}
						}

						// Find IpPermission that contains k8s description
						// If we removed the whole IpPermission, it could contain other non-k8s specified rangesk
						for k := range matchingGroups[i].IpPermissions[j].Ipv6Ranges {
							description := aws.StringValue(matchingGroups[i].IpPermissions[j].Ipv6Ranges[k].Description)
							if description == clientRule || description == mtuRule || description == healthRule {
								v6rangesToRemove = append(v6rangesToRemove, matchingGroups[i].IpPermissions[j].Ipv6Ranges[k])
							}
						}

						// ipv4 and ipv6 removals cannot be included in the same permission
						if len(v4rangesToRemove) > 0 {
							// create a new *IpPermission to not accidentally remove UserIdGroupPairs
							removedPermission := &ec2.IpPermission{
								FromPort:   matchingGroups[i].IpPermissions[j].FromPort,
								IpProtocol: matchingGroups[i].IpPermissions[j].IpProtocol,
								IpRanges:   v4rangesToRemove,
								ToPort:     matchingGroups[i].IpPermissions[j].ToPort,
							}
							removes = append(removes, removedPermission)
						}
						if len(v6rangesToRemove) > 0 {
							// create a new *IpPermission to not accidentally remove UserIdGroupPairs
							removedPermission := &ec2.IpPermission{
								FromPort:   matchingGroups[i].IpPermissions[j].FromPort,
								IpProtocol: matchingGroups[i].IpPermissions[j].IpProtocol,
								Ipv6Ranges: v6rangesToRemove,
								ToPort:     matchingGroups[i].IpPermissions[j].ToPort,
							}
							removes = append(removes, removedPermission)
						}

					}
					if len(removes) > 0 {
						changed, err := c.removeSecurityGroupIngress(aws.StringValue(matchingGroups[i].GroupId), removes)
						if err != nil {
							return err
						}
						if !changed {
							klog.Warning("Revoking ingress was not needed; concurrent change? groupId=", *matchingGroups[i].GroupId)
						}
					}

				}

			}

		}
		return nil
	}

	lb, err := c.describeLoadBalancer(loadBalancerName)
	if err != nil {
		return err
	}

	if lb == nil {
		klog.Info("Load balancer already deleted: ", loadBalancerName)
		return nil
	}

	{
		// De-authorize the load balancer security group from the instances security group
		err = c.updateInstanceSecurityGroupsForLoadBalancer(lb, nil)
		if err != nil {
			klog.Errorf("Error deregistering load balancer from instance security groups: %q", err)
			return err
		}
	}

	{
		// Delete the load balancer itself
		request := &elb.DeleteLoadBalancerInput{}
		request.LoadBalancerName = lb.LoadBalancerName

		_, err = c.elb.DeleteLoadBalancer(request)
		if err != nil {
			// TODO: Check if error was because load balancer was concurrently deleted
			klog.Errorf("Error deleting load balancer: %q", err)
			return err
		}
	}

	{
		// Delete the security group(s) for the load balancer
		// Note that this is annoying: the load balancer disappears from the API immediately, but it is still
		// deleting in the background.  We get a DependencyViolation until the load balancer has deleted itself

		// Collect the security groups to delete
		securityGroupIDs := map[string]struct{}{}
		for _, securityGroupID := range lb.SecurityGroups {
			if *securityGroupID == c.cfg.Global.ElbSecurityGroup {
				//We don't want to delete a security group that was defined in the Cloud Configurationn.
				continue
			}
			if aws.StringValue(securityGroupID) == "" {
				klog.Warning("Ignoring empty security group in ", service.Name)
				continue
			}
			securityGroupIDs[*securityGroupID] = struct{}{}
		}

		// Loop through and try to delete them
		timeoutAt := time.Now().Add(time.Second * 600)
		for {
			for securityGroupID := range securityGroupIDs {
				request := &ec2.DeleteSecurityGroupInput{}
				request.GroupId = &securityGroupID
				_, err := c.ec2.DeleteSecurityGroup(request)
				if err == nil {
					delete(securityGroupIDs, securityGroupID)
				} else {
					ignore := false
					if awsError, ok := err.(awserr.Error); ok {
						if awsError.Code() == "DependencyViolation" {
							klog.V(2).Infof("Ignoring DependencyViolation while deleting load-balancer security group (%s), assuming because LB is in process of deleting", securityGroupID)
							ignore = true
						}
					}
					if !ignore {
						return fmt.Errorf("error while deleting load balancer security group (%s): %q", securityGroupID, err)
					}
				}
			}

			if len(securityGroupIDs) == 0 {
				klog.V(2).Info("Deleted all security groups for load balancer: ", service.Name)
				break
			}

			if time.Now().After(timeoutAt) {
				ids := []string{}
				for id := range securityGroupIDs {
					ids = append(ids, id)
				}

				return fmt.Errorf("timed out deleting ELB: %s. Could not delete security groups %v", service.Name, strings.Join(ids, ","))
			}

			klog.V(2).Info("Waiting for load-balancer to delete so we can delete security groups: ", service.Name)

			time.Sleep(10 * time.Second)
		}
	}

	return nil
}

// UpdateLoadBalancer implements LoadBalancer.UpdateLoadBalancer
func (c *Cloud) UpdateLoadBalancer(ctx context.Context, clusterName string, service *v1.Service, nodes []*v1.Node) error {
	instances, err := c.findInstancesForELB(nodes)
	if err != nil {
		return err
	}

	loadBalancerName := c.GetLoadBalancerName(ctx, clusterName, service)
	if isNLB(service.Annotations) {
		lb, err := c.describeLoadBalancerv2(loadBalancerName)
		if err != nil {
			return err
		}
		if lb == nil {
			return fmt.Errorf("Load balancer not found")
		}
		_, err = c.EnsureLoadBalancer(ctx, clusterName, service, nodes)
		return err
	}
	lb, err := c.describeLoadBalancer(loadBalancerName)
	if err != nil {
		return err
	}

	if lb == nil {
		return fmt.Errorf("Load balancer not found")
	}

	if sslPolicyName, ok := service.Annotations[ServiceAnnotationLoadBalancerSSLNegotiationPolicy]; ok {
		err := c.ensureSSLNegotiationPolicy(lb, sslPolicyName)
		if err != nil {
			return err
		}
		for _, port := range c.getLoadBalancerTLSPorts(lb) {
			err := c.setSSLNegotiationPolicy(loadBalancerName, sslPolicyName, port)
			if err != nil {
				return err
			}
		}
	}

	err = c.ensureLoadBalancerInstances(aws.StringValue(lb.LoadBalancerName), lb.Instances, instances)
	if err != nil {
		return nil
	}

	err = c.updateInstanceSecurityGroupsForLoadBalancer(lb, instances)
	if err != nil {
		return err
	}

	return nil
}

// Returns the instance with the specified ID
func (c *Cloud) getInstanceByID(instanceID string) (*ec2.Instance, error) {
	instances, err := c.getInstancesByIDs([]*string{&instanceID})
	if err != nil {
		return nil, err
	}

	if len(instances) == 0 {
		return nil, cloudprovider.InstanceNotFound
	}
	if len(instances) > 1 {
		return nil, fmt.Errorf("multiple instances found for instance: %s", instanceID)
	}

	return instances[instanceID], nil
}

func (c *Cloud) getInstancesByIDs(instanceIDs []*string) (map[string]*ec2.Instance, error) {
	instancesByID := make(map[string]*ec2.Instance)
	if len(instanceIDs) == 0 {
		return instancesByID, nil
	}

	request := &ec2.DescribeInstancesInput{
		InstanceIds: instanceIDs,
	}

	instances, err := c.ec2.DescribeInstances(request)
	if err != nil {
		return nil, err
	}

	for _, instance := range instances {
		instanceID := aws.StringValue(instance.InstanceId)
		if instanceID == "" {
			continue
		}

		instancesByID[instanceID] = instance
	}

	return instancesByID, nil
}

func (c *Cloud) getInstancesByNodeNames(nodeNames []string, states ...string) ([]*ec2.Instance, error) {
	names := aws.StringSlice(nodeNames)
	ec2Instances := []*ec2.Instance{}

	for i := 0; i < len(names); i += filterNodeLimit {
		end := i + filterNodeLimit
		if end > len(names) {
			end = len(names)
		}

		nameSlice := names[i:end]

		nodeNameFilter := &ec2.Filter{
			Name:   aws.String("private-dns-name"),
			Values: nameSlice,
		}

		filters := []*ec2.Filter{nodeNameFilter}
		if len(states) > 0 {
			filters = append(filters, newEc2Filter("instance-state-name", states...))
		}

		instances, err := c.describeInstances(filters)
		if err != nil {
			klog.V(2).Infof("Failed to describe instances %v", nodeNames)
			return nil, err
		}
		ec2Instances = append(ec2Instances, instances...)
	}

	if len(ec2Instances) == 0 {
		klog.V(3).Infof("Failed to find any instances %v", nodeNames)
		return nil, nil
	}
	return ec2Instances, nil
}

// TODO: Move to instanceCache
func (c *Cloud) describeInstances(filters []*ec2.Filter) ([]*ec2.Instance, error) {
	filters = c.tagging.addFilters(filters)
	request := &ec2.DescribeInstancesInput{
		Filters: filters,
	}

	response, err := c.ec2.DescribeInstances(request)
	if err != nil {
		return nil, err
	}

	var matches []*ec2.Instance
	for _, instance := range response {
		if c.tagging.hasClusterTag(instance.Tags) {
			matches = append(matches, instance)
		}
	}
	return matches, nil
}

// mapNodeNameToPrivateDNSName maps a k8s NodeName to an AWS Instance PrivateDNSName
// This is a simple string cast
func mapNodeNameToPrivateDNSName(nodeName types.NodeName) string {
	return string(nodeName)
}

// mapInstanceToNodeName maps a EC2 instance to a k8s NodeName, by extracting the PrivateDNSName
func mapInstanceToNodeName(i *ec2.Instance) types.NodeName {
	return types.NodeName(aws.StringValue(i.PrivateDnsName))
}

var aliveFilter = []string{
	ec2.InstanceStateNamePending,
	ec2.InstanceStateNameRunning,
	ec2.InstanceStateNameShuttingDown,
	ec2.InstanceStateNameStopping,
	ec2.InstanceStateNameStopped,
}

// Returns the instance with the specified node name
// Returns nil if it does not exist
func (c *Cloud) findInstanceByNodeName(nodeName types.NodeName) (*ec2.Instance, error) {
	privateDNSName := mapNodeNameToPrivateDNSName(nodeName)
	filters := []*ec2.Filter{
		newEc2Filter("private-dns-name", privateDNSName),
		// exclude instances in "terminated" state
		newEc2Filter("instance-state-name", aliveFilter...),
	}

	instances, err := c.describeInstances(filters)
	if err != nil {
		return nil, err
	}

	if len(instances) == 0 {
		return nil, nil
	}
	if len(instances) > 1 {
		return nil, fmt.Errorf("multiple instances found for name: %s", nodeName)
	}
	return instances[0], nil
}

// Returns the instance with the specified node name
// Like findInstanceByNodeName, but returns error if node not found
func (c *Cloud) getInstanceByNodeName(nodeName types.NodeName) (*ec2.Instance, error) {
	instance, err := c.findInstanceByNodeName(nodeName)
	if err == nil && instance == nil {
		return nil, cloudprovider.InstanceNotFound
	}
	return instance, err
}

func (c *Cloud) getFullInstance(nodeName types.NodeName) (*awsInstance, *ec2.Instance, error) {
	if nodeName == "" {
		instance, err := c.getInstanceByID(c.selfAWSInstance.awsID)
		return c.selfAWSInstance, instance, err
	}
	instance, err := c.getInstanceByNodeName(nodeName)
	if err != nil {
		return nil, nil, err
	}
	awsInstance := newAWSInstance(c.ec2, instance)
	return awsInstance, instance, err
}

func setNodeDisk(
	nodeDiskMap map[types.NodeName]map[KubernetesVolumeID]bool,
	volumeID KubernetesVolumeID,
	nodeName types.NodeName,
	check bool) {

	volumeMap := nodeDiskMap[nodeName]

	if volumeMap == nil {
		volumeMap = make(map[KubernetesVolumeID]bool)
		nodeDiskMap[nodeName] = volumeMap
	}
	volumeMap[volumeID] = check
}<|MERGE_RESOLUTION|>--- conflicted
+++ resolved
@@ -1360,11 +1360,7 @@
 
 	state := instances[0].State.Name
 	if *state == ec2.InstanceStateNameTerminated {
-<<<<<<< HEAD
-		glog.Warningf("the instance %s is terminated", instanceID)
-=======
 		klog.Warningf("the instance %s is terminated", instanceID)
->>>>>>> d54edf18
 		return false, nil
 	}
 
@@ -1387,15 +1383,10 @@
 		return false, err
 	}
 	if len(instances) == 0 {
-<<<<<<< HEAD
-		glog.Warningf("the instance %s does not exist anymore", providerID)
-		return true, nil
-=======
 		klog.Warningf("the instance %s does not exist anymore", providerID)
 		// returns false, because otherwise node is not deleted from cluster
 		// false means that it will continue to check InstanceExistsByProviderID
 		return false, nil
->>>>>>> d54edf18
 	}
 	if len(instances) > 1 {
 		return false, fmt.Errorf("multiple instances found for instance: %s", instanceID)
@@ -1405,11 +1396,7 @@
 	if instance.State != nil {
 		state := aws.StringValue(instance.State.Name)
 		// valid state for detaching volumes
-<<<<<<< HEAD
-		if state == ec2.InstanceStateNameStopped || state == ec2.InstanceStateNameTerminated {
-=======
 		if state == ec2.InstanceStateNameStopped {
->>>>>>> d54edf18
 			return true, nil
 		}
 	}
