package(default_visibility = ["//visibility:public"])

load(
    "@io_bazel_rules_go//go:def.bzl",
    "go_library",
    "go_test",
)

go_library(
    name = "go_default_library",
    srcs = ["flags.go"],
    importpath = "k8s.io/kubernetes/pkg/util/flag",
    deps = [
        "//staging/src/k8s.io/apimachinery/pkg/util/net:go_default_library",
<<<<<<< HEAD
        "//vendor/github.com/golang/glog:go_default_library",
=======
>>>>>>> e9a81cf8
        "//vendor/github.com/spf13/pflag:go_default_library",
        "//vendor/k8s.io/klog:go_default_library",
    ],
)

filegroup(
    name = "package-srcs",
    srcs = glob(["**"]),
    tags = ["automanaged"],
    visibility = ["//visibility:private"],
)

filegroup(
    name = "all-srcs",
    srcs = [":package-srcs"],
    tags = ["automanaged"],
)

go_test(
    name = "go_default_test",
    srcs = ["flags_test.go"],
    embed = [":go_default_library"],
    deps = ["//vendor/github.com/spf13/pflag:go_default_library"],
)<|MERGE_RESOLUTION|>--- conflicted
+++ resolved
@@ -12,10 +12,6 @@
     importpath = "k8s.io/kubernetes/pkg/util/flag",
     deps = [
         "//staging/src/k8s.io/apimachinery/pkg/util/net:go_default_library",
-<<<<<<< HEAD
-        "//vendor/github.com/golang/glog:go_default_library",
-=======
->>>>>>> e9a81cf8
         "//vendor/github.com/spf13/pflag:go_default_library",
         "//vendor/k8s.io/klog:go_default_library",
     ],
