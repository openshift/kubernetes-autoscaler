/*
Copyright 2019 The Kubernetes Authors.

Licensed under the Apache License, Version 2.0 (the "License");
you may not use this file except in compliance with the License.
You may obtain a copy of the License at

    http://www.apache.org/licenses/LICENSE-2.0

Unless required by applicable law or agreed to in writing, software
distributed under the License is distributed on an "AS IS" BASIS,
WITHOUT WARRANTIES OR CONDITIONS OF ANY KIND, either express or implied.
See the License for the specific language governing permissions and
limitations under the License.
*/

package topologymanager

import (
	"k8s.io/api/core/v1"
	"k8s.io/klog/v2"
	"k8s.io/kubernetes/pkg/kubelet/cm/admission"
	"k8s.io/kubernetes/pkg/kubelet/lifecycle"
)

type fakeManager struct {
	hint *TopologyHint
}

//NewFakeManager returns an instance of FakeManager
func NewFakeManager() Manager {
	klog.InfoS("NewFakeManager")
	return &fakeManager{}
}

// NewFakeManagerWithHint returns an instance of fake topology manager with specified topology hints
func NewFakeManagerWithHint(hint *TopologyHint) Manager {
	klog.InfoS("NewFakeManagerWithHint")
	return &fakeManager{
		hint: hint,
	}
}

func (m *fakeManager) GetAffinity(podUID string, containerName string) TopologyHint {
	klog.InfoS("GetAffinity", "podUID", podUID, "containerName", containerName)
<<<<<<< HEAD
	return TopologyHint{}
=======
	if m.hint == nil {
		return TopologyHint{}
	}

	return *m.hint
>>>>>>> 0f466983
}

func (m *fakeManager) AddHintProvider(h HintProvider) {
	klog.InfoS("AddHintProvider", "hintProvider", h)
}

<<<<<<< HEAD
func (m *fakeManager) AddContainer(pod *v1.Pod, containerID string) error {
	klog.InfoS("AddContainer", "pod", klog.KObj(pod), "containerID", containerID)
	return nil
=======
func (m *fakeManager) AddContainer(pod *v1.Pod, container *v1.Container, containerID string) {
	klog.InfoS("AddContainer", "pod", klog.KObj(pod), "containerName", container.Name, "containerID", containerID)
>>>>>>> 0f466983
}

func (m *fakeManager) RemoveContainer(containerID string) error {
	klog.InfoS("RemoveContainer", "containerID", containerID)
	return nil
}

func (m *fakeManager) Admit(attrs *lifecycle.PodAdmitAttributes) lifecycle.PodAdmitResult {
	klog.InfoS("Topology Admit Handler")
<<<<<<< HEAD
	return lifecycle.PodAdmitResult{
		Admit: true,
	}
=======
	return admission.GetPodAdmitResult(nil)
>>>>>>> 0f466983
}<|MERGE_RESOLUTION|>--- conflicted
+++ resolved
@@ -43,29 +43,19 @@
 
 func (m *fakeManager) GetAffinity(podUID string, containerName string) TopologyHint {
 	klog.InfoS("GetAffinity", "podUID", podUID, "containerName", containerName)
-<<<<<<< HEAD
-	return TopologyHint{}
-=======
 	if m.hint == nil {
 		return TopologyHint{}
 	}
 
 	return *m.hint
->>>>>>> 0f466983
 }
 
 func (m *fakeManager) AddHintProvider(h HintProvider) {
 	klog.InfoS("AddHintProvider", "hintProvider", h)
 }
 
-<<<<<<< HEAD
-func (m *fakeManager) AddContainer(pod *v1.Pod, containerID string) error {
-	klog.InfoS("AddContainer", "pod", klog.KObj(pod), "containerID", containerID)
-	return nil
-=======
 func (m *fakeManager) AddContainer(pod *v1.Pod, container *v1.Container, containerID string) {
 	klog.InfoS("AddContainer", "pod", klog.KObj(pod), "containerName", container.Name, "containerID", containerID)
->>>>>>> 0f466983
 }
 
 func (m *fakeManager) RemoveContainer(containerID string) error {
@@ -75,11 +65,5 @@
 
 func (m *fakeManager) Admit(attrs *lifecycle.PodAdmitAttributes) lifecycle.PodAdmitResult {
 	klog.InfoS("Topology Admit Handler")
-<<<<<<< HEAD
-	return lifecycle.PodAdmitResult{
-		Admit: true,
-	}
-=======
 	return admission.GetPodAdmitResult(nil)
->>>>>>> 0f466983
 }