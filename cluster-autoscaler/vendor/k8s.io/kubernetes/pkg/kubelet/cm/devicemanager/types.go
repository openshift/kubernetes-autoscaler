/*
Copyright 2017 The Kubernetes Authors.

Licensed under the Apache License, Version 2.0 (the "License");
you may not use this file except in compliance with the License.
You may obtain a copy of the License at

    http://www.apache.org/licenses/LICENSE-2.0

Unless required by applicable law or agreed to in writing, software
distributed under the License is distributed on an "AS IS" BASIS,
WITHOUT WARRANTIES OR CONDITIONS OF ANY KIND, either express or implied.
See the License for the specific language governing permissions and
limitations under the License.
*/

package devicemanager

import (
	"time"

	"k8s.io/api/core/v1"
<<<<<<< HEAD
=======
	podresourcesapi "k8s.io/kubernetes/pkg/kubelet/apis/podresources/v1alpha1"
>>>>>>> d54edf18
	"k8s.io/kubernetes/pkg/kubelet/config"
	kubecontainer "k8s.io/kubernetes/pkg/kubelet/container"
	"k8s.io/kubernetes/pkg/kubelet/lifecycle"
	watcher "k8s.io/kubernetes/pkg/kubelet/util/pluginwatcher"
	schedulercache "k8s.io/kubernetes/pkg/scheduler/cache"
)

// Manager manages all the Device Plugins running on a node.
type Manager interface {
	// Start starts device plugin registration service.
	Start(activePods ActivePodsFunc, sourcesReady config.SourcesReady) error

	// Allocate configures and assigns devices to pods. The pods are provided
	// through the pod admission attributes in the attrs argument. From the
	// requested device resources, Allocate will communicate with the owning
	// device plugin to allow setup procedures to take place, and for the
	// device plugin to provide runtime settings to use the device (environment
	// variables, mount points and device files). The node object is provided
	// for the device manager to update the node capacity to reflect the
	// currently available devices.
	Allocate(node *schedulercache.NodeInfo, attrs *lifecycle.PodAdmitAttributes) error

	// Stop stops the manager.
	Stop() error

	// GetDeviceRunContainerOptions checks whether we have cached containerDevices
	// for the passed-in <pod, container> and returns its DeviceRunContainerOptions
	// for the found one. An empty struct is returned in case no cached state is found.
	GetDeviceRunContainerOptions(pod *v1.Pod, container *v1.Container) (*DeviceRunContainerOptions, error)

	// GetCapacity returns the amount of available device plugin resource capacity, resource allocatable
	// and inactive device plugin resources previously registered on the node.
	GetCapacity() (v1.ResourceList, v1.ResourceList, []string)
<<<<<<< HEAD
	GetWatcherCallback() watcher.RegisterCallbackFn
=======
	GetWatcherHandler() watcher.PluginHandler

	// GetDevices returns information about the devices assigned to pods and containers
	GetDevices(podUID, containerName string) []*podresourcesapi.ContainerDevices
>>>>>>> d54edf18
}

// DeviceRunContainerOptions contains the combined container runtime settings to consume its allocated devices.
type DeviceRunContainerOptions struct {
	// The environment variables list.
	Envs []kubecontainer.EnvVar
	// The mounts for the container.
	Mounts []kubecontainer.Mount
	// The host devices mapped into the container.
	Devices []kubecontainer.DeviceInfo
	// The Annotations for the container
	Annotations []kubecontainer.Annotation
}

// TODO: evaluate whether we need these error definitions.
const (
	// errFailedToDialDevicePlugin is the error raised when the device plugin could not be
	// reached on the registered socket
	errFailedToDialDevicePlugin = "failed to dial device plugin:"
	// errUnsupportedVersion is the error raised when the device plugin uses an API version not
	// supported by the Kubelet registry
	errUnsupportedVersion = "requested API version %q is not supported by kubelet. Supported version is %q"
	// errInvalidResourceName is the error raised when a device plugin is registering
	// itself with an invalid ResourceName
	errInvalidResourceName = "the ResourceName %q is invalid"
	// errEndpointStopped indicates that the endpoint has been stopped
	errEndpointStopped = "endpoint %v has been stopped"
	// errBadSocket is the error raised when the registry socket path is not absolute
	errBadSocket = "bad socketPath, must be an absolute path:"
	// errListenSocket is the error raised when the registry could not listen on the socket
	errListenSocket = "failed to listen to socket while starting device plugin registry, with error"
	// errListAndWatch is the error raised when ListAndWatch ended unsuccessfully
	errListAndWatch = "listAndWatch ended unexpectedly for device plugin %s with error %v"
)

// endpointStopGracePeriod indicates the grace period after an endpoint is stopped
// because its device plugin fails. DeviceManager keeps the stopped endpoint in its
// cache during this grace period to cover the time gap for the capacity change to
// take effect.
const endpointStopGracePeriod = time.Duration(5) * time.Minute

// kubeletDeviceManagerCheckpoint is the file name of device plugin checkpoint
const kubeletDeviceManagerCheckpoint = "kubelet_internal_checkpoint"<|MERGE_RESOLUTION|>--- conflicted
+++ resolved
@@ -20,10 +20,7 @@
 	"time"
 
 	"k8s.io/api/core/v1"
-<<<<<<< HEAD
-=======
 	podresourcesapi "k8s.io/kubernetes/pkg/kubelet/apis/podresources/v1alpha1"
->>>>>>> d54edf18
 	"k8s.io/kubernetes/pkg/kubelet/config"
 	kubecontainer "k8s.io/kubernetes/pkg/kubelet/container"
 	"k8s.io/kubernetes/pkg/kubelet/lifecycle"
@@ -57,14 +54,10 @@
 	// GetCapacity returns the amount of available device plugin resource capacity, resource allocatable
 	// and inactive device plugin resources previously registered on the node.
 	GetCapacity() (v1.ResourceList, v1.ResourceList, []string)
-<<<<<<< HEAD
-	GetWatcherCallback() watcher.RegisterCallbackFn
-=======
 	GetWatcherHandler() watcher.PluginHandler
 
 	// GetDevices returns information about the devices assigned to pods and containers
 	GetDevices(podUID, containerName string) []*podresourcesapi.ContainerDevices
->>>>>>> d54edf18
 }
 
 // DeviceRunContainerOptions contains the combined container runtime settings to consume its allocated devices.
