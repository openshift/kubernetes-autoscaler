/*
Copyright 2017 The Kubernetes Authors.

Licensed under the Apache License, Version 2.0 (the "License");
you may not use this file except in compliance with the License.
You may obtain a copy of the License at

    http://www.apache.org/licenses/LICENSE-2.0

Unless required by applicable law or agreed to in writing, software
distributed under the License is distributed on an "AS IS" BASIS,
WITHOUT WARRANTIES OR CONDITIONS OF ANY KIND, either express or implied.
See the License for the specific language governing permissions and
limitations under the License.
*/

package devicemanager

import (
	"k8s.io/api/core/v1"
<<<<<<< HEAD
=======
	podresourcesapi "k8s.io/kubernetes/pkg/kubelet/apis/podresources/v1alpha1"
>>>>>>> d54edf18
	"k8s.io/kubernetes/pkg/kubelet/config"
	"k8s.io/kubernetes/pkg/kubelet/lifecycle"
	"k8s.io/kubernetes/pkg/kubelet/util/pluginwatcher"
	schedulercache "k8s.io/kubernetes/pkg/scheduler/cache"
)

// ManagerStub provides a simple stub implementation for the Device Manager.
type ManagerStub struct{}

// NewManagerStub creates a ManagerStub.
func NewManagerStub() (*ManagerStub, error) {
	return &ManagerStub{}, nil
}

// Start simply returns nil.
func (h *ManagerStub) Start(activePods ActivePodsFunc, sourcesReady config.SourcesReady) error {
	return nil
}

// Stop simply returns nil.
func (h *ManagerStub) Stop() error {
	return nil
}

// Allocate simply returns nil.
func (h *ManagerStub) Allocate(node *schedulercache.NodeInfo, attrs *lifecycle.PodAdmitAttributes) error {
	return nil
}

// GetDeviceRunContainerOptions simply returns nil.
func (h *ManagerStub) GetDeviceRunContainerOptions(pod *v1.Pod, container *v1.Container) (*DeviceRunContainerOptions, error) {
	return nil, nil
}

// GetCapacity simply returns nil capacity and empty removed resource list.
func (h *ManagerStub) GetCapacity() (v1.ResourceList, v1.ResourceList, []string) {
	return nil, nil, []string{}
}

<<<<<<< HEAD
// GetWatcherCallback returns plugin watcher callback
func (h *ManagerStub) GetWatcherCallback() pluginwatcher.RegisterCallbackFn {
	return func(name string, endpoint string, versions []string, sockPath string) (chan bool, error) {
		return nil, nil
	}
=======
// GetWatcherHandler returns plugin watcher interface
func (h *ManagerStub) GetWatcherHandler() pluginwatcher.PluginHandler {
	return nil
}

// GetDevices returns nil
func (h *ManagerStub) GetDevices(_, _ string) []*podresourcesapi.ContainerDevices {
	return nil
>>>>>>> d54edf18
}<|MERGE_RESOLUTION|>--- conflicted
+++ resolved
@@ -18,10 +18,7 @@
 
 import (
 	"k8s.io/api/core/v1"
-<<<<<<< HEAD
-=======
 	podresourcesapi "k8s.io/kubernetes/pkg/kubelet/apis/podresources/v1alpha1"
->>>>>>> d54edf18
 	"k8s.io/kubernetes/pkg/kubelet/config"
 	"k8s.io/kubernetes/pkg/kubelet/lifecycle"
 	"k8s.io/kubernetes/pkg/kubelet/util/pluginwatcher"
@@ -61,13 +58,6 @@
 	return nil, nil, []string{}
 }
 
-<<<<<<< HEAD
-// GetWatcherCallback returns plugin watcher callback
-func (h *ManagerStub) GetWatcherCallback() pluginwatcher.RegisterCallbackFn {
-	return func(name string, endpoint string, versions []string, sockPath string) (chan bool, error) {
-		return nil, nil
-	}
-=======
 // GetWatcherHandler returns plugin watcher interface
 func (h *ManagerStub) GetWatcherHandler() pluginwatcher.PluginHandler {
 	return nil
@@ -76,5 +66,4 @@
 // GetDevices returns nil
 func (h *ManagerStub) GetDevices(_, _ string) []*podresourcesapi.ContainerDevices {
 	return nil
->>>>>>> d54edf18
 }