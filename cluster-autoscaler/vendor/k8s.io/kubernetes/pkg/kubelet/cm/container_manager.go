/*
Copyright 2015 The Kubernetes Authors.

Licensed under the Apache License, Version 2.0 (the "License");
you may not use this file except in compliance with the License.
You may obtain a copy of the License at

    http://www.apache.org/licenses/LICENSE-2.0

Unless required by applicable law or agreed to in writing, software
distributed under the License is distributed on an "AS IS" BASIS,
WITHOUT WARRANTIES OR CONDITIONS OF ANY KIND, either express or implied.
See the License for the specific language governing permissions and
limitations under the License.
*/

package cm

import (
	"fmt"
	"strconv"
	"strings"
	"time"

	"k8s.io/apimachinery/pkg/util/sets"
	// TODO: Migrate kubelet to either use its own internal objects or client library.
	v1 "k8s.io/api/core/v1"
	internalapi "k8s.io/cri-api/pkg/apis"
	podresourcesapi "k8s.io/kubelet/pkg/apis/podresources/v1"
	kubeletconfig "k8s.io/kubernetes/pkg/kubelet/apis/config"
	"k8s.io/kubernetes/pkg/kubelet/apis/podresources"
	"k8s.io/kubernetes/pkg/kubelet/cm/cpuset"
	"k8s.io/kubernetes/pkg/kubelet/cm/devicemanager"
	"k8s.io/kubernetes/pkg/kubelet/config"
	kubecontainer "k8s.io/kubernetes/pkg/kubelet/container"
	evictionapi "k8s.io/kubernetes/pkg/kubelet/eviction/api"
	"k8s.io/kubernetes/pkg/kubelet/lifecycle"
	"k8s.io/kubernetes/pkg/kubelet/pluginmanager/cache"
	"k8s.io/kubernetes/pkg/kubelet/status"
	schedulerframework "k8s.io/kubernetes/pkg/scheduler/framework"
)

type ActivePodsFunc func() []*v1.Pod

// Manages the containers running on a machine.
type ContainerManager interface {
	// Runs the container manager's housekeeping.
	// - Ensures that the Docker daemon is in a container.
	// - Creates the system container where all non-containerized processes run.
	Start(*v1.Node, ActivePodsFunc, config.SourcesReady, status.PodStatusProvider, internalapi.RuntimeService) error

	// SystemCgroupsLimit returns resources allocated to system cgroups in the machine.
	// These cgroups include the system and Kubernetes services.
	SystemCgroupsLimit() v1.ResourceList

	// GetNodeConfig returns a NodeConfig that is being used by the container manager.
	GetNodeConfig() NodeConfig

	// Status returns internal Status.
	Status() Status

	// NewPodContainerManager is a factory method which returns a podContainerManager object
	// Returns a noop implementation if qos cgroup hierarchy is not enabled
	NewPodContainerManager() PodContainerManager

	// GetMountedSubsystems returns the mounted cgroup subsystems on the node
	GetMountedSubsystems() *CgroupSubsystems

	// GetQOSContainersInfo returns the names of top level QoS containers
	GetQOSContainersInfo() QOSContainersInfo

	// GetNodeAllocatableReservation returns the amount of compute resources that have to be reserved from scheduling.
	GetNodeAllocatableReservation() v1.ResourceList

	// GetCapacity returns the amount of compute resources tracked by container manager available on the node.
	GetCapacity() v1.ResourceList

	// GetDevicePluginResourceCapacity returns the node capacity (amount of total device plugin resources),
	// node allocatable (amount of total healthy resources reported by device plugin),
	// and inactive device plugin resources previously registered on the node.
	GetDevicePluginResourceCapacity() (v1.ResourceList, v1.ResourceList, []string)

	// UpdateQOSCgroups performs housekeeping updates to ensure that the top
	// level QoS containers have their desired state in a thread-safe way
	UpdateQOSCgroups() error

	// GetResources returns RunContainerOptions with devices, mounts, and env fields populated for
	// extended resources required by container.
	GetResources(pod *v1.Pod, container *v1.Container) (*kubecontainer.RunContainerOptions, error)

	// UpdatePluginResources calls Allocate of device plugin handler for potential
	// requests for device plugin resources, and returns an error if fails.
	// Otherwise, it updates allocatableResource in nodeInfo if necessary,
	// to make sure it is at least equal to the pod's requested capacity for
	// any registered device plugin resource
	UpdatePluginResources(*schedulerframework.NodeInfo, *lifecycle.PodAdmitAttributes) error

	InternalContainerLifecycle() InternalContainerLifecycle

	// GetPodCgroupRoot returns the cgroup which contains all pods.
	GetPodCgroupRoot() string

	// GetPluginRegistrationHandler returns a plugin registration handler
	// The pluginwatcher's Handlers allow to have a single module for handling
	// registration.
	GetPluginRegistrationHandler() cache.PluginHandler

	// ShouldResetExtendedResourceCapacity returns whether or not the extended resources should be zeroed,
	// due to node recreation.
	ShouldResetExtendedResourceCapacity() bool

	// GetAllocateResourcesPodAdmitHandler returns an instance of a PodAdmitHandler responsible for allocating pod resources.
	GetAllocateResourcesPodAdmitHandler() lifecycle.PodAdmitHandler

<<<<<<< HEAD
	// Implements the podresources Provider API for CPUs and Devices
	podresources.CPUsProvider
	podresources.DevicesProvider
=======
	// GetNodeAllocatableAbsolute returns the absolute value of Node Allocatable which is primarily useful for enforcement.
	GetNodeAllocatableAbsolute() v1.ResourceList

	// Implements the podresources Provider API for CPUs, Memory and Devices
	podresources.CPUsProvider
	podresources.DevicesProvider
	podresources.MemoryProvider
>>>>>>> 0f466983
}

type NodeConfig struct {
	RuntimeCgroupsName    string
	SystemCgroupsName     string
	KubeletCgroupsName    string
	ContainerRuntime      string
	CgroupsPerQOS         bool
	CgroupRoot            string
	CgroupDriver          string
	KubeletRootDir        string
	ProtectKernelDefaults bool
	NodeAllocatableConfig
	QOSReserved                             map[v1.ResourceName]int64
	ExperimentalCPUManagerPolicy            string
	ExperimentalCPUManagerPolicyOptions     map[string]string
	ExperimentalTopologyManagerScope        string
	ExperimentalCPUManagerReconcilePeriod   time.Duration
	ExperimentalMemoryManagerPolicy         string
	ExperimentalMemoryManagerReservedMemory []kubeletconfig.MemoryReservation
	ExperimentalPodPidsLimit                int64
	EnforceCPULimits                        bool
	CPUCFSQuotaPeriod                       time.Duration
	ExperimentalTopologyManagerPolicy       string
}

type NodeAllocatableConfig struct {
	KubeReservedCgroupName   string
	SystemReservedCgroupName string
	ReservedSystemCPUs       cpuset.CPUSet
	EnforceNodeAllocatable   sets.String
	KubeReserved             v1.ResourceList
	SystemReserved           v1.ResourceList
	HardEvictionThresholds   []evictionapi.Threshold
}

type Status struct {
	// Any soft requirements that were unsatisfied.
	SoftRequirements error
}

// parsePercentage parses the percentage string to numeric value.
func parsePercentage(v string) (int64, error) {
	if !strings.HasSuffix(v, "%") {
		return 0, fmt.Errorf("percentage expected, got '%s'", v)
	}
	percentage, err := strconv.ParseInt(strings.TrimRight(v, "%"), 10, 0)
	if err != nil {
		return 0, fmt.Errorf("invalid number in percentage '%s'", v)
	}
	if percentage < 0 || percentage > 100 {
		return 0, fmt.Errorf("percentage must be between 0 and 100")
	}
	return percentage, nil
}

// ParseQOSReserved parses the --qos-reserve-requests option
func ParseQOSReserved(m map[string]string) (*map[v1.ResourceName]int64, error) {
	reservations := make(map[v1.ResourceName]int64)
	for k, v := range m {
		switch v1.ResourceName(k) {
		// Only memory resources are supported.
		case v1.ResourceMemory:
			q, err := parsePercentage(v)
			if err != nil {
				return nil, err
			}
			reservations[v1.ResourceName(k)] = q
		default:
			return nil, fmt.Errorf("cannot reserve %q resource", k)
		}
	}
	return &reservations, nil
}

func containerDevicesFromResourceDeviceInstances(devs devicemanager.ResourceDeviceInstances) []*podresourcesapi.ContainerDevices {
	var respDevs []*podresourcesapi.ContainerDevices

	for resourceName, resourceDevs := range devs {
		for devID, dev := range resourceDevs {
			topo := dev.GetTopology()
			if topo == nil {
				// Some device plugin do not report the topology information.
				// This is legal, so we report the devices anyway,
				// let the client decide what to do.
				respDevs = append(respDevs, &podresourcesapi.ContainerDevices{
					ResourceName: resourceName,
					DeviceIds:    []string{devID},
				})
				continue
			}

			for _, node := range topo.GetNodes() {
				respDevs = append(respDevs, &podresourcesapi.ContainerDevices{
					ResourceName: resourceName,
					DeviceIds:    []string{devID},
					Topology: &podresourcesapi.TopologyInfo{
						Nodes: []*podresourcesapi.NUMANode{
							{
								ID: node.GetID(),
							},
						},
					},
				})
			}
		}
	}

	return respDevs
}<|MERGE_RESOLUTION|>--- conflicted
+++ resolved
@@ -112,11 +112,6 @@
 	// GetAllocateResourcesPodAdmitHandler returns an instance of a PodAdmitHandler responsible for allocating pod resources.
 	GetAllocateResourcesPodAdmitHandler() lifecycle.PodAdmitHandler
 
-<<<<<<< HEAD
-	// Implements the podresources Provider API for CPUs and Devices
-	podresources.CPUsProvider
-	podresources.DevicesProvider
-=======
 	// GetNodeAllocatableAbsolute returns the absolute value of Node Allocatable which is primarily useful for enforcement.
 	GetNodeAllocatableAbsolute() v1.ResourceList
 
@@ -124,7 +119,6 @@
 	podresources.CPUsProvider
 	podresources.DevicesProvider
 	podresources.MemoryProvider
->>>>>>> 0f466983
 }
 
 type NodeConfig struct {
