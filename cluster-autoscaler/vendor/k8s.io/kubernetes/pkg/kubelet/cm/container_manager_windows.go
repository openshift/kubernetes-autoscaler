// +build windows

/*
Copyright 2015 The Kubernetes Authors.

Licensed under the Apache License, Version 2.0 (the "License");
you may not use this file except in compliance with the License.
You may obtain a copy of the License at

    http://www.apache.org/licenses/LICENSE-2.0

Unless required by applicable law or agreed to in writing, software
distributed under the License is distributed on an "AS IS" BASIS,
WITHOUT WARRANTIES OR CONDITIONS OF ANY KIND, either express or implied.
See the License for the specific language governing permissions and
limitations under the License.
*/

// containerManagerImpl implements container manager on Windows.
// Only GetNodeAllocatableReservation() and GetCapacity() are implemented now.

package cm

import (
	"fmt"

	"k8s.io/klog/v2"
	"k8s.io/mount-utils"

	v1 "k8s.io/api/core/v1"
	"k8s.io/apimachinery/pkg/api/resource"
	utilfeature "k8s.io/apiserver/pkg/util/feature"
	"k8s.io/client-go/tools/record"
	internalapi "k8s.io/cri-api/pkg/apis"
	podresourcesapi "k8s.io/kubelet/pkg/apis/podresources/v1"
	kubefeatures "k8s.io/kubernetes/pkg/features"
	"k8s.io/kubernetes/pkg/kubelet/cadvisor"
	"k8s.io/kubernetes/pkg/kubelet/cm/admission"
	"k8s.io/kubernetes/pkg/kubelet/cm/cpumanager"
	"k8s.io/kubernetes/pkg/kubelet/cm/devicemanager"
	"k8s.io/kubernetes/pkg/kubelet/cm/memorymanager"
	"k8s.io/kubernetes/pkg/kubelet/cm/topologymanager"
	"k8s.io/kubernetes/pkg/kubelet/config"
	kubecontainer "k8s.io/kubernetes/pkg/kubelet/container"
	"k8s.io/kubernetes/pkg/kubelet/lifecycle"
	"k8s.io/kubernetes/pkg/kubelet/pluginmanager/cache"
	"k8s.io/kubernetes/pkg/kubelet/status"
	schedulerframework "k8s.io/kubernetes/pkg/scheduler/framework"
)

type containerManagerImpl struct {
	// Capacity of this node.
	capacity v1.ResourceList
	// Interface for cadvisor.
	cadvisorInterface cadvisor.Interface
	// Config of this node.
	nodeConfig NodeConfig
	// Interface for exporting and allocating devices reported by device plugins.
	deviceManager devicemanager.Manager
	// Interface for Topology resource co-ordination
	topologyManager topologymanager.Manager
}

type noopWindowsResourceAllocator struct{}

func (ra *noopWindowsResourceAllocator) Admit(attrs *lifecycle.PodAdmitAttributes) lifecycle.PodAdmitResult {
	return admission.GetPodAdmitResult(nil)
}

func (cm *containerManagerImpl) Start(node *v1.Node,
	activePods ActivePodsFunc,
	sourcesReady config.SourcesReady,
	podStatusProvider status.PodStatusProvider,
	runtimeService internalapi.RuntimeService) error {
	klog.V(2).InfoS("Starting Windows container manager")

	if utilfeature.DefaultFeatureGate.Enabled(kubefeatures.LocalStorageCapacityIsolation) {
		rootfs, err := cm.cadvisorInterface.RootFsInfo()
		if err != nil {
			return fmt.Errorf("failed to get rootfs info: %v", err)
		}
		for rName, rCap := range cadvisor.EphemeralStorageCapacityFromFsInfo(rootfs) {
			cm.capacity[rName] = rCap
		}
	}

	// Starts device manager.
	if err := cm.deviceManager.Start(devicemanager.ActivePodsFunc(activePods), sourcesReady); err != nil {
		return err
	}

	return nil
}

// NewContainerManager creates windows container manager.
func NewContainerManager(mountUtil mount.Interface, cadvisorInterface cadvisor.Interface, nodeConfig NodeConfig, failSwapOn bool, devicePluginEnabled bool, recorder record.EventRecorder) (ContainerManager, error) {
	// It is safe to invoke `MachineInfo` on cAdvisor before logically initializing cAdvisor here because
	// machine info is computed and cached once as part of cAdvisor object creation.
	// But `RootFsInfo` and `ImagesFsInfo` are not available at this moment so they will be called later during manager starts
	machineInfo, err := cadvisorInterface.MachineInfo()
	if err != nil {
		return nil, err
	}
	capacity := cadvisor.CapacityFromMachineInfo(machineInfo)

	cm := &containerManagerImpl{
		capacity:          capacity,
		nodeConfig:        nodeConfig,
		cadvisorInterface: cadvisorInterface,
	}

	cm.topologyManager = topologymanager.NewFakeManager()

	klog.InfoS("Creating device plugin manager", "devicePluginEnabled", devicePluginEnabled)
	if devicePluginEnabled {
		cm.deviceManager, err = devicemanager.NewManagerImpl(nil, cm.topologyManager)
		cm.topologyManager.AddHintProvider(cm.deviceManager)
	} else {
		cm.deviceManager, err = devicemanager.NewManagerStub()
	}
	if err != nil {
		return nil, err
	}

	return cm, nil
}

func (cm *containerManagerImpl) SystemCgroupsLimit() v1.ResourceList {
	return v1.ResourceList{}
}

func (cm *containerManagerImpl) GetNodeConfig() NodeConfig {
	return NodeConfig{}
}

func (cm *containerManagerImpl) GetMountedSubsystems() *CgroupSubsystems {
	return &CgroupSubsystems{}
}

func (cm *containerManagerImpl) GetQOSContainersInfo() QOSContainersInfo {
	return QOSContainersInfo{}
}

func (cm *containerManagerImpl) UpdateQOSCgroups() error {
	return nil
}

func (cm *containerManagerImpl) Status() Status {
	return Status{}
}

func (cm *containerManagerImpl) GetNodeAllocatableReservation() v1.ResourceList {
	evictionReservation := hardEvictionReservation(cm.nodeConfig.HardEvictionThresholds, cm.capacity)
	result := make(v1.ResourceList)
	for k := range cm.capacity {
		value := resource.NewQuantity(0, resource.DecimalSI)
		if cm.nodeConfig.SystemReserved != nil {
			value.Add(cm.nodeConfig.SystemReserved[k])
		}
		if cm.nodeConfig.KubeReserved != nil {
			value.Add(cm.nodeConfig.KubeReserved[k])
		}
		if evictionReservation != nil {
			value.Add(evictionReservation[k])
		}
		if !value.IsZero() {
			result[k] = *value
		}
	}
	return result
}

func (cm *containerManagerImpl) GetCapacity() v1.ResourceList {
	return cm.capacity
}

func (cm *containerManagerImpl) GetPluginRegistrationHandler() cache.PluginHandler {
	return cm.deviceManager.GetWatcherHandler()
}

func (cm *containerManagerImpl) GetDevicePluginResourceCapacity() (v1.ResourceList, v1.ResourceList, []string) {
	return cm.deviceManager.GetCapacity()
}

func (cm *containerManagerImpl) NewPodContainerManager() PodContainerManager {
	return &podContainerManagerStub{}
}

func (cm *containerManagerImpl) GetResources(pod *v1.Pod, container *v1.Container) (*kubecontainer.RunContainerOptions, error) {
	opts := &kubecontainer.RunContainerOptions{}
	// Allocate should already be called during predicateAdmitHandler.Admit(),
	// just try to fetch device runtime information from cached state here
	devOpts, err := cm.deviceManager.GetDeviceRunContainerOptions(pod, container)
	if err != nil {
		return nil, err
	} else if devOpts == nil {
		return opts, nil
	}
	opts.Devices = append(opts.Devices, devOpts.Devices...)
	opts.Mounts = append(opts.Mounts, devOpts.Mounts...)
	opts.Envs = append(opts.Envs, devOpts.Envs...)
	opts.Annotations = append(opts.Annotations, devOpts.Annotations...)
	return opts, nil
}

func (cm *containerManagerImpl) UpdatePluginResources(node *schedulerframework.NodeInfo, attrs *lifecycle.PodAdmitAttributes) error {
	return cm.deviceManager.UpdatePluginResources(node, attrs)
}

func (cm *containerManagerImpl) InternalContainerLifecycle() InternalContainerLifecycle {
	return &internalContainerLifecycleImpl{cpumanager.NewFakeManager(), memorymanager.NewFakeManager(), topologymanager.NewFakeManager()}
}

func (cm *containerManagerImpl) GetPodCgroupRoot() string {
	return ""
}

func (cm *containerManagerImpl) GetDevices(podUID, containerName string) []*podresourcesapi.ContainerDevices {
	return containerDevicesFromResourceDeviceInstances(cm.deviceManager.GetDevices(podUID, containerName))
}

func (cm *containerManagerImpl) GetAllocatableDevices() []*podresourcesapi.ContainerDevices {
	return nil
}

func (cm *containerManagerImpl) ShouldResetExtendedResourceCapacity() bool {
	return cm.deviceManager.ShouldResetExtendedResourceCapacity()
}

func (cm *containerManagerImpl) GetAllocateResourcesPodAdmitHandler() lifecycle.PodAdmitHandler {
	return &noopWindowsResourceAllocator{}
}

func (cm *containerManagerImpl) UpdateAllocatedDevices() {
	return
}

func (cm *containerManagerImpl) GetCPUs(_, _ string) []int64 {
	return nil
}

func (cm *containerManagerImpl) GetAllocatableCPUs() []int64 {
	return nil
<<<<<<< HEAD
=======
}

func (cm *containerManagerImpl) GetMemory(_, _ string) []*podresourcesapi.ContainerMemory {
	return nil
}

func (cm *containerManagerImpl) GetAllocatableMemory() []*podresourcesapi.ContainerMemory {
	return nil
}

func (cm *containerManagerImpl) GetNodeAllocatableAbsolute() v1.ResourceList {
	return nil
>>>>>>> 0f466983
}<|MERGE_RESOLUTION|>--- conflicted
+++ resolved
@@ -241,8 +241,6 @@
 
 func (cm *containerManagerImpl) GetAllocatableCPUs() []int64 {
 	return nil
-<<<<<<< HEAD
-=======
 }
 
 func (cm *containerManagerImpl) GetMemory(_, _ string) []*podresourcesapi.ContainerMemory {
@@ -255,5 +253,4 @@
 
 func (cm *containerManagerImpl) GetNodeAllocatableAbsolute() v1.ResourceList {
 	return nil
->>>>>>> 0f466983
 }