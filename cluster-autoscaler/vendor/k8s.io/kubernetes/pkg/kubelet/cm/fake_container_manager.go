--- conflicted
+++ resolved
@@ -213,8 +213,6 @@
 	cm.Lock()
 	defer cm.Unlock()
 	return nil
-<<<<<<< HEAD
-=======
 }
 
 func (cm *FakeContainerManager) GetMemory(_, _ string) []*podresourcesapi.ContainerMemory {
@@ -234,5 +232,4 @@
 	cm.Lock()
 	defer cm.Unlock()
 	return nil
->>>>>>> 0f466983
 }