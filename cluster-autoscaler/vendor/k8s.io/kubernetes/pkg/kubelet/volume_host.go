--- conflicted
+++ resolved
@@ -29,13 +29,8 @@
 	utilfeature "k8s.io/apiserver/pkg/util/feature"
 	clientset "k8s.io/client-go/kubernetes"
 	"k8s.io/client-go/tools/record"
-<<<<<<< HEAD
-	csiclientset "k8s.io/csi-api/pkg/client/clientset/versioned"
-	"k8s.io/kubernetes/pkg/cloudprovider"
-=======
 	cloudprovider "k8s.io/cloud-provider"
 	csiclientset "k8s.io/csi-api/pkg/client/clientset/versioned"
->>>>>>> e9a81cf8
 	"k8s.io/kubernetes/pkg/features"
 	"k8s.io/kubernetes/pkg/kubelet/configmap"
 	"k8s.io/kubernetes/pkg/kubelet/container"
@@ -256,11 +251,7 @@
 		klog.V(5).Infof("using default mounter/exec for %s", pluginName)
 		return nil, nil
 	}
-<<<<<<< HEAD
-	glog.V(5).Infof("using container %s/%s/%s to execute mount utilities for %s", pod.Namespace, pod.Name, container, pluginName)
-=======
 	klog.V(5).Infof("using container %s/%s/%s to execute mount utilities for %s", pod.Namespace, pod.Name, container, pluginName)
->>>>>>> e9a81cf8
 	return &containerExec{
 		pod:           pod,
 		containerName: container,
