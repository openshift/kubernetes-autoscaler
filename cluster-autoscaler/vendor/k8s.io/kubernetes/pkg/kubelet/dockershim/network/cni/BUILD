--- conflicted
+++ resolved
@@ -16,10 +16,7 @@
     importpath = "k8s.io/kubernetes/pkg/kubelet/dockershim/network/cni",
     deps = [
         "//pkg/kubelet/apis/config:go_default_library",
-<<<<<<< HEAD
-=======
         "//pkg/kubelet/apis/cri/runtime/v1alpha2:go_default_library",
->>>>>>> d54edf18
         "//pkg/kubelet/container:go_default_library",
         "//pkg/kubelet/dockershim/network:go_default_library",
         "//pkg/util/bandwidth:go_default_library",
