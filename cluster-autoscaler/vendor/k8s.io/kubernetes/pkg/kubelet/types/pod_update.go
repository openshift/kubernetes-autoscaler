/*
Copyright 2014 The Kubernetes Authors.

Licensed under the Apache License, Version 2.0 (the "License");
you may not use this file except in compliance with the License.
You may obtain a copy of the License at

    http://www.apache.org/licenses/LICENSE-2.0

Unless required by applicable law or agreed to in writing, software
distributed under the License is distributed on an "AS IS" BASIS,
WITHOUT WARRANTIES OR CONDITIONS OF ANY KIND, either express or implied.
See the License for the specific language governing permissions and
limitations under the License.
*/

package types

import (
	"fmt"

	"k8s.io/api/core/v1"
	metav1 "k8s.io/apimachinery/pkg/apis/meta/v1"
	utilfeature "k8s.io/apiserver/pkg/util/feature"
	kubeapi "k8s.io/kubernetes/pkg/apis/core"
	"k8s.io/kubernetes/pkg/apis/scheduling"
	"k8s.io/kubernetes/pkg/features"
)

const (
	ConfigSourceAnnotationKey    = "kubernetes.io/config.source"
	ConfigMirrorAnnotationKey    = v1.MirrorPodAnnotationKey
	ConfigFirstSeenAnnotationKey = "kubernetes.io/config.seen"
	ConfigHashAnnotationKey      = "kubernetes.io/config.hash"
	CriticalPodAnnotationKey     = "scheduler.alpha.kubernetes.io/critical-pod"
)

// PodOperation defines what changes will be made on a pod configuration.
type PodOperation int

const (
	// This is the current pod configuration
	SET PodOperation = iota
	// Pods with the given ids are new to this source
	ADD
	// Pods with the given ids are gracefully deleted from this source
	DELETE
	// Pods with the given ids have been removed from this source
	REMOVE
	// Pods with the given ids have been updated in this source
	UPDATE
	// Pods with the given ids have unexpected status in this source,
	// kubelet should reconcile status with this source
	RECONCILE
	// Pods with the given ids have been restored from a checkpoint.
	RESTORE

	// These constants identify the sources of pods
	// Updates from a file
	FileSource = "file"
	// Updates from querying a web page
	HTTPSource = "http"
	// Updates from Kubernetes API Server
	ApiserverSource = "api"
	// Updates from all sources
	AllSource = "*"

	NamespaceDefault = metav1.NamespaceDefault
)

// PodUpdate defines an operation sent on the channel. You can add or remove single services by
// sending an array of size one and Op == ADD|REMOVE (with REMOVE, only the ID is required).
// For setting the state of the system to a given state for this source configuration, set
// Pods as desired and Op to SET, which will reset the system state to that specified in this
// operation for this source channel. To remove all pods, set Pods to empty object and Op to SET.
//
// Additionally, Pods should never be nil - it should always point to an empty slice. While
// functionally similar, this helps our unit tests properly check that the correct PodUpdates
// are generated.
type PodUpdate struct {
	Pods   []*v1.Pod
	Op     PodOperation
	Source string
}

// Gets all validated sources from the specified sources.
func GetValidatedSources(sources []string) ([]string, error) {
	validated := make([]string, 0, len(sources))
	for _, source := range sources {
		switch source {
		case AllSource:
			return []string{FileSource, HTTPSource, ApiserverSource}, nil
		case FileSource, HTTPSource, ApiserverSource:
			validated = append(validated, source)
			break
		case "":
			break
		default:
			return []string{}, fmt.Errorf("unknown pod source %q", source)
		}
	}
	return validated, nil
}

// GetPodSource returns the source of the pod based on the annotation.
func GetPodSource(pod *v1.Pod) (string, error) {
	if pod.Annotations != nil {
		if source, ok := pod.Annotations[ConfigSourceAnnotationKey]; ok {
			return source, nil
		}
	}
	return "", fmt.Errorf("cannot get source of pod %q", pod.UID)
}

// SyncPodType classifies pod updates, eg: create, update.
type SyncPodType int

const (
	// SyncPodSync is when the pod is synced to ensure desired state
	SyncPodSync SyncPodType = iota
	// SyncPodUpdate is when the pod is updated from source
	SyncPodUpdate
	// SyncPodCreate is when the pod is created from source
	SyncPodCreate
	// SyncPodKill is when the pod is killed based on a trigger internal to the kubelet for eviction.
	// If a SyncPodKill request is made to pod workers, the request is never dropped, and will always be processed.
	SyncPodKill
)

func (sp SyncPodType) String() string {
	switch sp {
	case SyncPodCreate:
		return "create"
	case SyncPodUpdate:
		return "update"
	case SyncPodSync:
		return "sync"
	case SyncPodKill:
		return "kill"
	default:
		return "unknown"
	}
}

// IsCriticalPod returns true if the pod bears the critical pod annotation key or if pod's priority is greater than
// or equal to SystemCriticalPriority. Both the default scheduler and the kubelet use this function
// to make admission and scheduling decisions.
func IsCriticalPod(pod *v1.Pod) bool {
	if utilfeature.DefaultFeatureGate.Enabled(features.PodPriority) {
		if pod.Spec.Priority != nil && IsCriticalPodBasedOnPriority(*pod.Spec.Priority) {
			return true
		}
	}
	if utilfeature.DefaultFeatureGate.Enabled(features.ExperimentalCriticalPodAnnotation) {
		if IsCritical(pod.Namespace, pod.Annotations) {
			return true
		}
	}
	return false
}

<<<<<<< HEAD
// Preemptable returns true if preemptor pod can preempt preemptee pod:
//   - If preemptor's is greater than preemptee's priority, it's preemptable (return true)
//   - If preemptor (or its priority) is nil and preemptee bears the critical pod annotation key,
//     preemptee can not be preempted (return false)
//   - If preemptor (or its priority) is nil and preemptee's priority is greater than or equal to
//     SystemCriticalPriority, preemptee can not be preempted (return false)
func Preemptable(preemptor, preemptee *v1.Pod) bool {
=======
// Preemptable returns true if preemptor pod can preempt preemptee pod
// if preemptee is not critical or if preemptor's priority is greater than preemptee's priority
func Preemptable(preemptor, preemptee *v1.Pod) bool {
	if IsCriticalPod(preemptor) && !IsCriticalPod(preemptee) {
		return true
	}
>>>>>>> e9a81cf8
	if utilfeature.DefaultFeatureGate.Enabled(features.PodPriority) {
		if (preemptor != nil && preemptor.Spec.Priority != nil) &&
			(preemptee != nil && preemptee.Spec.Priority != nil) {
			return *(preemptor.Spec.Priority) > *(preemptee.Spec.Priority)
		}
	}

<<<<<<< HEAD
	return !IsCriticalPod(preemptee)
=======
	return false
>>>>>>> e9a81cf8
}

// IsCritical returns true if parameters bear the critical pod annotation
// key. The DaemonSetController use this key directly to make scheduling decisions.
// TODO: @ravig - Deprecated. Remove this when we move to resolving critical pods based on priorityClassName.
func IsCritical(ns string, annotations map[string]string) bool {
	// Critical pods are restricted to "kube-system" namespace as of now.
	if ns != kubeapi.NamespaceSystem {
		return false
	}
	val, ok := annotations[CriticalPodAnnotationKey]
	if ok && val == "" {
		return true
	}
	return false
}

// IsCriticalPodBasedOnPriority checks if the given pod is a critical pod based on priority resolved from pod Spec.
func IsCriticalPodBasedOnPriority(priority int32) bool {
	if priority >= scheduling.SystemCriticalPriority {
		return true
	}
	return false
}<|MERGE_RESOLUTION|>--- conflicted
+++ resolved
@@ -159,22 +159,12 @@
 	return false
 }
 
-<<<<<<< HEAD
-// Preemptable returns true if preemptor pod can preempt preemptee pod:
-//   - If preemptor's is greater than preemptee's priority, it's preemptable (return true)
-//   - If preemptor (or its priority) is nil and preemptee bears the critical pod annotation key,
-//     preemptee can not be preempted (return false)
-//   - If preemptor (or its priority) is nil and preemptee's priority is greater than or equal to
-//     SystemCriticalPriority, preemptee can not be preempted (return false)
-func Preemptable(preemptor, preemptee *v1.Pod) bool {
-=======
 // Preemptable returns true if preemptor pod can preempt preemptee pod
 // if preemptee is not critical or if preemptor's priority is greater than preemptee's priority
 func Preemptable(preemptor, preemptee *v1.Pod) bool {
 	if IsCriticalPod(preemptor) && !IsCriticalPod(preemptee) {
 		return true
 	}
->>>>>>> e9a81cf8
 	if utilfeature.DefaultFeatureGate.Enabled(features.PodPriority) {
 		if (preemptor != nil && preemptor.Spec.Priority != nil) &&
 			(preemptee != nil && preemptee.Spec.Priority != nil) {
@@ -182,11 +172,7 @@
 		}
 	}
 
-<<<<<<< HEAD
-	return !IsCriticalPod(preemptee)
-=======
 	return false
->>>>>>> e9a81cf8
 }
 
 // IsCritical returns true if parameters bear the critical pod annotation
