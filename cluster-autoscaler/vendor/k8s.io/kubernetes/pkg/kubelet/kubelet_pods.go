--- conflicted
+++ resolved
@@ -63,10 +63,7 @@
 	kubetypes "k8s.io/kubernetes/pkg/kubelet/types"
 	"k8s.io/kubernetes/pkg/kubelet/util"
 	utilfs "k8s.io/kubernetes/pkg/util/filesystem"
-<<<<<<< HEAD
-=======
 	utilkernel "k8s.io/kubernetes/pkg/util/kernel"
->>>>>>> b9b8ab00
 	utilpod "k8s.io/kubernetes/pkg/util/pod"
 	volumeutil "k8s.io/kubernetes/pkg/volume/util"
 	"k8s.io/kubernetes/pkg/volume/util/hostutil"
@@ -135,8 +132,6 @@
 
 	if !utilfeature.DefaultFeatureGate.Enabled(features.UserNamespacesSupport) {
 		return defaultFirstID, defaultLen, nil
-<<<<<<< HEAD
-=======
 	} else {
 		kernelVersion, err := utilkernel.GetVersion()
 		if err != nil {
@@ -147,7 +142,6 @@
 			klog.InfoS("WARNING: the kernel version is incompatible with the feature gate, which needs as a minimum kernel version",
 				"kernelVersion", kernelVersion, "feature", features.UserNamespacesSupport, "minKernelVersion", utilkernel.UserNamespacesSupportKernelVersion)
 		}
->>>>>>> b9b8ab00
 	}
 
 	_, err := user.Lookup(kubeletUser)
