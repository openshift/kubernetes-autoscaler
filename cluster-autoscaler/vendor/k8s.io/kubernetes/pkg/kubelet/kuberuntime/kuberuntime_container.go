--- conflicted
+++ resolved
@@ -283,11 +283,7 @@
 				"podUID", pod.UID, "containerName", container.Name, "containerID", kubeContainerID.String())
 			m.recordContainerEvent(pod, container, kubeContainerID.ID, v1.EventTypeWarning, events.FailedPostStartHook, msg)
 			if err := m.killContainer(pod, kubeContainerID, container.Name, "FailedPostStartHook", reasonFailedPostStartHook, nil); err != nil {
-<<<<<<< HEAD
-				klog.ErrorS(fmt.Errorf("%s: %v", ErrPostStartHook, handlerErr), "Failed to kill container", "pod", klog.KObj(pod),
-=======
 				klog.ErrorS(err, "Failed to kill container", "pod", klog.KObj(pod),
->>>>>>> 0f466983
 					"podUID", pod.UID, "containerName", container.Name, "containerID", kubeContainerID.String())
 			}
 			return msg, ErrPostStartHook
@@ -679,18 +675,6 @@
 	case pod.Spec.TerminationGracePeriodSeconds != nil:
 		gracePeriod = *pod.Spec.TerminationGracePeriodSeconds
 
-<<<<<<< HEAD
-		if utilfeature.DefaultFeatureGate.Enabled(features.ProbeTerminationGracePeriod) {
-			switch reason {
-			case reasonStartupProbe:
-				if containerSpec.StartupProbe != nil && containerSpec.StartupProbe.TerminationGracePeriodSeconds != nil {
-					gracePeriod = *containerSpec.StartupProbe.TerminationGracePeriodSeconds
-				}
-			case reasonLivenessProbe:
-				if containerSpec.LivenessProbe != nil && containerSpec.LivenessProbe.TerminationGracePeriodSeconds != nil {
-					gracePeriod = *containerSpec.LivenessProbe.TerminationGracePeriodSeconds
-				}
-=======
 		switch reason {
 		case reasonStartupProbe:
 			if containerSpec.StartupProbe != nil && containerSpec.StartupProbe.TerminationGracePeriodSeconds != nil {
@@ -699,7 +683,6 @@
 		case reasonLivenessProbe:
 			if containerSpec.LivenessProbe != nil && containerSpec.LivenessProbe.TerminationGracePeriodSeconds != nil {
 				gracePeriod = *containerSpec.LivenessProbe.TerminationGracePeriodSeconds
->>>>>>> 0f466983
 			}
 		}
 	}
