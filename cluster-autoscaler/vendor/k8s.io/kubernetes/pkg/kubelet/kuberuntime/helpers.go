/*
Copyright 2016 The Kubernetes Authors.

Licensed under the Apache License, Version 2.0 (the "License");
you may not use this file except in compliance with the License.
You may obtain a copy of the License at

    http://www.apache.org/licenses/LICENSE-2.0

Unless required by applicable law or agreed to in writing, software
distributed under the License is distributed on an "AS IS" BASIS,
WITHOUT WARRANTIES OR CONDITIONS OF ANY KIND, either express or implied.
See the License for the specific language governing permissions and
limitations under the License.
*/

package kuberuntime

import (
	"context"
	"errors"
	"fmt"
	"path/filepath"
	"strconv"
	"strings"

	v1 "k8s.io/api/core/v1"
	"k8s.io/apimachinery/pkg/types"
	runtimeapi "k8s.io/cri-api/pkg/apis/runtime/v1"
	"k8s.io/klog/v2"
	kubecontainer "k8s.io/kubernetes/pkg/kubelet/container"
	"k8s.io/kubernetes/pkg/security/apparmor"
)

type podsByID []*kubecontainer.Pod

func (b podsByID) Len() int           { return len(b) }
func (b podsByID) Swap(i, j int)      { b[i], b[j] = b[j], b[i] }
func (b podsByID) Less(i, j int) bool { return b[i].ID < b[j].ID }

type containersByID []*kubecontainer.Container

func (b containersByID) Len() int           { return len(b) }
func (b containersByID) Swap(i, j int)      { b[i], b[j] = b[j], b[i] }
func (b containersByID) Less(i, j int) bool { return b[i].ID.ID < b[j].ID.ID }

// Newest first.
type podSandboxByCreated []*runtimeapi.PodSandbox

func (p podSandboxByCreated) Len() int           { return len(p) }
func (p podSandboxByCreated) Swap(i, j int)      { p[i], p[j] = p[j], p[i] }
func (p podSandboxByCreated) Less(i, j int) bool { return p[i].CreatedAt > p[j].CreatedAt }

type containerStatusByCreated []*kubecontainer.Status

func (c containerStatusByCreated) Len() int           { return len(c) }
func (c containerStatusByCreated) Swap(i, j int)      { c[i], c[j] = c[j], c[i] }
func (c containerStatusByCreated) Less(i, j int) bool { return c[i].CreatedAt.After(c[j].CreatedAt) }

// toKubeContainerState converts runtimeapi.ContainerState to kubecontainer.State.
func toKubeContainerState(state runtimeapi.ContainerState) kubecontainer.State {
	switch state {
	case runtimeapi.ContainerState_CONTAINER_CREATED:
		return kubecontainer.ContainerStateCreated
	case runtimeapi.ContainerState_CONTAINER_RUNNING:
		return kubecontainer.ContainerStateRunning
	case runtimeapi.ContainerState_CONTAINER_EXITED:
		return kubecontainer.ContainerStateExited
	case runtimeapi.ContainerState_CONTAINER_UNKNOWN:
		return kubecontainer.ContainerStateUnknown
	}

	return kubecontainer.ContainerStateUnknown
}

// toRuntimeProtocol converts v1.Protocol to runtimeapi.Protocol.
func toRuntimeProtocol(protocol v1.Protocol) runtimeapi.Protocol {
	switch protocol {
	case v1.ProtocolTCP:
		return runtimeapi.Protocol_TCP
	case v1.ProtocolUDP:
		return runtimeapi.Protocol_UDP
	case v1.ProtocolSCTP:
		return runtimeapi.Protocol_SCTP
	}

	klog.InfoS("Unknown protocol, defaulting to TCP", "protocol", protocol)
	return runtimeapi.Protocol_TCP
}

// toKubeContainer converts runtimeapi.Container to kubecontainer.Container.
func (m *kubeGenericRuntimeManager) toKubeContainer(c *runtimeapi.Container) (*kubecontainer.Container, error) {
	if c == nil || c.Id == "" || c.Image == nil {
		return nil, fmt.Errorf("unable to convert a nil pointer to a runtime container")
	}

	// Keep backwards compatibility to older runtimes, c.ImageId has been added in v1.30
	imageID := c.ImageRef
	if c.ImageId != "" {
		imageID = c.ImageId
	}

	annotatedInfo := getContainerInfoFromAnnotations(c.Annotations)
	return &kubecontainer.Container{
<<<<<<< HEAD
		ID:                   kubecontainer.ContainerID{Type: m.runtimeName, ID: c.Id},
		Name:                 c.GetMetadata().GetName(),
		ImageID:              imageID,
		ImageRef:             c.ImageRef,
		ImageRuntimeHandler:  c.Image.RuntimeHandler,
		Image:                c.Image.Image,
		Hash:                 annotatedInfo.Hash,
		HashWithoutResources: annotatedInfo.HashWithoutResources,
		State:                toKubeContainerState(c.State),
=======
		ID:                  kubecontainer.ContainerID{Type: m.runtimeName, ID: c.Id},
		Name:                c.GetMetadata().GetName(),
		ImageID:             imageID,
		ImageRef:            c.ImageRef,
		ImageRuntimeHandler: c.Image.RuntimeHandler,
		Image:               c.Image.Image,
		Hash:                annotatedInfo.Hash,
		State:               toKubeContainerState(c.State),
>>>>>>> b9b8ab00
	}, nil
}

// sandboxToKubeContainer converts runtimeapi.PodSandbox to kubecontainer.Container.
// This is only needed because we need to return sandboxes as if they were
// kubecontainer.Containers to avoid substantial changes to PLEG.
// TODO: Remove this once it becomes obsolete.
func (m *kubeGenericRuntimeManager) sandboxToKubeContainer(s *runtimeapi.PodSandbox) (*kubecontainer.Container, error) {
	if s == nil || s.Id == "" {
		return nil, fmt.Errorf("unable to convert a nil pointer to a runtime container")
	}

	return &kubecontainer.Container{
		ID:    kubecontainer.ContainerID{Type: m.runtimeName, ID: s.Id},
		State: kubecontainer.SandboxToContainerState(s.State),
	}, nil
}

// getImageUser gets uid or user name that will run the command(s) from image. The function
// guarantees that only one of them is set.
func (m *kubeGenericRuntimeManager) getImageUser(ctx context.Context, image string) (*int64, string, error) {
	resp, err := m.imageService.ImageStatus(ctx, &runtimeapi.ImageSpec{Image: image}, false)
	if err != nil {
		return nil, "", err
	}
	imageStatus := resp.GetImage()

	if imageStatus != nil {
		if imageStatus.Uid != nil {
			return &imageStatus.GetUid().Value, "", nil
		}

		if imageStatus.Username != "" {
			return nil, imageStatus.Username, nil
		}
	}

	// If non of them is set, treat it as root.
	return new(int64), "", nil
}

// isInitContainerFailed returns true under the following conditions:
// 1. container has exited and exitcode is not zero.
// 2. container is in unknown state.
// 3. container gets OOMKilled.
func isInitContainerFailed(status *kubecontainer.Status) bool {
	// When oomkilled occurs, init container should be considered as a failure.
	if status.Reason == "OOMKilled" {
		return true
	}

	if status.State == kubecontainer.ContainerStateExited && status.ExitCode != 0 {
		return true
	}

	if status.State == kubecontainer.ContainerStateUnknown {
		return true
	}

	return false
}

// getStableKey generates a key (string) to uniquely identify a
// (pod, container) tuple. The key should include the content of the
// container, so that any change to the container generates a new key.
func getStableKey(pod *v1.Pod, container *v1.Container) string {
	hash := strconv.FormatUint(kubecontainer.HashContainer(container), 16)
	return fmt.Sprintf("%s_%s_%s_%s_%s", pod.Name, pod.Namespace, string(pod.UID), container.Name, hash)
}

// logPathDelimiter is the delimiter used in the log path.
const logPathDelimiter = "_"

// buildContainerLogsPath builds log path for container relative to pod logs directory.
func buildContainerLogsPath(containerName string, restartCount int) string {
	return filepath.Join(containerName, fmt.Sprintf("%d.log", restartCount))
}

// BuildContainerLogsDirectory builds absolute log directory path for a container in pod.
func BuildContainerLogsDirectory(podLogsDir, podNamespace, podName string, podUID types.UID, containerName string) string {
	return filepath.Join(BuildPodLogsDirectory(podLogsDir, podNamespace, podName, podUID), containerName)
}

// BuildPodLogsDirectory builds absolute log directory path for a pod sandbox.
func BuildPodLogsDirectory(podLogsDir, podNamespace, podName string, podUID types.UID) string {
	return filepath.Join(podLogsDir, strings.Join([]string{podNamespace, podName,
		string(podUID)}, logPathDelimiter))
}

// parsePodUIDFromLogsDirectory parses pod logs directory name and returns the pod UID.
// It supports both the old pod log directory /var/log/pods/UID, and the new pod log
// directory /var/log/pods/NAMESPACE_NAME_UID.
func parsePodUIDFromLogsDirectory(name string) types.UID {
	parts := strings.Split(name, logPathDelimiter)
	return types.UID(parts[len(parts)-1])
}

// toKubeRuntimeStatus converts the runtimeapi.RuntimeStatus to kubecontainer.RuntimeStatus.
func toKubeRuntimeStatus(status *runtimeapi.RuntimeStatus, handlers []*runtimeapi.RuntimeHandler) *kubecontainer.RuntimeStatus {
	conditions := []kubecontainer.RuntimeCondition{}
	for _, c := range status.GetConditions() {
		conditions = append(conditions, kubecontainer.RuntimeCondition{
			Type:    kubecontainer.RuntimeConditionType(c.Type),
			Status:  c.Status,
			Reason:  c.Reason,
			Message: c.Message,
		})
	}
	retHandlers := make([]kubecontainer.RuntimeHandler, len(handlers))
	for i, h := range handlers {
		supportsRRO := false
		supportsUserns := false
		if h.Features != nil {
			supportsRRO = h.Features.RecursiveReadOnlyMounts
			supportsUserns = h.Features.UserNamespaces
		}
		retHandlers[i] = kubecontainer.RuntimeHandler{
			Name:                            h.Name,
			SupportsRecursiveReadOnlyMounts: supportsRRO,
			SupportsUserNamespaces:          supportsUserns,
		}
	}
	return &kubecontainer.RuntimeStatus{Conditions: conditions, Handlers: retHandlers}
}

func fieldSeccompProfile(scmp *v1.SeccompProfile, profileRootPath string, fallbackToRuntimeDefault bool) (*runtimeapi.SecurityProfile, error) {
	if scmp == nil {
		if fallbackToRuntimeDefault {
			return &runtimeapi.SecurityProfile{
				ProfileType: runtimeapi.SecurityProfile_RuntimeDefault,
			}, nil
		}
		return &runtimeapi.SecurityProfile{
			ProfileType: runtimeapi.SecurityProfile_Unconfined,
		}, nil
	}
	if scmp.Type == v1.SeccompProfileTypeRuntimeDefault {
		return &runtimeapi.SecurityProfile{
			ProfileType: runtimeapi.SecurityProfile_RuntimeDefault,
		}, nil
	}
	if scmp.Type == v1.SeccompProfileTypeLocalhost {
		if scmp.LocalhostProfile != nil && len(*scmp.LocalhostProfile) > 0 {
			fname := filepath.Join(profileRootPath, *scmp.LocalhostProfile)
			return &runtimeapi.SecurityProfile{
				ProfileType:  runtimeapi.SecurityProfile_Localhost,
				LocalhostRef: fname,
			}, nil
		} else {
			return nil, fmt.Errorf("localhostProfile must be set if seccompProfile type is Localhost.")
		}
	}
	return &runtimeapi.SecurityProfile{
		ProfileType: runtimeapi.SecurityProfile_Unconfined,
	}, nil
}

func (m *kubeGenericRuntimeManager) getSeccompProfile(annotations map[string]string, containerName string,
	podSecContext *v1.PodSecurityContext, containerSecContext *v1.SecurityContext, fallbackToRuntimeDefault bool) (*runtimeapi.SecurityProfile, error) {
	// container fields are applied first
	if containerSecContext != nil && containerSecContext.SeccompProfile != nil {
		return fieldSeccompProfile(containerSecContext.SeccompProfile, m.seccompProfileRoot, fallbackToRuntimeDefault)
	}

	// when container seccomp is not defined, try to apply from pod field
	if podSecContext != nil && podSecContext.SeccompProfile != nil {
		return fieldSeccompProfile(podSecContext.SeccompProfile, m.seccompProfileRoot, fallbackToRuntimeDefault)
	}

	if fallbackToRuntimeDefault {
		return &runtimeapi.SecurityProfile{
			ProfileType: runtimeapi.SecurityProfile_RuntimeDefault,
		}, nil
	}

	return &runtimeapi.SecurityProfile{
		ProfileType: runtimeapi.SecurityProfile_Unconfined,
	}, nil
}

func getAppArmorProfile(pod *v1.Pod, container *v1.Container) (*runtimeapi.SecurityProfile, string, error) {
	profile := apparmor.GetProfile(pod, container)
	if profile == nil {
		return nil, "", nil
	}

	var (
		securityProfile   *runtimeapi.SecurityProfile
		deprecatedProfile string // Deprecated apparmor profile format, still provided for backwards compatibility with older runtimes.
	)

	switch profile.Type {
	case v1.AppArmorProfileTypeRuntimeDefault:
		securityProfile = &runtimeapi.SecurityProfile{
			ProfileType: runtimeapi.SecurityProfile_RuntimeDefault,
		}
		deprecatedProfile = v1.DeprecatedAppArmorBetaProfileRuntimeDefault

	case v1.AppArmorProfileTypeUnconfined:
		securityProfile = &runtimeapi.SecurityProfile{
			ProfileType: runtimeapi.SecurityProfile_Unconfined,
		}
		deprecatedProfile = v1.DeprecatedAppArmorBetaProfileNameUnconfined

	case v1.AppArmorProfileTypeLocalhost:
		if profile.LocalhostProfile == nil {
			return nil, "", errors.New("missing localhost apparmor profile name")
		}
		securityProfile = &runtimeapi.SecurityProfile{
			ProfileType:  runtimeapi.SecurityProfile_Localhost,
			LocalhostRef: *profile.LocalhostProfile,
		}
		deprecatedProfile = v1.DeprecatedAppArmorBetaProfileNamePrefix + *profile.LocalhostProfile

	default:
		// Shouldn't happen.
		return nil, "", fmt.Errorf("unknown apparmor profile type: %q", profile.Type)
	}

	return securityProfile, deprecatedProfile, nil
}<|MERGE_RESOLUTION|>--- conflicted
+++ resolved
@@ -102,17 +102,6 @@
 
 	annotatedInfo := getContainerInfoFromAnnotations(c.Annotations)
 	return &kubecontainer.Container{
-<<<<<<< HEAD
-		ID:                   kubecontainer.ContainerID{Type: m.runtimeName, ID: c.Id},
-		Name:                 c.GetMetadata().GetName(),
-		ImageID:              imageID,
-		ImageRef:             c.ImageRef,
-		ImageRuntimeHandler:  c.Image.RuntimeHandler,
-		Image:                c.Image.Image,
-		Hash:                 annotatedInfo.Hash,
-		HashWithoutResources: annotatedInfo.HashWithoutResources,
-		State:                toKubeContainerState(c.State),
-=======
 		ID:                  kubecontainer.ContainerID{Type: m.runtimeName, ID: c.Id},
 		Name:                c.GetMetadata().GetName(),
 		ImageID:             imageID,
@@ -121,7 +110,6 @@
 		Image:               c.Image.Image,
 		Hash:                annotatedInfo.Hash,
 		State:               toKubeContainerState(c.State),
->>>>>>> b9b8ab00
 	}, nil
 }
 
