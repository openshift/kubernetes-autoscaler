/*
Copyright 2016 The Kubernetes Authors.

Licensed under the Apache License, Version 2.0 (the "License");
you may not use this file except in compliance with the License.
You may obtain a copy of the License at

    http://www.apache.org/licenses/LICENSE-2.0

Unless required by applicable law or agreed to in writing, software
distributed under the License is distributed on an "AS IS" BASIS,
WITHOUT WARRANTIES OR CONDITIONS OF ANY KIND, either express or implied.
See the License for the specific language governing permissions and
limitations under the License.
*/

package kubelet

import (
	"fmt"
	"io/ioutil"
	"path/filepath"
	"syscall"

	v1 "k8s.io/api/core/v1"
	"k8s.io/apimachinery/pkg/types"
	utilerrors "k8s.io/apimachinery/pkg/util/errors"
	"k8s.io/apimachinery/pkg/util/sets"
	"k8s.io/klog/v2"
	kubecontainer "k8s.io/kubernetes/pkg/kubelet/container"
	"k8s.io/kubernetes/pkg/util/removeall"
	"k8s.io/kubernetes/pkg/volume"
	volumetypes "k8s.io/kubernetes/pkg/volume/util/types"
)

// ListVolumesForPod returns a map of the mounted volumes for the given pod.
// The key in the map is the OuterVolumeSpecName (i.e. pod.Spec.Volumes[x].Name)
func (kl *Kubelet) ListVolumesForPod(podUID types.UID) (map[string]volume.Volume, bool) {
	volumesToReturn := make(map[string]volume.Volume)
	podVolumes := kl.volumeManager.GetMountedVolumesForPod(
		volumetypes.UniquePodName(podUID))
	for outerVolumeSpecName, volume := range podVolumes {
		// TODO: volume.Mounter could be nil if volume object is recovered
		// from reconciler's sync state process. PR 33616 will fix this problem
		// to create Mounter object when recovering volume state.
		if volume.Mounter == nil {
			continue
		}
		volumesToReturn[outerVolumeSpecName] = volume.Mounter
	}

	return volumesToReturn, len(volumesToReturn) > 0
}

// ListBlockVolumesForPod returns a map of the mounted volumes for the given
// pod. The key in the map is the OuterVolumeSpecName (i.e.
// pod.Spec.Volumes[x].Name)
func (kl *Kubelet) ListBlockVolumesForPod(podUID types.UID) (map[string]volume.BlockVolume, bool) {
	volumesToReturn := make(map[string]volume.BlockVolume)
	podVolumes := kl.volumeManager.GetMountedVolumesForPod(
		volumetypes.UniquePodName(podUID))
	for outerVolumeSpecName, volume := range podVolumes {
		// TODO: volume.Mounter could be nil if volume object is recovered
		// from reconciler's sync state process. PR 33616 will fix this problem
		// to create Mounter object when recovering volume state.
		if volume.BlockVolumeMapper == nil {
			continue
		}
		volumesToReturn[outerVolumeSpecName] = volume.BlockVolumeMapper
	}

	return volumesToReturn, len(volumesToReturn) > 0
}

// podVolumesExist checks with the volume manager and returns true any of the
// pods for the specified volume are mounted or are uncertain.
func (kl *Kubelet) podVolumesExist(podUID types.UID) bool {
	if mountedVolumes :=
		kl.volumeManager.GetPossiblyMountedVolumesForPod(
			volumetypes.UniquePodName(podUID)); len(mountedVolumes) > 0 {
		return true
	}
	// TODO: This checks pod volume paths and whether they are mounted. If checking returns error, podVolumesExist will return true
	// which means we consider volumes might exist and requires further checking.
	// There are some volume plugins such as flexvolume might not have mounts. See issue #61229
	volumePaths, err := kl.getMountedVolumePathListFromDisk(podUID)
	if err != nil {
		klog.ErrorS(err, "Pod found, but error occurred during checking mounted volumes from disk", "podUID", podUID)
		return true
	}
	if len(volumePaths) > 0 {
		klog.V(4).InfoS("Pod found, but volumes are still mounted on disk", "podUID", podUID, "paths", volumePaths)
		return true
	}

	return false
}

// newVolumeMounterFromPlugins attempts to find a plugin by volume spec, pod
// and volume options and then creates a Mounter.
// Returns a valid mounter or an error.
func (kl *Kubelet) newVolumeMounterFromPlugins(spec *volume.Spec, pod *v1.Pod, opts volume.VolumeOptions) (volume.Mounter, error) {
	plugin, err := kl.volumePluginMgr.FindPluginBySpec(spec)
	if err != nil {
		return nil, fmt.Errorf("can't use volume plugins for %s: %v", spec.Name(), err)
	}
	physicalMounter, err := plugin.NewMounter(spec, pod, opts)
	if err != nil {
		return nil, fmt.Errorf("failed to instantiate mounter for volume: %s using plugin: %s with a root cause: %v", spec.Name(), plugin.GetPluginName(), err)
	}
	klog.V(10).InfoS("Using volume plugin for mount", "volumePluginName", plugin.GetPluginName(), "volumeName", spec.Name())
	return physicalMounter, nil
}

// removeOrphanedPodVolumeDirs attempts to remove the pod volumes directory and
// its subdirectories. There should be no files left under normal conditions
// when this is called, so it effectively does a recursive rmdir instead of
// RemoveAll to ensure it only removes directories and not regular files.
func (kl *Kubelet) removeOrphanedPodVolumeDirs(uid types.UID) []error {
	orphanVolumeErrors := []error{}

	// If there are still volume directories, attempt to rmdir them
	volumePaths, err := kl.getPodVolumePathListFromDisk(uid)
	if err != nil {
		orphanVolumeErrors = append(orphanVolumeErrors, fmt.Errorf("orphaned pod %q found, but error %v occurred during reading volume dir from disk", uid, err))
		return orphanVolumeErrors
	}
	if len(volumePaths) > 0 {
		for _, volumePath := range volumePaths {
			if err := syscall.Rmdir(volumePath); err != nil {
				orphanVolumeErrors = append(orphanVolumeErrors, fmt.Errorf("orphaned pod %q found, but failed to rmdir() volume at path %v: %v", uid, volumePath, err))
			} else {
				klog.InfoS("Cleaned up orphaned volume from pod", "podUID", uid, "path", volumePath)
			}
		}
	}

	// If there are any volume-subpaths, attempt to rmdir them
	subpathVolumePaths, err := kl.getPodVolumeSubpathListFromDisk(uid)
	if err != nil {
		orphanVolumeErrors = append(orphanVolumeErrors, fmt.Errorf("orphaned pod %q found, but error %v occurred during reading of volume-subpaths dir from disk", uid, err))
		return orphanVolumeErrors
	}
	if len(subpathVolumePaths) > 0 {
		for _, subpathVolumePath := range subpathVolumePaths {
			if err := syscall.Rmdir(subpathVolumePath); err != nil {
				orphanVolumeErrors = append(orphanVolumeErrors, fmt.Errorf("orphaned pod %q found, but failed to rmdir() subpath at path %v: %v", uid, subpathVolumePath, err))
			} else {
				klog.InfoS("Cleaned up orphaned volume subpath from pod", "podUID", uid, "path", subpathVolumePath)
			}
		}
	}

	// Remove any remaining subdirectories along with the volumes directory itself.
	// Fail if any regular files are encountered.
	podVolDir := kl.getPodVolumesDir(uid)
	if err := removeall.RemoveDirsOneFilesystem(kl.mounter, podVolDir); err != nil {
		orphanVolumeErrors = append(orphanVolumeErrors, fmt.Errorf("orphaned pod %q found, but error %v occurred when trying to remove the volumes dir", uid, err))
	} else {
		klog.InfoS("Cleaned up orphaned pod volumes dir", "podUID", uid, "path", podVolDir)
	}

	return orphanVolumeErrors
}

// cleanupOrphanedPodDirs removes the volumes of pods that should not be
// running and that have no containers running.  Note that we roll up logs here since it runs in the main loop.
func (kl *Kubelet) cleanupOrphanedPodDirs(pods []*v1.Pod, runningPods []*kubecontainer.Pod) error {
	allPods := sets.NewString()
	for _, pod := range pods {
		allPods.Insert(string(pod.UID))
	}
	for _, pod := range runningPods {
		allPods.Insert(string(pod.ID))
	}

	found, err := kl.listPodsFromDisk()
	if err != nil {
		return err
	}

	orphanRemovalErrors := []error{}
	orphanVolumeErrors := []error{}

	for _, uid := range found {
		if allPods.Has(string(uid)) {
			continue
		}
		// If volumes have not been unmounted/detached, do not delete directory.
		// Doing so may result in corruption of data.
		// TODO: getMountedVolumePathListFromDisk() call may be redundant with
		// kl.getPodVolumePathListFromDisk(). Can this be cleaned up?
		if podVolumesExist := kl.podVolumesExist(uid); podVolumesExist {
			klog.V(3).InfoS("Orphaned pod found, but volumes are not cleaned up", "podUID", uid)
			continue
		}

		// Attempt to remove the pod volumes directory and its subdirs
		podVolumeErrors := kl.removeOrphanedPodVolumeDirs(uid)
		if len(podVolumeErrors) > 0 {
			orphanVolumeErrors = append(orphanVolumeErrors, podVolumeErrors...)
			// Not all volumes were removed, so don't clean up the pod directory yet. It is likely
			// that there are still mountpoints or files left which could cause removal of the pod
			// directory to fail below.
			// Errors for all removal operations have already been recorded, so don't add another
			// one here.
			continue
		}
<<<<<<< HEAD
		if len(volumePaths) > 0 {
			for _, volumePath := range volumePaths {
				if err := syscall.Rmdir(volumePath); err != nil {
					orphanVolumeErrors = append(orphanVolumeErrors, fmt.Errorf("orphaned pod %q found, but failed to rmdir() volume at path %v: %v", uid, volumePath, err))
					allVolumesCleanedUp = false
				} else {
					klog.InfoS("Cleaned up orphaned volume from pod", "podUID", uid, "path", volumePath)
				}
			}
		}
=======
>>>>>>> 0f466983

		// Call RemoveAllOneFilesystem for remaining subdirs under the pod directory
		podDir := kl.getPodDir(uid)
		podSubdirs, err := ioutil.ReadDir(podDir)
		if err != nil {
			klog.ErrorS(err, "Could not read directory", "path", podDir)
			orphanRemovalErrors = append(orphanRemovalErrors, fmt.Errorf("orphaned pod %q found, but error %v occurred during reading the pod dir from disk", uid, err))
			continue
		}
<<<<<<< HEAD
		if len(subpathVolumePaths) > 0 {
			for _, subpathVolumePath := range subpathVolumePaths {
				if err := syscall.Rmdir(subpathVolumePath); err != nil {
					orphanVolumeErrors = append(orphanVolumeErrors, fmt.Errorf("orphaned pod %q found, but failed to rmdir() subpath at path %v: %v", uid, subpathVolumePath, err))
					allVolumesCleanedUp = false
				} else {
					klog.InfoS("Cleaned up orphaned volume subpath from pod", "podUID", uid, "path", subpathVolumePath)
				}
			}
		}

		if !allVolumesCleanedUp {
			// Not all volumes were removed, so don't clean up the pod directory yet. It is likely
			// that there are still mountpoints left which could stall RemoveAllOneFilesystem which
			// would otherwise be called below.
			// Errors for all removal operations have already been recorded, so don't add another
			// one here.
			continue
		}

		klog.V(3).InfoS("Orphaned pod found, removing", "podUID", uid)
		if err := removeall.RemoveAllOneFilesystem(kl.mounter, kl.getPodDir(uid)); err != nil {
			klog.ErrorS(err, "Failed to remove orphaned pod dir", "podUID", uid)
			orphanRemovalErrors = append(orphanRemovalErrors, err)
=======
		for _, podSubdir := range podSubdirs {
			podSubdirName := podSubdir.Name()
			podSubdirPath := filepath.Join(podDir, podSubdirName)
			// Never attempt RemoveAllOneFilesystem on the volumes directory,
			// as this could lead to data loss in some situations. The volumes
			// directory should have been removed by removeOrphanedPodVolumeDirs.
			if podSubdirName == "volumes" {
				err := fmt.Errorf("volumes subdir was found after it was removed")
				klog.ErrorS(err, "Orphaned pod found, but failed to remove volumes subdir", "podUID", uid, "path", podSubdirPath)
				continue
			}
			if err := removeall.RemoveAllOneFilesystem(kl.mounter, podSubdirPath); err != nil {
				klog.ErrorS(err, "Failed to remove orphaned pod subdir", "podUID", uid, "path", podSubdirPath)
				orphanRemovalErrors = append(orphanRemovalErrors, fmt.Errorf("orphaned pod %q found, but error %v occurred when trying to remove subdir %q", uid, err, podSubdirPath))
			}
		}

		// Rmdir the pod dir, which should be empty if everything above was successful
		klog.V(3).InfoS("Orphaned pod found, removing", "podUID", uid)
		if err := syscall.Rmdir(podDir); err != nil {
			klog.ErrorS(err, "Failed to remove orphaned pod dir", "podUID", uid)
			orphanRemovalErrors = append(orphanRemovalErrors, fmt.Errorf("orphaned pod %q found, but error %v occurred when trying to remove the pod directory", uid, err))
>>>>>>> 0f466983
		}
	}

	logSpew := func(errs []error) {
		if len(errs) > 0 {
			klog.ErrorS(errs[0], "There were many similar errors. Turn up verbosity to see them.", "numErrs", len(errs))
			for _, err := range errs {
				klog.V(5).InfoS("Orphan pod", "err", err)
			}
		}
	}
	logSpew(orphanVolumeErrors)
	logSpew(orphanRemovalErrors)
	return utilerrors.NewAggregate(orphanRemovalErrors)
}<|MERGE_RESOLUTION|>--- conflicted
+++ resolved
@@ -206,19 +206,6 @@
 			// one here.
 			continue
 		}
-<<<<<<< HEAD
-		if len(volumePaths) > 0 {
-			for _, volumePath := range volumePaths {
-				if err := syscall.Rmdir(volumePath); err != nil {
-					orphanVolumeErrors = append(orphanVolumeErrors, fmt.Errorf("orphaned pod %q found, but failed to rmdir() volume at path %v: %v", uid, volumePath, err))
-					allVolumesCleanedUp = false
-				} else {
-					klog.InfoS("Cleaned up orphaned volume from pod", "podUID", uid, "path", volumePath)
-				}
-			}
-		}
-=======
->>>>>>> 0f466983
 
 		// Call RemoveAllOneFilesystem for remaining subdirs under the pod directory
 		podDir := kl.getPodDir(uid)
@@ -228,32 +215,6 @@
 			orphanRemovalErrors = append(orphanRemovalErrors, fmt.Errorf("orphaned pod %q found, but error %v occurred during reading the pod dir from disk", uid, err))
 			continue
 		}
-<<<<<<< HEAD
-		if len(subpathVolumePaths) > 0 {
-			for _, subpathVolumePath := range subpathVolumePaths {
-				if err := syscall.Rmdir(subpathVolumePath); err != nil {
-					orphanVolumeErrors = append(orphanVolumeErrors, fmt.Errorf("orphaned pod %q found, but failed to rmdir() subpath at path %v: %v", uid, subpathVolumePath, err))
-					allVolumesCleanedUp = false
-				} else {
-					klog.InfoS("Cleaned up orphaned volume subpath from pod", "podUID", uid, "path", subpathVolumePath)
-				}
-			}
-		}
-
-		if !allVolumesCleanedUp {
-			// Not all volumes were removed, so don't clean up the pod directory yet. It is likely
-			// that there are still mountpoints left which could stall RemoveAllOneFilesystem which
-			// would otherwise be called below.
-			// Errors for all removal operations have already been recorded, so don't add another
-			// one here.
-			continue
-		}
-
-		klog.V(3).InfoS("Orphaned pod found, removing", "podUID", uid)
-		if err := removeall.RemoveAllOneFilesystem(kl.mounter, kl.getPodDir(uid)); err != nil {
-			klog.ErrorS(err, "Failed to remove orphaned pod dir", "podUID", uid)
-			orphanRemovalErrors = append(orphanRemovalErrors, err)
-=======
 		for _, podSubdir := range podSubdirs {
 			podSubdirName := podSubdir.Name()
 			podSubdirPath := filepath.Join(podDir, podSubdirName)
@@ -276,7 +237,6 @@
 		if err := syscall.Rmdir(podDir); err != nil {
 			klog.ErrorS(err, "Failed to remove orphaned pod dir", "podUID", uid)
 			orphanRemovalErrors = append(orphanRemovalErrors, fmt.Errorf("orphaned pod %q found, but error %v occurred when trying to remove the pod directory", uid, err))
->>>>>>> 0f466983
 		}
 	}
 
