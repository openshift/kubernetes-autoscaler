--- conflicted
+++ resolved
@@ -261,17 +261,6 @@
 			continue
 		}
 		container := &Container{
-<<<<<<< HEAD
-			ID:                   containerStatus.ID,
-			Name:                 containerStatus.Name,
-			Image:                containerStatus.Image,
-			ImageID:              containerStatus.ImageID,
-			ImageRef:             containerStatus.ImageRef,
-			ImageRuntimeHandler:  containerStatus.ImageRuntimeHandler,
-			Hash:                 containerStatus.Hash,
-			HashWithoutResources: containerStatus.HashWithoutResources,
-			State:                containerStatus.State,
-=======
 			ID:                  containerStatus.ID,
 			Name:                containerStatus.Name,
 			Image:               containerStatus.Image,
@@ -280,7 +269,6 @@
 			ImageRuntimeHandler: containerStatus.ImageRuntimeHandler,
 			Hash:                containerStatus.Hash,
 			State:               containerStatus.State,
->>>>>>> b9b8ab00
 		}
 		runningPod.Containers = append(runningPod.Containers, container)
 	}
