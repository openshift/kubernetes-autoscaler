//go:build !linux && !windows
// +build !linux,!windows

/*
Copyright 2015 The Kubernetes Authors.

Licensed under the Apache License, Version 2.0 (the "License");
you may not use this file except in compliance with the License.
You may obtain a copy of the License at

    http://www.apache.org/licenses/LICENSE-2.0

Unless required by applicable law or agreed to in writing, software
distributed under the License is distributed on an "AS IS" BASIS,
WITHOUT WARRANTIES OR CONDITIONS OF ANY KIND, either express or implied.
See the License for the specific language governing permissions and
limitations under the License.
*/

package cadvisor

import (
	"errors"

	cadvisorapi "github.com/google/cadvisor/info/v1"
	cadvisorapiv2 "github.com/google/cadvisor/info/v2"
)

type cadvisorUnsupported struct {
}

var _ Interface = new(cadvisorUnsupported)

// New creates a new cAdvisor Interface for unsupported systems.
func New(imageFsInfoProvider ImageFsInfoProvider, rootPath string, cgroupsRoots []string, usingLegacyStats, localStorageCapacityIsolation bool) (Interface, error) {
	return &cadvisorUnsupported{}, nil
}

var errUnsupported = errors.New("cAdvisor is unsupported in this build")

func (cu *cadvisorUnsupported) Start() error {
	return errUnsupported
}

func (cu *cadvisorUnsupported) ContainerInfoV2(name string, options cadvisorapiv2.RequestOptions) (map[string]cadvisorapiv2.ContainerInfo, error) {
	return nil, errUnsupported
}

func (cu *cadvisorUnsupported) GetRequestedContainersInfo(containerName string, options cadvisorapiv2.RequestOptions) (map[string]*cadvisorapi.ContainerInfo, error) {
	return nil, errUnsupported
}

func (cu *cadvisorUnsupported) MachineInfo() (*cadvisorapi.MachineInfo, error) {
	return nil, errUnsupported
}

func (cu *cadvisorUnsupported) VersionInfo() (*cadvisorapi.VersionInfo, error) {
	return nil, errUnsupported
}

func (cu *cadvisorUnsupported) ImagesFsInfo() (cadvisorapiv2.FsInfo, error) {
	return cadvisorapiv2.FsInfo{}, errUnsupported
}

func (cu *cadvisorUnsupported) RootFsInfo() (cadvisorapiv2.FsInfo, error) {
	return cadvisorapiv2.FsInfo{}, errUnsupported
}

func (cu *cadvisorUnsupported) ContainerFsInfo() (cadvisorapiv2.FsInfo, error) {
	return cadvisorapiv2.FsInfo{}, errUnsupported
<<<<<<< HEAD
}

func (cu *cadvisorUnsupported) WatchEvents(request *events.Request) (*events.EventChannel, error) {
	return nil, errUnsupported
=======
>>>>>>> 7d1f87fc
}

func (cu *cadvisorUnsupported) GetDirFsInfo(path string) (cadvisorapiv2.FsInfo, error) {
	return cadvisorapiv2.FsInfo{}, nil
}<|MERGE_RESOLUTION|>--- conflicted
+++ resolved
@@ -68,13 +68,6 @@
 
 func (cu *cadvisorUnsupported) ContainerFsInfo() (cadvisorapiv2.FsInfo, error) {
 	return cadvisorapiv2.FsInfo{}, errUnsupported
-<<<<<<< HEAD
-}
-
-func (cu *cadvisorUnsupported) WatchEvents(request *events.Request) (*events.EventChannel, error) {
-	return nil, errUnsupported
-=======
->>>>>>> 7d1f87fc
 }
 
 func (cu *cadvisorUnsupported) GetDirFsInfo(path string) (cadvisorapiv2.FsInfo, error) {
