--- conflicted
+++ resolved
@@ -40,12 +40,6 @@
 	// Returns usage information about the writeable layer.
 	// KEP 4191 can separate the image filesystem
 	ContainerFsInfo() (cadvisorapiv2.FsInfo, error)
-<<<<<<< HEAD
-
-	// Get events streamed through passedChannel that fit the request.
-	WatchEvents(request *events.Request) (*events.EventChannel, error)
-=======
->>>>>>> 7d1f87fc
 
 	// Get filesystem information for the filesystem that contains the given file.
 	GetDirFsInfo(path string) (cadvisorapiv2.FsInfo, error)
