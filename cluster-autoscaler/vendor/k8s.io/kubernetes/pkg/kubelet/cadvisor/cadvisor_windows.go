--- conflicted
+++ resolved
@@ -68,13 +68,6 @@
 
 func (cu *cadvisorClient) ContainerFsInfo() (cadvisorapiv2.FsInfo, error) {
 	return cadvisorapiv2.FsInfo{}, nil
-<<<<<<< HEAD
-}
-
-func (cu *cadvisorClient) RootFsInfo() (cadvisorapiv2.FsInfo, error) {
-	return cu.GetDirFsInfo(cu.rootPath)
-=======
->>>>>>> 7d1f87fc
 }
 
 func (cu *cadvisorClient) RootFsInfo() (cadvisorapiv2.FsInfo, error) {
