--- conflicted
+++ resolved
@@ -45,11 +45,7 @@
 
 	pathExists, pathErr := util.PathExists(dir)
 	if !pathExists {
-<<<<<<< HEAD
-		glog.Warningf("Warning: Unmount skipped because path does not exist: %v", dir)
-=======
 		klog.Warningf("Warning: Unmount skipped because path does not exist: %v", dir)
->>>>>>> e9a81cf8
 		return nil
 	}
 
