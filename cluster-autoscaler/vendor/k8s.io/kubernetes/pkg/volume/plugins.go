--- conflicted
+++ resolved
@@ -997,11 +997,7 @@
 			Containers: []v1.Container{
 				{
 					Name:    "pv-recycler",
-<<<<<<< HEAD
-					Image:   "registry.k8s.io/build-image/debian-base:bookworm-v1.0.2",
-=======
 					Image:   "registry.k8s.io/build-image/debian-base:bookworm-v1.0.3",
->>>>>>> b9b8ab00
 					Command: []string{"/bin/sh"},
 					Args:    []string{"-c", "test -e /scrub && find /scrub -mindepth 1 -delete && test -z \"$(ls -A /scrub)\" || exit 1"},
 					VolumeMounts: []v1.VolumeMount{
