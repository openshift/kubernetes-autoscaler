--- conflicted
+++ resolved
@@ -26,12 +26,6 @@
 	"k8s.io/apimachinery/pkg/util/wait"
 	"k8s.io/apimachinery/pkg/watch"
 	corev1client "k8s.io/client-go/kubernetes/typed/core/v1"
-<<<<<<< HEAD
-	"k8s.io/kubernetes/pkg/api/pod"
-	podv1 "k8s.io/kubernetes/pkg/api/v1/pod"
-	api "k8s.io/kubernetes/pkg/apis/core"
-=======
->>>>>>> d54edf18
 )
 
 // ControllerHasDesiredReplicas returns a condition that will be true if and only if
@@ -59,39 +53,6 @@
 // the pod has already reached completed state.
 var ErrPodCompleted = fmt.Errorf("pod ran to completion")
 
-<<<<<<< HEAD
-// ErrContainerTerminated is returned by PodContainerRunning in the intermediate
-// state where the pod indicates it's still running, but its container is already terminated
-var ErrContainerTerminated = fmt.Errorf("container terminated")
-
-// PodRunning returns true if the pod is running, false if the pod has not yet reached running state,
-// returns ErrPodCompleted if the pod has run to completion, or an error in any other case.
-func PodRunning(event watch.Event) (bool, error) {
-	switch event.Type {
-	case watch.Deleted:
-		return false, errors.NewNotFound(schema.GroupResource{Resource: "pods"}, "")
-	}
-	switch t := event.Object.(type) {
-	case *api.Pod:
-		switch t.Status.Phase {
-		case api.PodRunning:
-			return true, nil
-		case api.PodFailed, api.PodSucceeded:
-			return false, ErrPodCompleted
-		}
-	case *corev1.Pod:
-		switch t.Status.Phase {
-		case corev1.PodRunning:
-			return true, nil
-		case corev1.PodFailed, corev1.PodSucceeded:
-			return false, ErrPodCompleted
-		}
-	}
-	return false, nil
-}
-
-=======
->>>>>>> d54edf18
 // PodCompleted returns true if the pod has run to completion, false if the pod has not yet
 // reached running state, or an error in any other case.
 func PodCompleted(event watch.Event) (bool, error) {
@@ -100,11 +61,6 @@
 		return false, errors.NewNotFound(schema.GroupResource{Resource: "pods"}, "")
 	}
 	switch t := event.Object.(type) {
-	case *corev1.Pod:
-		switch t.Status.Phase {
-		case corev1.PodFailed, corev1.PodSucceeded:
-			return true, nil
-		}
 	case *corev1.Pod:
 		switch t.Status.Phase {
 		case corev1.PodFailed, corev1.PodSucceeded:
@@ -127,36 +83,6 @@
 		switch t.Status.Phase {
 		case corev1.PodFailed, corev1.PodSucceeded:
 			return false, ErrPodCompleted
-<<<<<<< HEAD
-		case api.PodRunning:
-			return pod.IsPodReady(t), nil
-		}
-	case *corev1.Pod:
-		switch t.Status.Phase {
-		case corev1.PodFailed, corev1.PodSucceeded:
-			return false, ErrPodCompleted
-		case corev1.PodRunning:
-			return podv1.IsPodReady(t), nil
-		}
-	}
-	return false, nil
-}
-
-// PodNotPending returns true if the pod has left the pending state, false if it has not,
-// or an error in any other case (such as if the pod was deleted).
-func PodNotPending(event watch.Event) (bool, error) {
-	switch event.Type {
-	case watch.Deleted:
-		return false, errors.NewNotFound(schema.GroupResource{Resource: "pods"}, "")
-	}
-	switch t := event.Object.(type) {
-	case *api.Pod:
-		switch t.Status.Phase {
-		case api.PodPending:
-			return false, nil
-		default:
-			return true, nil
-=======
 		case corev1.PodRunning:
 			conditions := t.Status.Conditions
 			if conditions == nil {
@@ -168,7 +94,6 @@
 					return true, nil
 				}
 			}
->>>>>>> d54edf18
 		}
 	}
 	return false, nil
