/*
Copyright 2017 The Kubernetes Authors.

Licensed under the Apache License, Version 2.0 (the "License");
you may not use this file except in compliance with the License.
You may obtain a copy of the License at

    http://www.apache.org/licenses/LICENSE-2.0

Unless required by applicable law or agreed to in writing, software
distributed under the License is distributed on an "AS IS" BASIS,
WITHOUT WARRANTIES OR CONDITIONS OF ANY KIND, either express or implied.
See the License for the specific language governing permissions and
limitations under the License.
*/

package proxy

import (
	"fmt"
	"net"
	"reflect"
	"strings"
	"sync"

	"k8s.io/klog"

	"k8s.io/api/core/v1"
	"k8s.io/apimachinery/pkg/types"
	"k8s.io/apimachinery/pkg/util/sets"
	"k8s.io/client-go/tools/record"
	apiservice "k8s.io/kubernetes/pkg/api/v1/service"
	utilproxy "k8s.io/kubernetes/pkg/proxy/util"
	utilnet "k8s.io/kubernetes/pkg/util/net"
)

// BaseServiceInfo contains base information that defines a service.
// This could be used directly by proxier while processing services,
// or can be used for constructing a more specific ServiceInfo struct
// defined by the proxier if needed.
type BaseServiceInfo struct {
	ClusterIP                net.IP
	Port                     int
	Protocol                 v1.Protocol
	NodePort                 int
	LoadBalancerStatus       v1.LoadBalancerStatus
	SessionAffinityType      v1.ServiceAffinity
	StickyMaxAgeSeconds      int
	ExternalIPs              []string
	LoadBalancerSourceRanges []string
	HealthCheckNodePort      int
	OnlyNodeLocalEndpoints   bool
}

var _ ServicePort = &BaseServiceInfo{}

// String is part of ServicePort interface.
func (info *BaseServiceInfo) String() string {
	return fmt.Sprintf("%s:%d/%s", info.ClusterIP, info.Port, info.Protocol)
}

// ClusterIPString is part of ServicePort interface.
func (info *BaseServiceInfo) ClusterIPString() string {
	return info.ClusterIP.String()
}

// GetProtocol is part of ServicePort interface.
func (info *BaseServiceInfo) GetProtocol() v1.Protocol {
	return info.Protocol
}

// GetHealthCheckNodePort is part of ServicePort interface.
func (info *BaseServiceInfo) GetHealthCheckNodePort() int {
	return info.HealthCheckNodePort
}

func (sct *ServiceChangeTracker) newBaseServiceInfo(port *v1.ServicePort, service *v1.Service) *BaseServiceInfo {
	onlyNodeLocalEndpoints := false
	if apiservice.RequestsOnlyLocalTraffic(service) {
		onlyNodeLocalEndpoints = true
	}
	var stickyMaxAgeSeconds int
	if service.Spec.SessionAffinity == v1.ServiceAffinityClientIP {
		// Kube-apiserver side guarantees SessionAffinityConfig won't be nil when session affinity type is ClientIP
		stickyMaxAgeSeconds = int(*service.Spec.SessionAffinityConfig.ClientIP.TimeoutSeconds)
	}
	info := &BaseServiceInfo{
		ClusterIP: net.ParseIP(service.Spec.ClusterIP),
		Port:      int(port.Port),
		Protocol:  port.Protocol,
		NodePort:  int(port.NodePort),
		// Deep-copy in case the service instance changes
		LoadBalancerStatus:     *service.Status.LoadBalancer.DeepCopy(),
		SessionAffinityType:    service.Spec.SessionAffinity,
		StickyMaxAgeSeconds:    stickyMaxAgeSeconds,
		OnlyNodeLocalEndpoints: onlyNodeLocalEndpoints,
	}

	if sct.isIPv6Mode == nil {
		info.ExternalIPs = make([]string, len(service.Spec.ExternalIPs))
		info.LoadBalancerSourceRanges = make([]string, len(service.Spec.LoadBalancerSourceRanges))
		copy(info.LoadBalancerSourceRanges, service.Spec.LoadBalancerSourceRanges)
		copy(info.ExternalIPs, service.Spec.ExternalIPs)
	} else {
		// Filter out the incorrect IP version case.
		// If ExternalIPs and LoadBalancerSourceRanges on service contains incorrect IP versions,
		// only filter out the incorrect ones.
		var incorrectIPs []string
		info.ExternalIPs, incorrectIPs = utilnet.FilterIncorrectIPVersion(service.Spec.ExternalIPs, *sct.isIPv6Mode)
		if len(incorrectIPs) > 0 {
			utilproxy.LogAndEmitIncorrectIPVersionEvent(sct.recorder, "externalIPs", strings.Join(incorrectIPs, ","), service.Namespace, service.Name, service.UID)
		}
		info.LoadBalancerSourceRanges, incorrectIPs = utilnet.FilterIncorrectCIDRVersion(service.Spec.LoadBalancerSourceRanges, *sct.isIPv6Mode)
		if len(incorrectIPs) > 0 {
			utilproxy.LogAndEmitIncorrectIPVersionEvent(sct.recorder, "loadBalancerSourceRanges", strings.Join(incorrectIPs, ","), service.Namespace, service.Name, service.UID)
		}
	}

	if apiservice.NeedsHealthCheck(service) {
		p := service.Spec.HealthCheckNodePort
		if p == 0 {
			klog.Errorf("Service %s/%s has no healthcheck nodeport", service.Namespace, service.Name)
		} else {
			info.HealthCheckNodePort = int(p)
		}
	}

	return info
}

type makeServicePortFunc func(*v1.ServicePort, *v1.Service, *BaseServiceInfo) ServicePort

// serviceChange contains all changes to services that happened since proxy rules were synced.  For a single object,
// changes are accumulated, i.e. previous is state from before applying the changes,
// current is state after applying all of the changes.
type serviceChange struct {
	previous ServiceMap
	current  ServiceMap
}

// ServiceChangeTracker carries state about uncommitted changes to an arbitrary number of
// Services, keyed by their namespace and name.
type ServiceChangeTracker struct {
	// lock protects items.
	lock sync.Mutex
	// items maps a service to its serviceChange.
	items map[types.NamespacedName]*serviceChange
	// makeServiceInfo allows proxier to inject customized information when processing service.
	makeServiceInfo makeServicePortFunc
	// isIPv6Mode indicates if change tracker is under IPv6/IPv4 mode. Nil means not applicable.
	isIPv6Mode *bool
	recorder   record.EventRecorder
}

// NewServiceChangeTracker initializes a ServiceChangeTracker
func NewServiceChangeTracker(makeServiceInfo makeServicePortFunc, isIPv6Mode *bool, recorder record.EventRecorder) *ServiceChangeTracker {
	return &ServiceChangeTracker{
		items:           make(map[types.NamespacedName]*serviceChange),
		makeServiceInfo: makeServiceInfo,
		isIPv6Mode:      isIPv6Mode,
		recorder:        recorder,
	}
}

// Update updates given service's change map based on the <previous, current> service pair.  It returns true if items changed,
// otherwise return false.  Update can be used to add/update/delete items of ServiceChangeMap.  For example,
// Add item
//   - pass <nil, service> as the <previous, current> pair.
// Update item
//   - pass <oldService, service> as the <previous, current> pair.
// Delete item
//   - pass <service, nil> as the <previous, current> pair.
func (sct *ServiceChangeTracker) Update(previous, current *v1.Service) bool {
	svc := current
	if svc == nil {
		svc = previous
	}
	// previous == nil && current == nil is unexpected, we should return false directly.
	if svc == nil {
		return false
	}
	namespacedName := types.NamespacedName{Namespace: svc.Namespace, Name: svc.Name}

	sct.lock.Lock()
	defer sct.lock.Unlock()

	change, exists := sct.items[namespacedName]
	if !exists {
		change = &serviceChange{}
		change.previous = sct.serviceToServiceMap(previous)
		sct.items[namespacedName] = change
	}
	change.current = sct.serviceToServiceMap(current)
	// if change.previous equal to change.current, it means no change
	if reflect.DeepEqual(change.previous, change.current) {
		delete(sct.items, namespacedName)
	}
	return len(sct.items) > 0
}

// UpdateServiceMapResult is the updated results after applying service changes.
type UpdateServiceMapResult struct {
	// HCServiceNodePorts is a map of Service names to node port numbers which indicate the health of that Service on this Node.
	// The value(uint16) of HCServices map is the service health check node port.
	HCServiceNodePorts map[types.NamespacedName]uint16
	// UDPStaleClusterIP holds stale (no longer assigned to a Service) Service IPs that had UDP ports.
	// Callers can use this to abort timeout-waits or clear connection-tracking information.
	UDPStaleClusterIP sets.String
}

// UpdateServiceMap updates ServiceMap based on the given changes.
func UpdateServiceMap(serviceMap ServiceMap, changes *ServiceChangeTracker) (result UpdateServiceMapResult) {
	result.UDPStaleClusterIP = sets.NewString()
	serviceMap.apply(changes, result.UDPStaleClusterIP)

	// TODO: If this will appear to be computationally expensive, consider
	// computing this incrementally similarly to serviceMap.
	result.HCServiceNodePorts = make(map[types.NamespacedName]uint16)
	for svcPortName, info := range serviceMap {
		if info.GetHealthCheckNodePort() != 0 {
			result.HCServiceNodePorts[svcPortName.NamespacedName] = uint16(info.GetHealthCheckNodePort())
		}
	}

	return result
}

// ServiceMap maps a service to its ServicePort.
type ServiceMap map[ServicePortName]ServicePort

// serviceToServiceMap translates a single Service object to a ServiceMap.
//
// NOTE: service object should NOT be modified.
func (sct *ServiceChangeTracker) serviceToServiceMap(service *v1.Service) ServiceMap {
	if service == nil {
		return nil
	}
	svcName := types.NamespacedName{Namespace: service.Namespace, Name: service.Name}
	if utilproxy.ShouldSkipService(svcName, service) {
		return nil
	}

	if len(service.Spec.ClusterIP) != 0 {
		// Filter out the incorrect IP version case.
		// If ClusterIP on service has incorrect IP version, service itself will be ignored.
		if sct.isIPv6Mode != nil && utilnet.IsIPv6String(service.Spec.ClusterIP) != *sct.isIPv6Mode {
			utilproxy.LogAndEmitIncorrectIPVersionEvent(sct.recorder, "clusterIP", service.Spec.ClusterIP, service.Namespace, service.Name, service.UID)
			return nil
		}
	}

	serviceMap := make(ServiceMap)
	for i := range service.Spec.Ports {
		servicePort := &service.Spec.Ports[i]
		svcPortName := ServicePortName{NamespacedName: svcName, Port: servicePort.Name}
		baseSvcInfo := sct.newBaseServiceInfo(servicePort, service)
		if sct.makeServiceInfo != nil {
			serviceMap[svcPortName] = sct.makeServiceInfo(servicePort, service, baseSvcInfo)
		} else {
			serviceMap[svcPortName] = baseSvcInfo
		}
	}
	return serviceMap
}

// apply the changes to ServiceMap and update the stale udp cluster IP set. The UDPStaleClusterIP argument is passed in to store the
// udp protocol service cluster ip when service is deleted from the ServiceMap.
func (serviceMap *ServiceMap) apply(changes *ServiceChangeTracker, UDPStaleClusterIP sets.String) {
	changes.lock.Lock()
	defer changes.lock.Unlock()
	for _, change := range changes.items {
		serviceMap.merge(change.current)
		// filter out the Update event of current changes from previous changes before calling unmerge() so that can
		// skip deleting the Update events.
		change.previous.filter(change.current)
		serviceMap.unmerge(change.previous, UDPStaleClusterIP)
	}
	// clear changes after applying them to ServiceMap.
	changes.items = make(map[types.NamespacedName]*serviceChange)
	return
}

// merge adds other ServiceMap's elements to current ServiceMap.
// If collision, other ALWAYS win. Otherwise add the other to current.
// In other words, if some elements in current collisions with other, update the current by other.
// It returns a string type set which stores all the newly merged services' identifier, ServicePortName.String(), to help users
// tell if a service is deleted or updated.
// The returned value is one of the arguments of ServiceMap.unmerge().
// ServiceMap A Merge ServiceMap B will do following 2 things:
//   * update ServiceMap A.
//   * produce a string set which stores all other ServiceMap's ServicePortName.String().
// For example,
//   - A{}
//   - B{{"ns", "cluster-ip", "http"}: {"172.16.55.10", 1234, "TCP"}}
//     - A updated to be {{"ns", "cluster-ip", "http"}: {"172.16.55.10", 1234, "TCP"}}
//     - produce string set {"ns/cluster-ip:http"}
//   - A{{"ns", "cluster-ip", "http"}: {"172.16.55.10", 345, "UDP"}}
//   - B{{"ns", "cluster-ip", "http"}: {"172.16.55.10", 1234, "TCP"}}
//     - A updated to be {{"ns", "cluster-ip", "http"}: {"172.16.55.10", 1234, "TCP"}}
//     - produce string set {"ns/cluster-ip:http"}
func (sm *ServiceMap) merge(other ServiceMap) sets.String {
	// existingPorts is going to store all identifiers of all services in `other` ServiceMap.
	existingPorts := sets.NewString()
	for svcPortName, info := range other {
		// Take ServicePortName.String() as the newly merged service's identifier and put it into existingPorts.
		existingPorts.Insert(svcPortName.String())
		_, exists := (*sm)[svcPortName]
		if !exists {
			klog.V(1).Infof("Adding new service port %q at %s", svcPortName, info.String())
		} else {
			klog.V(1).Infof("Updating existing service port %q at %s", svcPortName, info.String())
		}
		(*sm)[svcPortName] = info
	}
	return existingPorts
}

// filter filters out elements from ServiceMap base on given ports string sets.
func (sm *ServiceMap) filter(other ServiceMap) {
	for svcPortName := range *sm {
		// skip the delete for Update event.
		if _, ok := other[svcPortName]; ok {
			delete(*sm, svcPortName)
		}
	}
}

// unmerge deletes all other ServiceMap's elements from current ServiceMap.  We pass in the UDPStaleClusterIP strings sets
// for storing the stale udp service cluster IPs. We will clear stale udp connection base on UDPStaleClusterIP later
func (sm *ServiceMap) unmerge(other ServiceMap, UDPStaleClusterIP sets.String) {
	for svcPortName := range other {
		info, exists := (*sm)[svcPortName]
		if exists {
<<<<<<< HEAD
			glog.V(1).Infof("Removing service port %q", svcPortName)
=======
			klog.V(1).Infof("Removing service port %q", svcPortName)
>>>>>>> d54edf18
			if info.GetProtocol() == v1.ProtocolUDP {
				UDPStaleClusterIP.Insert(info.ClusterIPString())
			}
			delete(*sm, svcPortName)
		} else {
			klog.Errorf("Service port %q doesn't exists", svcPortName)
		}
	}
}<|MERGE_RESOLUTION|>--- conflicted
+++ resolved
@@ -331,11 +331,7 @@
 	for svcPortName := range other {
 		info, exists := (*sm)[svcPortName]
 		if exists {
-<<<<<<< HEAD
-			glog.V(1).Infof("Removing service port %q", svcPortName)
-=======
 			klog.V(1).Infof("Removing service port %q", svcPortName)
->>>>>>> d54edf18
 			if info.GetProtocol() == v1.ProtocolUDP {
 				UDPStaleClusterIP.Insert(info.ClusterIPString())
 			}
