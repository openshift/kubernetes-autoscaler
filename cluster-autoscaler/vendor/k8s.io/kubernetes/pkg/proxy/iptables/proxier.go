--- conflicted
+++ resolved
@@ -1018,20 +1018,7 @@
 		// Service does not have conflicting configuration such as
 		// externalTrafficPolicy=Local.
 		allEndpoints = proxy.FilterEndpoints(allEndpoints, svcInfo, proxier.nodeLabels)
-<<<<<<< HEAD
-
-		readyEndpoints := make([]proxy.Endpoint, 0, len(allEndpoints))
-		for _, endpoint := range allEndpoints {
-			if !endpoint.IsReady() {
-				continue
-			}
-
-			readyEndpoints = append(readyEndpoints, endpoint)
-		}
-		hasEndpoints := len(readyEndpoints) > 0
-=======
 		hasEndpoints := len(allEndpoints) > 0
->>>>>>> 0f466983
 
 		svcChain := svcInfo.servicePortChainName
 		if hasEndpoints {
