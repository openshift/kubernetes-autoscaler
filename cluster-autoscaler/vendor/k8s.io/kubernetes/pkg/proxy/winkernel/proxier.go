// +build windows

/*
Copyright 2017 The Kubernetes Authors.

Licensed under the Apache License, Version 2.0 (the "License");
you may not use this file except in compliance with the License.
You may obtain a copy of the License at

    http://www.apache.org/licenses/LICENSE-2.0

Unless required by applicable law or agreed to in writing, software
distributed under the License is distributed on an "AS IS" BASIS,
WITHOUT WARRANTIES OR CONDITIONS OF ANY KIND, either express or implied.
See the License for the specific language governing permissions and
limitations under the License.
*/

package winkernel

import (
	"encoding/json"
	"fmt"
	"net"
	"os"
	"strconv"
	"strings"
	"sync"
	"sync/atomic"
	"time"

	"github.com/Microsoft/hcsshim"
	"github.com/Microsoft/hcsshim/hcn"
	"github.com/davecgh/go-spew/spew"
	v1 "k8s.io/api/core/v1"
	discovery "k8s.io/api/discovery/v1"
	"k8s.io/apimachinery/pkg/types"
	"k8s.io/apimachinery/pkg/util/intstr"
<<<<<<< HEAD
	"k8s.io/apimachinery/pkg/util/sets"
=======
	apiutil "k8s.io/apimachinery/pkg/util/net"
	"k8s.io/apimachinery/pkg/util/sets"
	"k8s.io/apimachinery/pkg/util/version"
>>>>>>> 0f466983
	"k8s.io/apimachinery/pkg/util/wait"
	utilfeature "k8s.io/apiserver/pkg/util/feature"
	"k8s.io/client-go/tools/events"
	"k8s.io/klog/v2"
	"k8s.io/kubernetes/pkg/apis/core/v1/helper"
	kubefeatures "k8s.io/kubernetes/pkg/features"
	"k8s.io/kubernetes/pkg/proxy"
	"k8s.io/kubernetes/pkg/proxy/apis/config"
	proxyconfig "k8s.io/kubernetes/pkg/proxy/config"
	"k8s.io/kubernetes/pkg/proxy/healthcheck"
	"k8s.io/kubernetes/pkg/proxy/metaproxier"
	"k8s.io/kubernetes/pkg/proxy/metrics"
	"k8s.io/kubernetes/pkg/util/async"
	utilnet "k8s.io/utils/net"
)

// KernelCompatTester tests whether the required kernel capabilities are
// present to run the windows kernel proxier.
type KernelCompatTester interface {
	IsCompatible() error
}

// CanUseWinKernelProxier returns true if we should use the Kernel Proxier
// instead of the "classic" userspace Proxier.  This is determined by checking
// the windows kernel version and for the existence of kernel features.
func CanUseWinKernelProxier(kcompat KernelCompatTester) (bool, error) {
	// Check that the kernel supports what we need.
	if err := kcompat.IsCompatible(); err != nil {
		return false, err
	}
	return true, nil
}

type WindowsKernelCompatTester struct{}

// IsCompatible returns true if winkernel can support this mode of proxy
func (lkct WindowsKernelCompatTester) IsCompatible() error {
	_, err := hcsshim.HNSListPolicyListRequest()
	if err != nil {
		return fmt.Errorf("Windows kernel is not compatible for Kernel mode")
	}
	return nil
}

type externalIPInfo struct {
	ip    string
	hnsID string
}

type loadBalancerIngressInfo struct {
	ip    string
	hnsID string
}

type loadBalancerInfo struct {
	hnsID string
}

type loadBalancerFlags struct {
	isILB           bool
	isDSR           bool
	localRoutedVIP  bool
	useMUX          bool
	preserveDIP     bool
	sessionAffinity bool
	isIPv6          bool
}

// internal struct for string service information
type serviceInfo struct {
	*proxy.BaseServiceInfo
	targetPort             int
	externalIPs            []*externalIPInfo
	loadBalancerIngressIPs []*loadBalancerIngressInfo
	hnsID                  string
	nodePorthnsID          string
	policyApplied          bool
	remoteEndpoint         *endpointsInfo
	hns                    HostNetworkService
	preserveDIP            bool
	localTrafficDSR        bool
}

type hnsNetworkInfo struct {
	name          string
	id            string
	networkType   string
	remoteSubnets []*remoteSubnetInfo
}

type remoteSubnetInfo struct {
	destinationPrefix string
	isolationID       uint16
	providerAddress   string
	drMacAddress      string
}

const NETWORK_TYPE_OVERLAY = "overlay"

func newHostNetworkService() (HostNetworkService, hcn.SupportedFeatures) {
	var hns HostNetworkService
	hns = hnsV1{}
	supportedFeatures := hcn.GetSupportedFeatures()
	if supportedFeatures.Api.V2 {
		hns = hnsV2{}
	}

	return hns, supportedFeatures
}

func getNetworkName(hnsNetworkName string) (string, error) {
	if len(hnsNetworkName) == 0 {
		klog.V(3).InfoS("network-name flag not set. Checking environment variable")
		hnsNetworkName = os.Getenv("KUBE_NETWORK")
		if len(hnsNetworkName) == 0 {
			return "", fmt.Errorf("Environment variable KUBE_NETWORK and network-flag not initialized")
		}
	}
	return hnsNetworkName, nil
}

func getNetworkInfo(hns HostNetworkService, hnsNetworkName string) (*hnsNetworkInfo, error) {
	hnsNetworkInfo, err := hns.getNetworkByName(hnsNetworkName)
	for err != nil {
		klog.ErrorS(err, "Unable to find HNS Network specified. Please check network name and CNI deployment", "hnsNetworkName", hnsNetworkName)
		time.Sleep(1 * time.Second)
		hnsNetworkInfo, err = hns.getNetworkByName(hnsNetworkName)
	}
	return hnsNetworkInfo, err
}

func isOverlay(hnsNetworkInfo *hnsNetworkInfo) bool {
	return strings.EqualFold(hnsNetworkInfo.networkType, NETWORK_TYPE_OVERLAY)
}

// StackCompatTester tests whether the required kernel and network are dualstack capable
type StackCompatTester interface {
	DualStackCompatible(networkName string) bool
}

type DualStackCompatTester struct{}

func (t DualStackCompatTester) DualStackCompatible(networkName string) bool {
	dualStackFeatureEnabled := utilfeature.DefaultFeatureGate.Enabled(kubefeatures.IPv6DualStack)
	if !dualStackFeatureEnabled {
		return false
	}

	globals, err := hcn.GetGlobals()
	if err != nil {
		klog.ErrorS(err, "Unable to determine networking stack version. Falling back to single-stack")
		return false
	}

	if !kernelSupportsDualstack(globals.Version) {
		klog.InfoS("This version of Windows does not support dual-stack. Falling back to single-stack")
		return false
	}

	// check if network is using overlay
	hns, _ := newHostNetworkService()
	networkName, err = getNetworkName(networkName)
	if err != nil {
		klog.ErrorS(err, "unable to determine dual-stack status %v. Falling back to single-stack")
		return false
	}
	networkInfo, err := getNetworkInfo(hns, networkName)
	if err != nil {
		klog.ErrorS(err, "unable to determine dual-stack status %v. Falling back to single-stack")
		return false
	}

	if utilfeature.DefaultFeatureGate.Enabled(kubefeatures.WinOverlay) && isOverlay(networkInfo) {
		// Overlay (VXLAN) networks on Windows do not support dual-stack networking today
		klog.InfoS("Winoverlay does not support dual-stack. Falling back to single-stack")
		return false
	}

	return true
}

// The hcsshim version logic has a bug that did not calculate the versioning of DualStack correctly.
// DualStack is supported in WS 2004+ (10.0.19041+) where HCN component version is 11.10+
// https://github.com/microsoft/hcsshim/pull/1003#issuecomment-827930358
func kernelSupportsDualstack(currentVersion hcn.Version) bool {
	hnsVersion := fmt.Sprintf("%d.%d.0", currentVersion.Major, currentVersion.Minor)
	v, err := version.ParseSemantic(hnsVersion)
	if err != nil {
		return false
	}

	return v.AtLeast(version.MustParseSemantic("11.10.0"))
}

func Log(v interface{}, message string, level klog.Level) {
	klog.V(level).InfoS("%s", message, "spewConfig", spewSdump(v))
}

func LogJson(interfaceName string, v interface{}, message string, level klog.Level) {
	jsonString, err := json.Marshal(v)
	if err == nil {
		klog.V(level).InfoS("%s", message, interfaceName, string(jsonString))
	}
}

func spewSdump(v interface{}) string {
	scs := spew.NewDefaultConfig()
	scs.DisableMethods = true
	return scs.Sdump(v)
}

// internal struct for endpoints information
type endpointsInfo struct {
	ip              string
	port            uint16
	isLocal         bool
	macAddress      string
	hnsID           string
	refCount        *uint16
	providerAddress string
	hns             HostNetworkService

	// conditions
	ready       bool
	serving     bool
	terminating bool
}

// String is part of proxy.Endpoint interface.
func (info *endpointsInfo) String() string {
	return net.JoinHostPort(info.ip, strconv.Itoa(int(info.port)))
}

// GetIsLocal is part of proxy.Endpoint interface.
func (info *endpointsInfo) GetIsLocal() bool {
	return info.isLocal
}

// IsReady returns true if an endpoint is ready and not terminating.
func (info *endpointsInfo) IsReady() bool {
	return info.ready
}

// IsServing returns true if an endpoint is ready, regardless of it's terminating state.
func (info *endpointsInfo) IsServing() bool {
	return info.serving
}

// IsTerminating returns true if an endpoint is terminating.
func (info *endpointsInfo) IsTerminating() bool {
	return info.terminating
}

// GetZoneHint returns the zone hint for the endpoint.
func (info *endpointsInfo) GetZoneHints() sets.String {
	return sets.String{}
}

// GetZoneHint returns the zone hint for the endpoint.
func (info *endpointsInfo) GetZoneHints() sets.String {
	return sets.String{}
}

// IP returns just the IP part of the endpoint, it's a part of proxy.Endpoint interface.
func (info *endpointsInfo) IP() string {
	return info.ip
}

// Port returns just the Port part of the endpoint.
func (info *endpointsInfo) Port() (int, error) {
	return int(info.port), nil
}

// Equal is part of proxy.Endpoint interface.
func (info *endpointsInfo) Equal(other proxy.Endpoint) bool {
	return info.String() == other.String() && info.GetIsLocal() == other.GetIsLocal()
}

// GetNodeName returns the NodeName for this endpoint.
func (info *endpointsInfo) GetNodeName() string {
	return ""
}

// GetZone returns the Zone for this endpoint.
func (info *endpointsInfo) GetZone() string {
	return ""
}

//Uses mac prefix and IPv4 address to return a mac address
//This ensures mac addresses are unique for proper load balancing
//There is a possibility of MAC collisions but this Mac address is used for remote endpoints only
//and not sent on the wire.
func conjureMac(macPrefix string, ip net.IP) string {
	if ip4 := ip.To4(); ip4 != nil {
		a, b, c, d := ip4[0], ip4[1], ip4[2], ip4[3]
		return fmt.Sprintf("%v-%02x-%02x-%02x-%02x", macPrefix, a, b, c, d)
	} else if ip6 := ip.To16(); ip6 != nil {
		a, b, c, d := ip6[15], ip6[14], ip6[13], ip6[12]
		return fmt.Sprintf("%v-%02x-%02x-%02x-%02x", macPrefix, a, b, c, d)
	}
	return "02-11-22-33-44-55"
}

func (proxier *Proxier) endpointsMapChange(oldEndpointsMap, newEndpointsMap proxy.EndpointsMap) {
	for svcPortName := range oldEndpointsMap {
		proxier.onEndpointsMapChange(&svcPortName)
	}

	for svcPortName := range newEndpointsMap {
		proxier.onEndpointsMapChange(&svcPortName)
	}
}

func (proxier *Proxier) onEndpointsMapChange(svcPortName *proxy.ServicePortName) {

	svc, exists := proxier.serviceMap[*svcPortName]

	if exists {
		svcInfo, ok := svc.(*serviceInfo)

		if !ok {
			klog.ErrorS(nil, "Failed to cast serviceInfo", "svcPortName", svcPortName.String())
			return
		}

		klog.V(3).InfoS("Endpoints are modified. Service is stale", "svcPortName", svcPortName.String())
		svcInfo.cleanupAllPolicies(proxier.endpointsMap[*svcPortName])
	} else {
		// If no service exists, just cleanup the remote endpoints
		klog.V(3).InfoS("Endpoints are orphaned. Cleaning up")
		// Cleanup Endpoints references
		epInfos, exists := proxier.endpointsMap[*svcPortName]

		if exists {
			// Cleanup Endpoints references
			for _, ep := range epInfos {
				epInfo, ok := ep.(*endpointsInfo)

				if ok {
					epInfo.Cleanup()
				}

			}
		}
	}
}

func (proxier *Proxier) serviceMapChange(previous, current proxy.ServiceMap) {
	for svcPortName := range current {
		proxier.onServiceMapChange(&svcPortName)
	}

	for svcPortName := range previous {
		if _, ok := current[svcPortName]; ok {
			continue
		}
		proxier.onServiceMapChange(&svcPortName)
	}
}

func (proxier *Proxier) onServiceMapChange(svcPortName *proxy.ServicePortName) {

	svc, exists := proxier.serviceMap[*svcPortName]

	if exists {
		svcInfo, ok := svc.(*serviceInfo)

		if !ok {
			klog.ErrorS(nil, "Failed to cast serviceInfo", "svcPortName", svcPortName.String())
			return
		}

		klog.V(3).InfoS("Updating existing service port", "svcPortName", svcPortName.String(), "clusterIP", svcInfo.ClusterIP(), "port", svcInfo.Port(), "protocol", svcInfo.Protocol())
		svcInfo.cleanupAllPolicies(proxier.endpointsMap[*svcPortName])
	}
}

// returns a new proxy.Endpoint which abstracts a endpointsInfo
func (proxier *Proxier) newEndpointInfo(baseInfo *proxy.BaseEndpointInfo) proxy.Endpoint {

	portNumber, err := baseInfo.Port()

	if err != nil {
		portNumber = 0
	}

	info := &endpointsInfo{
		ip:         baseInfo.IP(),
		port:       uint16(portNumber),
		isLocal:    baseInfo.GetIsLocal(),
		macAddress: conjureMac("02-11", net.ParseIP(baseInfo.IP())),
		refCount:   new(uint16),
		hnsID:      "",
		hns:        proxier.hns,

		ready:       baseInfo.Ready,
		serving:     baseInfo.Serving,
		terminating: baseInfo.Terminating,
	}

	return info
}

func newSourceVIP(hns HostNetworkService, network string, ip string, mac string, providerAddress string) (*endpointsInfo, error) {
	hnsEndpoint := &endpointsInfo{
		ip:              ip,
		isLocal:         true,
		macAddress:      mac,
		providerAddress: providerAddress,

		ready:       true,
		serving:     true,
		terminating: false,
	}
	ep, err := hns.createEndpoint(hnsEndpoint, network)
	return ep, err
}

func (ep *endpointsInfo) Cleanup() {
	Log(ep, "Endpoint Cleanup", 3)
	if !ep.GetIsLocal() && ep.refCount != nil {
		*ep.refCount--

		// Remove the remote hns endpoint, if no service is referring it
		// Never delete a Local Endpoint. Local Endpoints are already created by other entities.
		// Remove only remote endpoints created by this service
		if *ep.refCount <= 0 && !ep.GetIsLocal() {
			klog.V(4).InfoS("Removing endpoints, since no one is referencing it", "endpoint", ep.String())
			err := ep.hns.deleteEndpoint(ep.hnsID)
			if err == nil {
				ep.hnsID = ""
			} else {
				klog.ErrorS(err, "Endpoint deletion failed", "ip", ep.IP())
			}
		}

		ep.refCount = nil
	}
}

func (refCountMap endPointsReferenceCountMap) getRefCount(hnsID string) *uint16 {
	refCount, exists := refCountMap[hnsID]
	if !exists {
		refCountMap[hnsID] = new(uint16)
		refCount = refCountMap[hnsID]
	}
	return refCount
}

// returns a new proxy.ServicePort which abstracts a serviceInfo
func (proxier *Proxier) newServiceInfo(port *v1.ServicePort, service *v1.Service, baseInfo *proxy.BaseServiceInfo) proxy.ServicePort {
	info := &serviceInfo{BaseServiceInfo: baseInfo}
	preserveDIP := service.Annotations["preserve-destination"] == "true"
	localTrafficDSR := service.Spec.ExternalTrafficPolicy == v1.ServiceExternalTrafficPolicyTypeLocal
	err := hcn.DSRSupported()
	if err != nil {
		preserveDIP = false
		localTrafficDSR = false
	}
	// targetPort is zero if it is specified as a name in port.TargetPort.
	// Its real value would be got later from endpoints.
	targetPort := 0
	if port.TargetPort.Type == intstr.Int {
		targetPort = port.TargetPort.IntValue()
	}

	info.preserveDIP = preserveDIP
	info.targetPort = targetPort
	info.hns = proxier.hns
	info.localTrafficDSR = localTrafficDSR

	for _, eip := range service.Spec.ExternalIPs {
		info.externalIPs = append(info.externalIPs, &externalIPInfo{ip: eip})
	}

	for _, ingress := range service.Status.LoadBalancer.Ingress {
		if net.ParseIP(ingress.IP) != nil {
			info.loadBalancerIngressIPs = append(info.loadBalancerIngressIPs, &loadBalancerIngressInfo{ip: ingress.IP})
		}
	}
	return info
}

func (network hnsNetworkInfo) findRemoteSubnetProviderAddress(ip string) string {
	var providerAddress string
	for _, rs := range network.remoteSubnets {
		_, ipNet, err := net.ParseCIDR(rs.destinationPrefix)
		if err != nil {
			klog.ErrorS(err, "Failed to parse CIDR")
		}
		if ipNet.Contains(net.ParseIP(ip)) {
			providerAddress = rs.providerAddress
		}
		if ip == rs.providerAddress {
			providerAddress = rs.providerAddress
		}
	}

	return providerAddress
}

type endPointsReferenceCountMap map[string]*uint16

// Proxier is an hns based proxy for connections between a localhost:lport
// and services that provide the actual backends.
type Proxier struct {
	// TODO(imroc): implement node handler for winkernel proxier.
	proxyconfig.NoopNodeHandler

	// endpointsChanges and serviceChanges contains all changes to endpoints and
	// services that happened since policies were synced. For a single object,
	// changes are accumulated, i.e. previous is state from before all of them,
	// current is state after applying all of those.
	endpointsChanges  *proxy.EndpointChangeTracker
	serviceChanges    *proxy.ServiceChangeTracker
	endPointsRefCount endPointsReferenceCountMap
	mu                sync.Mutex // protects the following fields
	serviceMap        proxy.ServiceMap
	endpointsMap      proxy.EndpointsMap
	// endpointSlicesSynced and servicesSynced are set to true when corresponding
	// objects are synced after startup. This is used to avoid updating hns policies
	// with some partial data after kube-proxy restart.
	endpointSlicesSynced bool
	servicesSynced       bool
	isIPv6Mode           bool
	initialized          int32
	syncRunner           *async.BoundedFrequencyRunner // governs calls to syncProxyRules
	// These are effectively const and do not need the mutex to be held.
	masqueradeAll  bool
	masqueradeMark string
	clusterCIDR    string
	hostname       string
	nodeIP         net.IP
	recorder       events.EventRecorder

	serviceHealthServer healthcheck.ServiceHealthServer
	healthzServer       healthcheck.ProxierHealthUpdater

	// Since converting probabilities (floats) to strings is expensive
	// and we are using only probabilities in the format of 1/n, we are
	// precomputing some number of those and cache for future reuse.
	precomputedProbabilities []string

	hns               HostNetworkService
	network           hnsNetworkInfo
	sourceVip         string
	hostMac           string
	isDSR             bool
	supportedFeatures hcn.SupportedFeatures
}

type localPort struct {
	desc     string
	ip       string
	port     int
	protocol string
}

func (lp *localPort) String() string {
	return fmt.Sprintf("%q (%s:%d/%s)", lp.desc, lp.ip, lp.port, lp.protocol)
}

func Enum(p v1.Protocol) uint16 {
	if p == v1.ProtocolTCP {
		return 6
	}
	if p == v1.ProtocolUDP {
		return 17
	}
	if p == v1.ProtocolSCTP {
		return 132
	}
	return 0
}

type closeable interface {
	Close() error
}

// Proxier implements proxy.Provider
var _ proxy.Provider = &Proxier{}

// NewProxier returns a new Proxier
func NewProxier(
	syncPeriod time.Duration,
	minSyncPeriod time.Duration,
	masqueradeAll bool,
	masqueradeBit int,
	clusterCIDR string,
	hostname string,
	nodeIP net.IP,
	recorder events.EventRecorder,
	healthzServer healthcheck.ProxierHealthUpdater,
	config config.KubeProxyWinkernelConfiguration,
) (*Proxier, error) {
	masqueradeValue := 1 << uint(masqueradeBit)
	masqueradeMark := fmt.Sprintf("%#08x/%#08x", masqueradeValue, masqueradeValue)

	if nodeIP == nil {
		klog.InfoS("invalid nodeIP, initializing kube-proxy with 127.0.0.1 as nodeIP")
		nodeIP = net.ParseIP("127.0.0.1")
	}

	if len(clusterCIDR) == 0 {
		klog.InfoS("clusterCIDR not specified, unable to distinguish between internal and external traffic")
	}

	serviceHealthServer := healthcheck.NewServiceHealthServer(hostname, recorder)
	hns, supportedFeatures := newHostNetworkService()
	hnsNetworkName, err := getNetworkName(config.NetworkName)
	if err != nil {
		return nil, err
	}

	klog.V(3).InfoS("Cleaning up old HNS policy lists")
	deleteAllHnsLoadBalancerPolicy()

	// Get HNS network information
	hnsNetworkInfo, err := getNetworkInfo(hns, hnsNetworkName)
	if err != nil {
		return nil, err
	}

	// Network could have been detected before Remote Subnet Routes are applied or ManagementIP is updated
	// Sleep and update the network to include new information
	if isOverlay(hnsNetworkInfo) {
		time.Sleep(10 * time.Second)
		hnsNetworkInfo, err = hns.getNetworkByName(hnsNetworkName)
		if err != nil {
			return nil, fmt.Errorf("Could not find HNS network %s", hnsNetworkName)
		}
	}

	klog.V(1).InfoS("Hns Network loaded", "hnsNetworkInfo", hnsNetworkInfo)
	isDSR := config.EnableDSR
	if isDSR && !utilfeature.DefaultFeatureGate.Enabled(kubefeatures.WinDSR) {
		return nil, fmt.Errorf("WinDSR feature gate not enabled")
	}
	err = hcn.DSRSupported()
	if isDSR && err != nil {
		return nil, err
	}

	var sourceVip string
	var hostMac string
	if isOverlay(hnsNetworkInfo) {
		if !utilfeature.DefaultFeatureGate.Enabled(kubefeatures.WinOverlay) {
			return nil, fmt.Errorf("WinOverlay feature gate not enabled")
		}
		err = hcn.RemoteSubnetSupported()
		if err != nil {
			return nil, err
		}
		sourceVip = config.SourceVip
		if len(sourceVip) == 0 {
			return nil, fmt.Errorf("source-vip flag not set")
		}

		if nodeIP.IsUnspecified() {
			// attempt to get the correct ip address
			klog.V(2).InfoS("node ip was unspecified.  Attempting to find node ip")
			nodeIP, err = apiutil.ResolveBindAddress(nodeIP)
			if err != nil {
				klog.InfoS("failed to find an ip. You may need set the --bind-address flag", "err", err)
			}
		}

		interfaces, _ := net.Interfaces() //TODO create interfaces
		for _, inter := range interfaces {
			addresses, _ := inter.Addrs()
			for _, addr := range addresses {
				addrIP, _, _ := net.ParseCIDR(addr.String())
				if addrIP.String() == nodeIP.String() {
					klog.V(2).InfoS("record Host MAC address", "addr", inter.HardwareAddr.String())
					hostMac = inter.HardwareAddr.String()
				}
			}
		}
		if len(hostMac) == 0 {
			return nil, fmt.Errorf("Could not find host mac address for %s", nodeIP)
		}
	}

	isIPv6 := utilnet.IsIPv6(nodeIP)
	proxier := &Proxier{
		endPointsRefCount:   make(endPointsReferenceCountMap),
		serviceMap:          make(proxy.ServiceMap),
		endpointsMap:        make(proxy.EndpointsMap),
		masqueradeAll:       masqueradeAll,
		masqueradeMark:      masqueradeMark,
		clusterCIDR:         clusterCIDR,
		hostname:            hostname,
		nodeIP:              nodeIP,
		recorder:            recorder,
		serviceHealthServer: serviceHealthServer,
		healthzServer:       healthzServer,
		hns:                 hns,
		network:             *hnsNetworkInfo,
		sourceVip:           sourceVip,
		hostMac:             hostMac,
		isDSR:               isDSR,
		supportedFeatures:   supportedFeatures,
		isIPv6Mode:          isIPv6,
	}

	ipFamily := v1.IPv4Protocol
	if isIPv6 {
		ipFamily = v1.IPv6Protocol
	}
	serviceChanges := proxy.NewServiceChangeTracker(proxier.newServiceInfo, ipFamily, recorder, proxier.serviceMapChange)
	endPointChangeTracker := proxy.NewEndpointChangeTracker(hostname, proxier.newEndpointInfo, ipFamily, recorder, proxier.endpointsMapChange)
	proxier.endpointsChanges = endPointChangeTracker
	proxier.serviceChanges = serviceChanges

	burstSyncs := 2
	klog.V(3).InfoS("record sync param", "minSyncPeriod", minSyncPeriod, "syncPeriod", syncPeriod, "burstSyncs", burstSyncs)
	proxier.syncRunner = async.NewBoundedFrequencyRunner("sync-runner", proxier.syncProxyRules, minSyncPeriod, syncPeriod, burstSyncs)
	return proxier, nil
}

func NewDualStackProxier(
	syncPeriod time.Duration,
	minSyncPeriod time.Duration,
	masqueradeAll bool,
	masqueradeBit int,
	clusterCIDR string,
	hostname string,
	nodeIP [2]net.IP,
	recorder events.EventRecorder,
	healthzServer healthcheck.ProxierHealthUpdater,
	config config.KubeProxyWinkernelConfiguration,
) (proxy.Provider, error) {

	// Create an ipv4 instance of the single-stack proxier
	ipv4Proxier, err := NewProxier(syncPeriod, minSyncPeriod, masqueradeAll, masqueradeBit,
		clusterCIDR, hostname, nodeIP[0], recorder, healthzServer, config)

	if err != nil {
		return nil, fmt.Errorf("unable to create ipv4 proxier: %v, hostname: %s, clusterCIDR : %s, nodeIP:%v", err, hostname, clusterCIDR, nodeIP[0])
	}

	ipv6Proxier, err := NewProxier(syncPeriod, minSyncPeriod, masqueradeAll, masqueradeBit,
		clusterCIDR, hostname, nodeIP[1], recorder, healthzServer, config)
	if err != nil {
		return nil, fmt.Errorf("unable to create ipv6 proxier: %v, hostname: %s, clusterCIDR : %s, nodeIP:%v", err, hostname, clusterCIDR, nodeIP[1])
	}

	// Return a meta-proxier that dispatch calls between the two
	// single-stack proxier instances
	return metaproxier.NewMetaProxier(ipv4Proxier, ipv6Proxier), nil
}

// CleanupLeftovers removes all hns rules created by the Proxier
// It returns true if an error was encountered. Errors are logged.
func CleanupLeftovers() (encounteredError bool) {
	// Delete all Hns Load Balancer Policies
	deleteAllHnsLoadBalancerPolicy()
	// TODO
	// Delete all Hns Remote endpoints

	return encounteredError
}

func (svcInfo *serviceInfo) cleanupAllPolicies(endpoints []proxy.Endpoint) {
	Log(svcInfo, "Service Cleanup", 3)
	// Skip the svcInfo.policyApplied check to remove all the policies
	svcInfo.deleteAllHnsLoadBalancerPolicy()
	// Cleanup Endpoints references
	for _, ep := range endpoints {
		epInfo, ok := ep.(*endpointsInfo)
		if ok {
			epInfo.Cleanup()
		}
	}
	if svcInfo.remoteEndpoint != nil {
		svcInfo.remoteEndpoint.Cleanup()
	}

	svcInfo.policyApplied = false
}

func (svcInfo *serviceInfo) deleteAllHnsLoadBalancerPolicy() {
	// Remove the Hns Policy corresponding to this service
	hns := svcInfo.hns
	hns.deleteLoadBalancer(svcInfo.hnsID)
	svcInfo.hnsID = ""

	hns.deleteLoadBalancer(svcInfo.nodePorthnsID)
	svcInfo.nodePorthnsID = ""

	for _, externalIP := range svcInfo.externalIPs {
		hns.deleteLoadBalancer(externalIP.hnsID)
		externalIP.hnsID = ""
	}
	for _, lbIngressIP := range svcInfo.loadBalancerIngressIPs {
		hns.deleteLoadBalancer(lbIngressIP.hnsID)
		lbIngressIP.hnsID = ""
	}
}

func deleteAllHnsLoadBalancerPolicy() {
	plists, err := hcsshim.HNSListPolicyListRequest()
	if err != nil {
		return
	}
	for _, plist := range plists {
		LogJson("policyList", plist, "Remove Policy", 3)
		_, err = plist.Delete()
		if err != nil {
			klog.ErrorS(err, "Failed to delete policy list")
		}
	}

}

func getHnsNetworkInfo(hnsNetworkName string) (*hnsNetworkInfo, error) {
	hnsnetwork, err := hcsshim.GetHNSNetworkByName(hnsNetworkName)
	if err != nil {
		klog.ErrorS(err, "Failed to get HNS Network by name")
		return nil, err
	}

	return &hnsNetworkInfo{
		id:          hnsnetwork.Id,
		name:        hnsnetwork.Name,
		networkType: hnsnetwork.Type,
	}, nil
}

// Sync is called to synchronize the proxier state to hns as soon as possible.
func (proxier *Proxier) Sync() {
	if proxier.healthzServer != nil {
		proxier.healthzServer.QueuedUpdate()
	}
	metrics.SyncProxyRulesLastQueuedTimestamp.SetToCurrentTime()
	proxier.syncRunner.Run()
}

// SyncLoop runs periodic work.  This is expected to run as a goroutine or as the main loop of the app.  It does not return.
func (proxier *Proxier) SyncLoop() {
	// Update healthz timestamp at beginning in case Sync() never succeeds.
	if proxier.healthzServer != nil {
		proxier.healthzServer.Updated()
	}
	// synthesize "last change queued" time as the informers are syncing.
	metrics.SyncProxyRulesLastQueuedTimestamp.SetToCurrentTime()
	proxier.syncRunner.Loop(wait.NeverStop)
}

func (proxier *Proxier) setInitialized(value bool) {
	var initialized int32
	if value {
		initialized = 1
	}
	atomic.StoreInt32(&proxier.initialized, initialized)
}

func (proxier *Proxier) isInitialized() bool {
	return atomic.LoadInt32(&proxier.initialized) > 0
}

// OnServiceAdd is called whenever creation of new service object
// is observed.
func (proxier *Proxier) OnServiceAdd(service *v1.Service) {
	proxier.OnServiceUpdate(nil, service)
}

// OnServiceUpdate is called whenever modification of an existing
// service object is observed.
func (proxier *Proxier) OnServiceUpdate(oldService, service *v1.Service) {
	if proxier.serviceChanges.Update(oldService, service) && proxier.isInitialized() {
		proxier.Sync()
	}
}

// OnServiceDelete is called whenever deletion of an existing service
// object is observed.
func (proxier *Proxier) OnServiceDelete(service *v1.Service) {
	proxier.OnServiceUpdate(service, nil)
}

// OnServiceSynced is called once all the initial event handlers were
// called and the state is fully propagated to local cache.
func (proxier *Proxier) OnServiceSynced() {
	proxier.mu.Lock()
	proxier.servicesSynced = true
	proxier.setInitialized(proxier.endpointSlicesSynced)
	proxier.mu.Unlock()

	// Sync unconditionally - this is called once per lifetime.
	proxier.syncProxyRules()
}

func shouldSkipService(svcName types.NamespacedName, service *v1.Service) bool {
	// if ClusterIP is "None" or empty, skip proxying
	if !helper.IsServiceIPSet(service) {
		klog.V(3).InfoS("Skipping service due to clusterIP", "svcName", svcName.String(), "clusterIP", service.Spec.ClusterIP)
		return true
	}
	// Even if ClusterIP is set, ServiceTypeExternalName services don't get proxied
	if service.Spec.Type == v1.ServiceTypeExternalName {
		klog.V(3).InfoS("Skipping service due to Type=ExternalName", "svcName", svcName.String())
		return true
	}
	return false
}

// The following methods exist to implement the proxier interface, however
// winkernel proxier only uses EndpointSlice, so the following are noops.

// OnEndpointsAdd is called whenever creation of new endpoints object
// is observed.
func (proxier *Proxier) OnEndpointsAdd(endpoints *v1.Endpoints) {}

// OnEndpointsUpdate is called whenever modification of an existing
// endpoints object is observed.
func (proxier *Proxier) OnEndpointsUpdate(oldEndpoints, endpoints *v1.Endpoints) {}

// OnEndpointsDelete is called whenever deletion of an existing endpoints
// object is observed.
func (proxier *Proxier) OnEndpointsDelete(endpoints *v1.Endpoints) {}

// OnEndpointsSynced is called once all the initial event handlers were
// called and the state is fully propagated to local cache.
func (proxier *Proxier) OnEndpointsSynced() {}

// OnEndpointSliceAdd is called whenever creation of a new endpoint slice object
// is observed.
func (proxier *Proxier) OnEndpointSliceAdd(endpointSlice *discovery.EndpointSlice) {
	if proxier.endpointsChanges.EndpointSliceUpdate(endpointSlice, false) && proxier.isInitialized() {
		proxier.Sync()
	}
}

// OnEndpointSliceUpdate is called whenever modification of an existing endpoint
// slice object is observed.
func (proxier *Proxier) OnEndpointSliceUpdate(_, endpointSlice *discovery.EndpointSlice) {
	if proxier.endpointsChanges.EndpointSliceUpdate(endpointSlice, false) && proxier.isInitialized() {
		proxier.Sync()
	}
}

// OnEndpointSliceDelete is called whenever deletion of an existing endpoint slice
// object is observed.
func (proxier *Proxier) OnEndpointSliceDelete(endpointSlice *discovery.EndpointSlice) {
	if proxier.endpointsChanges.EndpointSliceUpdate(endpointSlice, true) && proxier.isInitialized() {
		proxier.Sync()
	}
}

// OnEndpointSlicesSynced is called once all the initial event handlers were
// called and the state is fully propagated to local cache.
func (proxier *Proxier) OnEndpointSlicesSynced() {
	proxier.mu.Lock()
	proxier.endpointSlicesSynced = true
	proxier.setInitialized(proxier.servicesSynced)
	proxier.mu.Unlock()

	// Sync unconditionally - this is called once per lifetime.
	proxier.syncProxyRules()
}

func (proxier *Proxier) cleanupAllPolicies() {
	for svcName, svc := range proxier.serviceMap {
		svcInfo, ok := svc.(*serviceInfo)
		if !ok {
			klog.ErrorS(nil, "Failed to cast serviceInfo", "svcName", svcName.String())
			continue
		}
		svcInfo.cleanupAllPolicies(proxier.endpointsMap[svcName])
	}
}

func isNetworkNotFoundError(err error) bool {
	if err == nil {
		return false
	}
	if _, ok := err.(hcn.NetworkNotFoundError); ok {
		return true
	}
	if _, ok := err.(hcsshim.NetworkNotFoundError); ok {
		return true
	}
	return false
}

// This is where all of the hns save/restore calls happen.
// assumes proxier.mu is held
func (proxier *Proxier) syncProxyRules() {
	proxier.mu.Lock()
	defer proxier.mu.Unlock()

	start := time.Now()
	defer func() {
		SyncProxyRulesLatency.Observe(metrics.SinceInSeconds(start))
		klog.V(4).InfoS("syncProxyRules complete", "elapsed", time.Since(start))
	}()
	// don't sync rules till we've received services and endpoints
	if !proxier.isInitialized() {
		klog.V(2).InfoS("Not syncing hns until Services and Endpoints have been received from master")
		return
	}

	hnsNetworkName := proxier.network.name
	hns := proxier.hns

	prevNetworkID := proxier.network.id
	updatedNetwork, err := hns.getNetworkByName(hnsNetworkName)
	if updatedNetwork == nil || updatedNetwork.id != prevNetworkID || isNetworkNotFoundError(err) {
		klog.InfoS("The HNS network %s is not present or has changed since the last sync. Please check the CNI deployment", "hnsNetworkName", hnsNetworkName)
		proxier.cleanupAllPolicies()
		if updatedNetwork != nil {
			proxier.network = *updatedNetwork
		}
		return
	}

	// We assume that if this was called, we really want to sync them,
	// even if nothing changed in the meantime. In other words, callers are
	// responsible for detecting no-op changes and not calling this function.
	serviceUpdateResult := proxier.serviceMap.Update(proxier.serviceChanges)
	endpointUpdateResult := proxier.endpointsMap.Update(proxier.endpointsChanges)

	staleServices := serviceUpdateResult.UDPStaleClusterIP
	// merge stale services gathered from updateEndpointsMap
	for _, svcPortName := range endpointUpdateResult.StaleServiceNames {
		if svcInfo, ok := proxier.serviceMap[svcPortName]; ok && svcInfo != nil && svcInfo.Protocol() == v1.ProtocolUDP {
			klog.V(2).InfoS("Stale udp service", "svcPortName", svcPortName.String(), "clusterIP", svcInfo.ClusterIP().String())
			staleServices.Insert(svcInfo.ClusterIP().String())
		}
	}

	if strings.EqualFold(proxier.network.networkType, NETWORK_TYPE_OVERLAY) {
		existingSourceVip, err := hns.getEndpointByIpAddress(proxier.sourceVip, hnsNetworkName)
		if existingSourceVip == nil {
			_, err = newSourceVIP(hns, hnsNetworkName, proxier.sourceVip, proxier.hostMac, proxier.nodeIP.String())
		}
		if err != nil {
			klog.ErrorS(err, "Source Vip endpoint creation failed")
			return
		}
	}

	klog.V(3).InfoS("Syncing Policies")

	// Program HNS by adding corresponding policies for each service.
	for svcName, svc := range proxier.serviceMap {
		svcInfo, ok := svc.(*serviceInfo)
		if !ok {
			klog.ErrorS(nil, "Failed to cast serviceInfo", "svcName", svcName.String())
			continue
		}

		if svcInfo.policyApplied {
			klog.V(4).InfoS("Policy already applied", "spewConfig", spewSdump(svcInfo))
			continue
		}

		if strings.EqualFold(proxier.network.networkType, NETWORK_TYPE_OVERLAY) {
			serviceVipEndpoint, _ := hns.getEndpointByIpAddress(svcInfo.ClusterIP().String(), hnsNetworkName)
			if serviceVipEndpoint == nil {
				klog.V(4).InfoS("No existing remote endpoint", "ip", svcInfo.ClusterIP().String())
				hnsEndpoint := &endpointsInfo{
					ip:              svcInfo.ClusterIP().String(),
					isLocal:         false,
					macAddress:      proxier.hostMac,
					providerAddress: proxier.nodeIP.String(),
				}

				newHnsEndpoint, err := hns.createEndpoint(hnsEndpoint, hnsNetworkName)
				if err != nil {
					klog.ErrorS(err, "Remote endpoint creation failed for service VIP")
					continue
				}

				newHnsEndpoint.refCount = proxier.endPointsRefCount.getRefCount(newHnsEndpoint.hnsID)
				*newHnsEndpoint.refCount++
				svcInfo.remoteEndpoint = newHnsEndpoint
			}
		}

		var hnsEndpoints []endpointsInfo
		var hnsLocalEndpoints []endpointsInfo
		klog.V(4).InfoS("Applying Policy", "serviceInfo", svcName.String())
		// Create Remote endpoints for every endpoint, corresponding to the service
		containsPublicIP := false
		containsNodeIP := false

		for _, epInfo := range proxier.endpointsMap[svcName] {
			ep, ok := epInfo.(*endpointsInfo)
			if !ok {
				klog.ErrorS(nil, "Failed to cast endpointsInfo", "svcName", svcName.String())
				continue
			}

			if !ep.IsReady() {
				continue
			}

			var newHnsEndpoint *endpointsInfo
			hnsNetworkName := proxier.network.name
			var err error

			// targetPort is zero if it is specified as a name in port.TargetPort, so the real port should be got from endpoints.
			// Note that hcsshim.AddLoadBalancer() doesn't support endpoints with different ports, so only port from first endpoint is used.
			// TODO(feiskyer): add support of different endpoint ports after hcsshim.AddLoadBalancer() add that.
			if svcInfo.targetPort == 0 {
				svcInfo.targetPort = int(ep.port)
			}

			if len(ep.hnsID) > 0 {
				newHnsEndpoint, err = hns.getEndpointByID(ep.hnsID)
			}

			if newHnsEndpoint == nil {
				// First check if an endpoint resource exists for this IP, on the current host
				// A Local endpoint could exist here already
				// A remote endpoint was already created and proxy was restarted
				newHnsEndpoint, err = hns.getEndpointByIpAddress(ep.IP(), hnsNetworkName)
			}
			if newHnsEndpoint == nil {
				if ep.GetIsLocal() {
					klog.ErrorS(err, "Local endpoint not found: on network", "ip", ep.IP(), "hnsNetworkName", hnsNetworkName)
					continue
				}

				if strings.EqualFold(proxier.network.networkType, NETWORK_TYPE_OVERLAY) {
					klog.InfoS("Updating network to check for new remote subnet policies", "networkName", proxier.network.name)
					networkName := proxier.network.name
					updatedNetwork, err := hns.getNetworkByName(networkName)
					if err != nil {
						klog.ErrorS(err, "Unable to find HNS Network specified. Please check network name and CNI deployment", "hnsNetworkName", hnsNetworkName)
						proxier.cleanupAllPolicies()
						return
					}
					proxier.network = *updatedNetwork
					providerAddress := proxier.network.findRemoteSubnetProviderAddress(ep.IP())
					if len(providerAddress) == 0 {
						klog.InfoS("Could not find provider address. Assuming it is a public IP", "ip", ep.IP())
						providerAddress = proxier.nodeIP.String()
					}

					hnsEndpoint := &endpointsInfo{
						ip:              ep.ip,
						isLocal:         false,
						macAddress:      conjureMac("02-11", net.ParseIP(ep.ip)),
						providerAddress: providerAddress,
					}

					newHnsEndpoint, err = hns.createEndpoint(hnsEndpoint, hnsNetworkName)
					if err != nil {
						klog.ErrorS(err, "Remote endpoint creation failed", "spewConfig", spewSdump(hnsEndpoint))
						continue
					}
				} else {

					hnsEndpoint := &endpointsInfo{
						ip:         ep.ip,
						isLocal:    false,
						macAddress: ep.macAddress,
					}

					newHnsEndpoint, err = hns.createEndpoint(hnsEndpoint, hnsNetworkName)
					if err != nil {
						klog.ErrorS(err, "Remote endpoint creation failed")
						continue
					}
				}
			}

			// For Overlay networks 'SourceVIP' on an Load balancer Policy can either be chosen as
			// a) Source VIP configured on kube-proxy (or)
			// b) Node IP of the current node
			//
			// For L2Bridge network the Source VIP is always the NodeIP of the current node and the same
			// would be configured on kube-proxy as SourceVIP
			//
			// The logic for choosing the SourceVIP in Overlay networks is based on the backend endpoints:
			// a) Endpoints are any IP's outside the cluster ==> Choose NodeIP as the SourceVIP
			// b) Endpoints are IP addresses of a remote node => Choose NodeIP as the SourceVIP
			// c) Everything else (Local POD's, Remote POD's, Node IP of current node) ==> Choose the configured SourceVIP
			if strings.EqualFold(proxier.network.networkType, NETWORK_TYPE_OVERLAY) && !ep.GetIsLocal() {
				providerAddress := proxier.network.findRemoteSubnetProviderAddress(ep.IP())

				isNodeIP := (ep.IP() == providerAddress)
				isPublicIP := (len(providerAddress) == 0)
				klog.InfoS("Endpoint on overlay network", "ip", ep.IP(), "hnsNetworkName", hnsNetworkName, "isNodeIP", isNodeIP, "isPublicIP", isPublicIP)

				containsNodeIP = containsNodeIP || isNodeIP
				containsPublicIP = containsPublicIP || isPublicIP
			}

			// Save the hnsId for reference
			LogJson("endpointInfo", newHnsEndpoint, "Hns Endpoint resource", 1)
			hnsEndpoints = append(hnsEndpoints, *newHnsEndpoint)
			if newHnsEndpoint.GetIsLocal() {
				hnsLocalEndpoints = append(hnsLocalEndpoints, *newHnsEndpoint)
			} else {
				// We only share the refCounts for remote endpoints
				ep.refCount = proxier.endPointsRefCount.getRefCount(newHnsEndpoint.hnsID)
				*ep.refCount++
			}

			ep.hnsID = newHnsEndpoint.hnsID

			Log(ep, "Endpoint resource found", 3)
		}

		klog.V(3).InfoS("Associated endpoints for service", "spewConfig", spewSdump(hnsEndpoints), "svcName", svcName.String())

		if len(svcInfo.hnsID) > 0 {
			// This should not happen
			klog.InfoS("Load Balancer already exists -- Debug ", "hnsID", svcInfo.hnsID)
		}

		if len(hnsEndpoints) == 0 {
			klog.ErrorS(nil, "Endpoint information not available for service. Not applying any policy", "svcName", svcName.String())
			continue
		}

		klog.V(4).Infof("Trying to Apply Policies for service", "spewConfig", spewSdump(svcInfo))
		var hnsLoadBalancer *loadBalancerInfo
		var sourceVip = proxier.sourceVip
		if containsPublicIP || containsNodeIP {
			sourceVip = proxier.nodeIP.String()
		}

		sessionAffinityClientIP := svcInfo.SessionAffinityType() == v1.ServiceAffinityClientIP
		if sessionAffinityClientIP && !proxier.supportedFeatures.SessionAffinity {
			klog.InfoS("Session Affinity is not supported on this version of Windows.")
		}

		hnsLoadBalancer, err := hns.getLoadBalancer(
			hnsEndpoints,
			loadBalancerFlags{isDSR: proxier.isDSR, isIPv6: proxier.isIPv6Mode, sessionAffinity: sessionAffinityClientIP},
			sourceVip,
			svcInfo.ClusterIP().String(),
			Enum(svcInfo.Protocol()),
			uint16(svcInfo.targetPort),
			uint16(svcInfo.Port()),
		)
		if err != nil {
			klog.ErrorS(err, "Policy creation failed")
			continue
		}

		svcInfo.hnsID = hnsLoadBalancer.hnsID
		klog.V(3).InfoS("Hns LoadBalancer resource created for cluster ip resources", "clusterIP", svcInfo.ClusterIP(), "hnsID", hnsLoadBalancer.hnsID)

		// If nodePort is specified, user should be able to use nodeIP:nodePort to reach the backend endpoints
		if svcInfo.NodePort() > 0 {
			// If the preserve-destination service annotation is present, we will disable routing mesh for NodePort.
			// This means that health services can use Node Port without falsely getting results from a different node.
			nodePortEndpoints := hnsEndpoints
			if svcInfo.preserveDIP || svcInfo.localTrafficDSR {
				nodePortEndpoints = hnsLocalEndpoints
			}
			hnsLoadBalancer, err := hns.getLoadBalancer(
				nodePortEndpoints,
				loadBalancerFlags{isDSR: svcInfo.localTrafficDSR, localRoutedVIP: true, sessionAffinity: sessionAffinityClientIP, isIPv6: proxier.isIPv6Mode},
				sourceVip,
				"",
				Enum(svcInfo.Protocol()),
				uint16(svcInfo.targetPort),
				uint16(svcInfo.NodePort()),
			)
			if err != nil {
				klog.ErrorS(err, "Policy creation failed")
				continue
			}

			svcInfo.nodePorthnsID = hnsLoadBalancer.hnsID
			klog.V(3).InfoS("Hns LoadBalancer resource created for nodePort resources", "clusterIP", svcInfo.ClusterIP(), "hnsID", hnsLoadBalancer.hnsID)
		}

		// Create a Load Balancer Policy for each external IP
		for _, externalIP := range svcInfo.externalIPs {
			// Disable routing mesh if ExternalTrafficPolicy is set to local
			externalIPEndpoints := hnsEndpoints
			if svcInfo.localTrafficDSR {
				externalIPEndpoints = hnsLocalEndpoints
			}
			// Try loading existing policies, if already available
			hnsLoadBalancer, err = hns.getLoadBalancer(
				externalIPEndpoints,
				loadBalancerFlags{isDSR: svcInfo.localTrafficDSR, sessionAffinity: sessionAffinityClientIP, isIPv6: proxier.isIPv6Mode},
				sourceVip,
				externalIP.ip,
				Enum(svcInfo.Protocol()),
				uint16(svcInfo.targetPort),
				uint16(svcInfo.Port()),
			)
			if err != nil {
				klog.ErrorS(err, "Policy creation failed")
				continue
			}
			externalIP.hnsID = hnsLoadBalancer.hnsID
			klog.V(3).InfoS("Hns LoadBalancer resource created for externalIP resources", "externalIP", externalIP, "hnsID", hnsLoadBalancer.hnsID)
		}
		// Create a Load Balancer Policy for each loadbalancer ingress
		for _, lbIngressIP := range svcInfo.loadBalancerIngressIPs {
			// Try loading existing policies, if already available
			lbIngressEndpoints := hnsEndpoints
			if svcInfo.preserveDIP || svcInfo.localTrafficDSR {
				lbIngressEndpoints = hnsLocalEndpoints
			}
			hnsLoadBalancer, err := hns.getLoadBalancer(
				lbIngressEndpoints,
				loadBalancerFlags{isDSR: svcInfo.preserveDIP || svcInfo.localTrafficDSR, useMUX: svcInfo.preserveDIP, preserveDIP: svcInfo.preserveDIP, sessionAffinity: sessionAffinityClientIP, isIPv6: proxier.isIPv6Mode},
				sourceVip,
				lbIngressIP.ip,
				Enum(svcInfo.Protocol()),
				uint16(svcInfo.targetPort),
				uint16(svcInfo.Port()),
			)
			if err != nil {
				klog.ErrorS(err, "Policy creation failed")
				continue
			}
			lbIngressIP.hnsID = hnsLoadBalancer.hnsID
			klog.V(3).InfoS("Hns LoadBalancer resource created for loadBalancer Ingress resources", "lbIngressIP", lbIngressIP)
		}
		svcInfo.policyApplied = true
		Log(svcInfo, "+++Policy Successfully applied for service +++", 2)
	}

	if proxier.healthzServer != nil {
		proxier.healthzServer.Updated()
	}
	SyncProxyRulesLastTimestamp.SetToCurrentTime()

	// Update service healthchecks.  The endpoints list might include services that are
	// not "OnlyLocal", but the services list will not, and the serviceHealthServer
	// will just drop those endpoints.
	if err := proxier.serviceHealthServer.SyncServices(serviceUpdateResult.HCServiceNodePorts); err != nil {
		klog.ErrorS(err, "Error syncing healthcheck services")
	}
	if err := proxier.serviceHealthServer.SyncEndpoints(endpointUpdateResult.HCEndpointsLocalIPSize); err != nil {
		klog.ErrorS(err, "Error syncing healthcheck endpoints")
	}

	// Finish housekeeping.
	// TODO: these could be made more consistent.
	for _, svcIP := range staleServices.UnsortedList() {
		// TODO : Check if this is required to cleanup stale services here
		klog.V(5).InfoS("Pending delete stale service IP connections", "ip", svcIP)
	}

	// remove stale endpoint refcount entries
	for hnsID, referenceCount := range proxier.endPointsRefCount {
		if *referenceCount <= 0 {
			delete(proxier.endPointsRefCount, hnsID)
		}
	}
}<|MERGE_RESOLUTION|>--- conflicted
+++ resolved
@@ -36,13 +36,9 @@
 	discovery "k8s.io/api/discovery/v1"
 	"k8s.io/apimachinery/pkg/types"
 	"k8s.io/apimachinery/pkg/util/intstr"
-<<<<<<< HEAD
-	"k8s.io/apimachinery/pkg/util/sets"
-=======
 	apiutil "k8s.io/apimachinery/pkg/util/net"
 	"k8s.io/apimachinery/pkg/util/sets"
 	"k8s.io/apimachinery/pkg/util/version"
->>>>>>> 0f466983
 	"k8s.io/apimachinery/pkg/util/wait"
 	utilfeature "k8s.io/apiserver/pkg/util/feature"
 	"k8s.io/client-go/tools/events"
@@ -294,11 +290,6 @@
 // IsTerminating returns true if an endpoint is terminating.
 func (info *endpointsInfo) IsTerminating() bool {
 	return info.terminating
-}
-
-// GetZoneHint returns the zone hint for the endpoint.
-func (info *endpointsInfo) GetZoneHints() sets.String {
-	return sets.String{}
 }
 
 // GetZoneHint returns the zone hint for the endpoint.
