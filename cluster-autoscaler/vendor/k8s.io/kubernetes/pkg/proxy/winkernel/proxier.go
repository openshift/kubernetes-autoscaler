// +build windows

/*
Copyright 2017 The Kubernetes Authors.

Licensed under the Apache License, Version 2.0 (the "License");
you may not use this file except in compliance with the License.
You may obtain a copy of the License at

    http://www.apache.org/licenses/LICENSE-2.0

Unless required by applicable law or agreed to in writing, software
distributed under the License is distributed on an "AS IS" BASIS,
WITHOUT WARRANTIES OR CONDITIONS OF ANY KIND, either express or implied.
See the License for the specific language governing permissions and
limitations under the License.
*/

package winkernel

import (
	"encoding/json"
	"fmt"
	"net"
	"os"
	"reflect"
	"sync"
	"sync/atomic"
	"time"

	"github.com/Microsoft/hcsshim"
	"github.com/davecgh/go-spew/spew"
	"k8s.io/klog"

	"k8s.io/api/core/v1"
	"k8s.io/apimachinery/pkg/types"
	"k8s.io/apimachinery/pkg/util/sets"
	"k8s.io/apimachinery/pkg/util/wait"
	"k8s.io/client-go/tools/record"
	apiservice "k8s.io/kubernetes/pkg/api/v1/service"
	"k8s.io/kubernetes/pkg/apis/core/v1/helper"
	"k8s.io/kubernetes/pkg/proxy"
	"k8s.io/kubernetes/pkg/proxy/healthcheck"
	"k8s.io/kubernetes/pkg/util/async"
)

// KernelCompatTester tests whether the required kernel capabilities are
// present to run the windows kernel proxier.
type KernelCompatTester interface {
	IsCompatible() error
}

// CanUseWinKernelProxier returns true if we should use the Kernel Proxier
// instead of the "classic" userspace Proxier.  This is determined by checking
// the windows kernel version and for the existence of kernel features.
func CanUseWinKernelProxier(kcompat KernelCompatTester) (bool, error) {
	// Check that the kernel supports what we need.
	if err := kcompat.IsCompatible(); err != nil {
		return false, err
	}
	return true, nil
}

type WindowsKernelCompatTester struct{}

// IsCompatible returns true if winkernel can support this mode of proxy
func (lkct WindowsKernelCompatTester) IsCompatible() error {
	_, err := hcsshim.HNSListPolicyListRequest()
	if err != nil {
		return fmt.Errorf("Windows kernel is not compatible for Kernel mode")
	}
	return nil
}

type externalIPInfo struct {
	ip    string
	hnsID string
}

type loadBalancerIngressInfo struct {
	ip    string
	hnsID string
}

// internal struct for string service information
type serviceInfo struct {
	clusterIP                net.IP
	port                     int
	protocol                 v1.Protocol
	nodePort                 int
	targetPort               int
	loadBalancerStatus       v1.LoadBalancerStatus
	sessionAffinityType      v1.ServiceAffinity
	stickyMaxAgeSeconds      int
	externalIPs              []*externalIPInfo
	loadBalancerIngressIPs   []*loadBalancerIngressInfo
	loadBalancerSourceRanges []string
	onlyNodeLocalEndpoints   bool
	healthCheckNodePort      int
	hnsID                    string
	nodePorthnsID            string
	policyApplied            bool
}

type hnsNetworkInfo struct {
	name string
	id   string
}

func Log(v interface{}, message string, level klog.Level) {
	klog.V(level).Infof("%s, %s", message, spew.Sdump(v))
}

func LogJson(v interface{}, message string, level klog.Level) {
	jsonString, err := json.Marshal(v)
	if err == nil {
		klog.V(level).Infof("%s, %s", message, string(jsonString))
	}
}

// internal struct for endpoints information
type endpointsInfo struct {
	ip         string
	port       uint16
	isLocal    bool
	macAddress string
	hnsID      string
	refCount   uint16
}

//Uses mac prefix and IPv4 address to return a mac address
//This ensures mac addresses are unique for proper load balancing
//Does not support IPv6 and returns a dummy mac
func conjureMac(macPrefix string, ip net.IP) string {
	if ip4 := ip.To4(); ip4 != nil {
		a, b, c, d := ip4[0], ip4[1], ip4[2], ip4[3]
		return fmt.Sprintf("%v-%02x-%02x-%02x-%02x", macPrefix, a, b, c, d)
	}
	return "02-11-22-33-44-55"
}

func newEndpointInfo(ip string, port uint16, isLocal bool) *endpointsInfo {
	info := &endpointsInfo{
		ip:         ip,
		port:       port,
		isLocal:    isLocal,
		macAddress: conjureMac("02-11", net.ParseIP(ip)),
		refCount:   0,
		hnsID:      "",
	}

	return info
}

func (ep *endpointsInfo) Cleanup() {
	Log(ep, "Endpoint Cleanup", 3)
	ep.refCount--
	// Remove the remote hns endpoint, if no service is referring it
	// Never delete a Local Endpoint. Local Endpoints are already created by other entities.
	// Remove only remote endpoints created by this service
	if ep.refCount <= 0 && !ep.isLocal {
		klog.V(4).Infof("Removing endpoints for %v, since no one is referencing it", ep)
		deleteHnsEndpoint(ep.hnsID)
		ep.hnsID = ""
	}

}

// returns a new serviceInfo struct
func newServiceInfo(svcPortName proxy.ServicePortName, port *v1.ServicePort, service *v1.Service) *serviceInfo {
	onlyNodeLocalEndpoints := false
	if apiservice.RequestsOnlyLocalTraffic(service) {
		onlyNodeLocalEndpoints = true
	}

	// set default session sticky max age 180min=10800s
	stickyMaxAgeSeconds := 10800
	if service.Spec.SessionAffinity == v1.ServiceAffinityClientIP {
		// Kube-apiserver side guarantees SessionAffinityConfig won't be nil when session affinity type is ClientIP
		stickyMaxAgeSeconds = int(*service.Spec.SessionAffinityConfig.ClientIP.TimeoutSeconds)
	}
	info := &serviceInfo{
		clusterIP: net.ParseIP(service.Spec.ClusterIP),
		port:      int(port.Port),
		protocol:  port.Protocol,
		nodePort:  int(port.NodePort),
		// targetPort is zero if it is specified as a name in port.TargetPort.
		// Its real value would be got later from endpoints.
		targetPort: port.TargetPort.IntValue(),
		// Deep-copy in case the service instance changes
		loadBalancerStatus:       *service.Status.LoadBalancer.DeepCopy(),
		sessionAffinityType:      service.Spec.SessionAffinity,
		stickyMaxAgeSeconds:      stickyMaxAgeSeconds,
		loadBalancerSourceRanges: make([]string, len(service.Spec.LoadBalancerSourceRanges)),
		onlyNodeLocalEndpoints:   onlyNodeLocalEndpoints,
	}

	copy(info.loadBalancerSourceRanges, service.Spec.LoadBalancerSourceRanges)
	for _, eip := range service.Spec.ExternalIPs {
		info.externalIPs = append(info.externalIPs, &externalIPInfo{ip: eip})
	}
	for _, ingress := range service.Status.LoadBalancer.Ingress {
		info.loadBalancerIngressIPs = append(info.loadBalancerIngressIPs, &loadBalancerIngressInfo{ip: ingress.IP})
	}

	if apiservice.NeedsHealthCheck(service) {
		p := service.Spec.HealthCheckNodePort
		if p == 0 {
			klog.Errorf("Service %q has no healthcheck nodeport", svcPortName.NamespacedName.String())
		} else {
			info.healthCheckNodePort = int(p)
		}
	}

	return info
}

type endpointsChange struct {
	previous proxyEndpointsMap
	current  proxyEndpointsMap
}

type endpointsChangeMap struct {
	lock     sync.Mutex
	hostname string
	items    map[types.NamespacedName]*endpointsChange
}

type serviceChange struct {
	previous proxyServiceMap
	current  proxyServiceMap
}

type serviceChangeMap struct {
	lock  sync.Mutex
	items map[types.NamespacedName]*serviceChange
}

type updateEndpointMapResult struct {
	hcEndpoints       map[types.NamespacedName]int
	staleEndpoints    map[endpointServicePair]bool
	staleServiceNames map[proxy.ServicePortName]bool
}

type updateServiceMapResult struct {
	hcServices    map[types.NamespacedName]uint16
	staleServices sets.String
}
type proxyServiceMap map[proxy.ServicePortName]*serviceInfo
type proxyEndpointsMap map[proxy.ServicePortName][]*endpointsInfo

func newEndpointsChangeMap(hostname string) endpointsChangeMap {
	return endpointsChangeMap{
		hostname: hostname,
		items:    make(map[types.NamespacedName]*endpointsChange),
	}
}

func (ecm *endpointsChangeMap) update(namespacedName *types.NamespacedName, previous, current *v1.Endpoints) bool {
	ecm.lock.Lock()
	defer ecm.lock.Unlock()

	change, exists := ecm.items[*namespacedName]
	if !exists {
		change = &endpointsChange{}
		change.previous = endpointsToEndpointsMap(previous, ecm.hostname)
		ecm.items[*namespacedName] = change
	}
	change.current = endpointsToEndpointsMap(current, ecm.hostname)
	if reflect.DeepEqual(change.previous, change.current) {
		delete(ecm.items, *namespacedName)
	}
	return len(ecm.items) > 0
}

func newServiceChangeMap() serviceChangeMap {
	return serviceChangeMap{
		items: make(map[types.NamespacedName]*serviceChange),
	}
}

func (scm *serviceChangeMap) update(namespacedName *types.NamespacedName, previous, current *v1.Service) bool {
	scm.lock.Lock()
	defer scm.lock.Unlock()

	change, exists := scm.items[*namespacedName]
	if !exists {
		// Service is Added
		change = &serviceChange{}
		change.previous = serviceToServiceMap(previous)
		scm.items[*namespacedName] = change
	}
	change.current = serviceToServiceMap(current)
	if reflect.DeepEqual(change.previous, change.current) {
		delete(scm.items, *namespacedName)
	}
	return len(scm.items) > 0
}

func (sm *proxyServiceMap) merge(other proxyServiceMap, curEndpoints proxyEndpointsMap) sets.String {
	existingPorts := sets.NewString()
	for svcPortName, info := range other {
		existingPorts.Insert(svcPortName.Port)
		svcInfo, exists := (*sm)[svcPortName]
		if !exists {
			klog.V(1).Infof("Adding new service port %q at %s:%d/%s", svcPortName, info.clusterIP, info.port, info.protocol)
		} else {
			klog.V(1).Infof("Updating existing service port %q at %s:%d/%s", svcPortName, info.clusterIP, info.port, info.protocol)
			svcInfo.cleanupAllPolicies(curEndpoints[svcPortName])
			delete(*sm, svcPortName)
		}
		(*sm)[svcPortName] = info
	}
	return existingPorts
}

func (sm *proxyServiceMap) unmerge(other proxyServiceMap, existingPorts, staleServices sets.String, curEndpoints proxyEndpointsMap) {
	for svcPortName := range other {
		if existingPorts.Has(svcPortName.Port) {
			continue
		}
		info, exists := (*sm)[svcPortName]
		if exists {
<<<<<<< HEAD
			glog.V(1).Infof("Removing service port %q", svcPortName)
=======
			klog.V(1).Infof("Removing service port %q", svcPortName)
>>>>>>> e9a81cf8
			if info.protocol == v1.ProtocolUDP {
				staleServices.Insert(info.clusterIP.String())
			}
			info.cleanupAllPolicies(curEndpoints[svcPortName])
			delete(*sm, svcPortName)
		} else {
			klog.Errorf("Service port %q removed, but doesn't exists", svcPortName)
		}
	}
}

func (em proxyEndpointsMap) merge(other proxyEndpointsMap, curServices proxyServiceMap) {
	// Endpoint Update/Add
	for svcPortName := range other {
		epInfos, exists := em[svcPortName]
		if exists {
			//
			info, exists := curServices[svcPortName]
			klog.V(1).Infof("Updating existing service port %q at %s:%d/%s", svcPortName, info.clusterIP, info.port, info.protocol)
			if exists {
				klog.V(2).Infof("Endpoints are modified. Service [%v] is stale", svcPortName)
				info.cleanupAllPolicies(epInfos)
			} else {
				// If no service exists, just cleanup the remote endpoints
				klog.V(2).Infof("Endpoints are orphaned. Cleaning up")
				// Cleanup Endpoints references
				for _, ep := range epInfos {
					ep.Cleanup()
				}

			}

			delete(em, svcPortName)
		}
		em[svcPortName] = other[svcPortName]
	}
}

func (em proxyEndpointsMap) unmerge(other proxyEndpointsMap, curServices proxyServiceMap) {
	// Endpoint Update/Removal
	for svcPortName := range other {
		info, exists := curServices[svcPortName]
		if exists {
			klog.V(2).Infof("Service [%v] is stale", info)
			info.cleanupAllPolicies(em[svcPortName])
		} else {
			// If no service exists, just cleanup the remote endpoints
			klog.V(2).Infof("Endpoints are orphaned. Cleaning up")
			// Cleanup Endpoints references
			epInfos, exists := em[svcPortName]
			if exists {
				for _, ep := range epInfos {
					ep.Cleanup()
				}
			}
		}

		delete(em, svcPortName)
	}
}

// Proxier is an hns based proxy for connections between a localhost:lport
// and services that provide the actual backends.
type Proxier struct {
	// endpointsChanges and serviceChanges contains all changes to endpoints and
	// services that happened since policies were synced. For a single object,
	// changes are accumulated, i.e. previous is state from before all of them,
	// current is state after applying all of those.
	endpointsChanges endpointsChangeMap
	serviceChanges   serviceChangeMap

	mu           sync.Mutex // protects the following fields
	serviceMap   proxyServiceMap
	endpointsMap proxyEndpointsMap
	portsMap     map[localPort]closeable
	// endpointsSynced and servicesSynced are set to true when corresponding
	// objects are synced after startup. This is used to avoid updating hns policies
	// with some partial data after kube-proxy restart.
	endpointsSynced bool
	servicesSynced  bool
	initialized     int32
	syncRunner      *async.BoundedFrequencyRunner // governs calls to syncProxyRules

	// These are effectively const and do not need the mutex to be held.
	masqueradeAll  bool
	masqueradeMark string
	clusterCIDR    string
	hostname       string
	nodeIP         net.IP
	recorder       record.EventRecorder
	healthChecker  healthcheck.Server
	healthzServer  healthcheck.HealthzUpdater

	// Since converting probabilities (floats) to strings is expensive
	// and we are using only probabilities in the format of 1/n, we are
	// precomputing some number of those and cache for future reuse.
	precomputedProbabilities []string

	network hnsNetworkInfo
}

type localPort struct {
	desc     string
	ip       string
	port     int
	protocol string
}

func (lp *localPort) String() string {
	return fmt.Sprintf("%q (%s:%d/%s)", lp.desc, lp.ip, lp.port, lp.protocol)
}

func Enum(p v1.Protocol) uint16 {
	if p == v1.ProtocolTCP {
		return 6
	}
	if p == v1.ProtocolUDP {
		return 17
	}
	if p == v1.ProtocolSCTP {
		return 132
	}
	return 0
}

type closeable interface {
	Close() error
}

// Proxier implements ProxyProvider
var _ proxy.ProxyProvider = &Proxier{}

// NewProxier returns a new Proxier
func NewProxier(
	syncPeriod time.Duration,
	minSyncPeriod time.Duration,
	masqueradeAll bool,
	masqueradeBit int,
	clusterCIDR string,
	hostname string,
	nodeIP net.IP,
	recorder record.EventRecorder,
	healthzServer healthcheck.HealthzUpdater,
) (*Proxier, error) {
	masqueradeValue := 1 << uint(masqueradeBit)
	masqueradeMark := fmt.Sprintf("%#08x/%#08x", masqueradeValue, masqueradeValue)

	if nodeIP == nil {
		klog.Warningf("invalid nodeIP, initializing kube-proxy with 127.0.0.1 as nodeIP")
		nodeIP = net.ParseIP("127.0.0.1")
	}

	if len(clusterCIDR) == 0 {
		klog.Warningf("clusterCIDR not specified, unable to distinguish between internal and external traffic")
	}

	healthChecker := healthcheck.NewServer(hostname, recorder, nil, nil) // use default implementations of deps

	// TODO : Make this a param
	hnsNetworkName := os.Getenv("KUBE_NETWORK")
	if len(hnsNetworkName) == 0 {
		return nil, fmt.Errorf("Environment variable KUBE_NETWORK not initialized")
	}
	hnsNetwork, err := getHnsNetworkInfo(hnsNetworkName)
	if err != nil {
		klog.Fatalf("Unable to find Hns Network specified by %s. Please check environment variable KUBE_NETWORK", hnsNetworkName)
		return nil, err
	}

	klog.V(1).Infof("Hns Network loaded with info = %v", hnsNetwork)

	proxier := &Proxier{
		portsMap:         make(map[localPort]closeable),
		serviceMap:       make(proxyServiceMap),
		serviceChanges:   newServiceChangeMap(),
		endpointsMap:     make(proxyEndpointsMap),
		endpointsChanges: newEndpointsChangeMap(hostname),
		masqueradeAll:    masqueradeAll,
		masqueradeMark:   masqueradeMark,
		clusterCIDR:      clusterCIDR,
		hostname:         hostname,
		nodeIP:           nodeIP,
		recorder:         recorder,
		healthChecker:    healthChecker,
		healthzServer:    healthzServer,
		network:          *hnsNetwork,
	}

	burstSyncs := 2
	klog.V(3).Infof("minSyncPeriod: %v, syncPeriod: %v, burstSyncs: %d", minSyncPeriod, syncPeriod, burstSyncs)
	proxier.syncRunner = async.NewBoundedFrequencyRunner("sync-runner", proxier.syncProxyRules, minSyncPeriod, syncPeriod, burstSyncs)
	return proxier, nil

}

// CleanupLeftovers removes all hns rules created by the Proxier
// It returns true if an error was encountered. Errors are logged.
func CleanupLeftovers() (encounteredError bool) {
	// Delete all Hns Load Balancer Policies
	deleteAllHnsLoadBalancerPolicy()
	// TODO
	// Delete all Hns Remote endpoints

	return encounteredError
}

func (svcInfo *serviceInfo) cleanupAllPolicies(endpoints []*endpointsInfo) {
	Log(svcInfo, "Service Cleanup", 3)
	// Skip the svcInfo.policyApplied check to remove all the policies
	svcInfo.deleteAllHnsLoadBalancerPolicy()
	// Cleanup Endpoints references
	for _, ep := range endpoints {
		ep.Cleanup()
	}

	svcInfo.policyApplied = false
}

func (svcInfo *serviceInfo) deleteAllHnsLoadBalancerPolicy() {
	// Remove the Hns Policy corresponding to this service
	deleteHnsLoadBalancerPolicy(svcInfo.hnsID)
	svcInfo.hnsID = ""

	deleteHnsLoadBalancerPolicy(svcInfo.nodePorthnsID)
	svcInfo.nodePorthnsID = ""

	for _, externalIp := range svcInfo.externalIPs {
		deleteHnsLoadBalancerPolicy(externalIp.hnsID)
		externalIp.hnsID = ""
	}
	for _, lbIngressIp := range svcInfo.loadBalancerIngressIPs {
		deleteHnsLoadBalancerPolicy(lbIngressIp.hnsID)
		lbIngressIp.hnsID = ""
	}

}

func deleteAllHnsLoadBalancerPolicy() {
	plists, err := hcsshim.HNSListPolicyListRequest()
	if err != nil {
		return
	}
	for _, plist := range plists {
		LogJson(plist, "Remove Policy", 3)
		_, err = plist.Delete()
		if err != nil {
			klog.Errorf("%v", err)
		}
	}

}

// getHnsLoadBalancer returns the LoadBalancer policy resource, if already found.
// If not, it would create one and return
func getHnsLoadBalancer(endpoints []hcsshim.HNSEndpoint, isILB bool, vip string, protocol uint16, internalPort uint16, externalPort uint16) (*hcsshim.PolicyList, error) {
	plists, err := hcsshim.HNSListPolicyListRequest()
	if err != nil {
		return nil, err
	}

	for _, plist := range plists {
		if len(plist.EndpointReferences) != len(endpoints) {
			continue
		}
		// Validate if input meets any of the policy lists
		elbPolicy := hcsshim.ELBPolicy{}
		if err = json.Unmarshal(plist.Policies[0], &elbPolicy); err != nil {
			continue
		}
		if elbPolicy.Protocol == protocol && elbPolicy.InternalPort == internalPort && elbPolicy.ExternalPort == externalPort && elbPolicy.ILB == isILB {
			if len(vip) > 0 {
				if len(elbPolicy.VIPs) == 0 || elbPolicy.VIPs[0] != vip {
					continue
				}
			}
			LogJson(plist, "Found existing Hns loadbalancer policy resource", 1)
			return &plist, nil

		}
	}
	//TODO: sourceVip is not used. If required, expose this as a param
	var sourceVip string
	lb, err := hcsshim.AddLoadBalancer(
		endpoints,
		isILB,
		sourceVip,
		vip,
		protocol,
		internalPort,
		externalPort,
	)

	if err == nil {
		LogJson(lb, "Hns loadbalancer policy resource", 1)
	}
	return lb, err
}

func deleteHnsLoadBalancerPolicy(hnsID string) {
	if len(hnsID) == 0 {
		// Return silently
		return
	}

	// Cleanup HNS policies
	hnsloadBalancer, err := hcsshim.GetPolicyListByID(hnsID)
	if err != nil {
		klog.Errorf("%v", err)
		return
	}
	LogJson(hnsloadBalancer, "Removing Policy", 2)

	_, err = hnsloadBalancer.Delete()
	if err != nil {
		klog.Errorf("%v", err)
	}
}

func deleteHnsEndpoint(hnsID string) {
	hnsendpoint, err := hcsshim.GetHNSEndpointByID(hnsID)
	if err != nil {
		klog.Errorf("%v", err)
		return
	}

	_, err = hnsendpoint.Delete()
	if err != nil {
		klog.Errorf("%v", err)
	}

	klog.V(3).Infof("Remote endpoint resource deleted id %s", hnsID)
}

func getHnsNetworkInfo(hnsNetworkName string) (*hnsNetworkInfo, error) {
	hnsnetwork, err := hcsshim.GetHNSNetworkByName(hnsNetworkName)
	if err != nil {
		klog.Errorf("%v", err)
		return nil, err
	}

	return &hnsNetworkInfo{
		id:   hnsnetwork.Id,
		name: hnsnetwork.Name,
	}, nil
}

func getHnsEndpointByIpAddress(ip net.IP, networkName string) (*hcsshim.HNSEndpoint, error) {
	hnsnetwork, err := hcsshim.GetHNSNetworkByName(networkName)
	if err != nil {
		klog.Errorf("%v", err)
		return nil, err
	}

	endpoints, err := hcsshim.HNSListEndpointRequest()
	for _, endpoint := range endpoints {
		equal := reflect.DeepEqual(endpoint.IPAddress, ip)
		if equal && endpoint.VirtualNetwork == hnsnetwork.Id {
			return &endpoint, nil
		}
	}

	return nil, fmt.Errorf("Endpoint %v not found on network %s", ip, networkName)
}

// Sync is called to synchronize the proxier state to hns as soon as possible.
func (proxier *Proxier) Sync() {
	proxier.syncRunner.Run()
}

// SyncLoop runs periodic work.  This is expected to run as a goroutine or as the main loop of the app.  It does not return.
func (proxier *Proxier) SyncLoop() {
	// Update healthz timestamp at beginning in case Sync() never succeeds.
	if proxier.healthzServer != nil {
		proxier.healthzServer.UpdateTimestamp()
	}
	proxier.syncRunner.Loop(wait.NeverStop)
}

func (proxier *Proxier) setInitialized(value bool) {
	var initialized int32
	if value {
		initialized = 1
	}
	atomic.StoreInt32(&proxier.initialized, initialized)
}

func (proxier *Proxier) isInitialized() bool {
	return atomic.LoadInt32(&proxier.initialized) > 0
}

func (proxier *Proxier) OnServiceAdd(service *v1.Service) {
	namespacedName := types.NamespacedName{Namespace: service.Namespace, Name: service.Name}
	if proxier.serviceChanges.update(&namespacedName, nil, service) && proxier.isInitialized() {
		proxier.syncRunner.Run()
	}
}

func (proxier *Proxier) OnServiceUpdate(oldService, service *v1.Service) {
	namespacedName := types.NamespacedName{Namespace: service.Namespace, Name: service.Name}
	if proxier.serviceChanges.update(&namespacedName, oldService, service) && proxier.isInitialized() {
		proxier.syncRunner.Run()
	}
}

func (proxier *Proxier) OnServiceDelete(service *v1.Service) {
	namespacedName := types.NamespacedName{Namespace: service.Namespace, Name: service.Name}
	if proxier.serviceChanges.update(&namespacedName, service, nil) && proxier.isInitialized() {
		proxier.syncRunner.Run()
	}
}

func (proxier *Proxier) OnServiceSynced() {
	proxier.mu.Lock()
	proxier.servicesSynced = true
	proxier.setInitialized(proxier.servicesSynced && proxier.endpointsSynced)
	proxier.mu.Unlock()

	// Sync unconditionally - this is called once per lifetime.
	proxier.syncProxyRules()
}

func shouldSkipService(svcName types.NamespacedName, service *v1.Service) bool {
	// if ClusterIP is "None" or empty, skip proxying
	if !helper.IsServiceIPSet(service) {
		klog.V(3).Infof("Skipping service %s due to clusterIP = %q", svcName, service.Spec.ClusterIP)
		return true
	}
	// Even if ClusterIP is set, ServiceTypeExternalName services don't get proxied
	if service.Spec.Type == v1.ServiceTypeExternalName {
<<<<<<< HEAD
		glog.V(3).Infof("Skipping service %s due to Type=ExternalName", svcName)
=======
		klog.V(3).Infof("Skipping service %s due to Type=ExternalName", svcName)
>>>>>>> e9a81cf8
		return true
	}
	return false
}

// <serviceMap> is updated by this function (based on the given changes).
// <changes> map is cleared after applying them.
func (proxier *Proxier) updateServiceMap() (result updateServiceMapResult) {
	result.staleServices = sets.NewString()

	var serviceMap proxyServiceMap = proxier.serviceMap
	var changes *serviceChangeMap = &proxier.serviceChanges

	func() {
		changes.lock.Lock()
		defer changes.lock.Unlock()
		for _, change := range changes.items {
			existingPorts := serviceMap.merge(change.current, proxier.endpointsMap)
			serviceMap.unmerge(change.previous, existingPorts, result.staleServices, proxier.endpointsMap)
		}
		changes.items = make(map[types.NamespacedName]*serviceChange)
	}()

	// TODO: If this will appear to be computationally expensive, consider
	// computing this incrementally similarly to serviceMap.
	result.hcServices = make(map[types.NamespacedName]uint16)
	for svcPortName, info := range serviceMap {
		if info.healthCheckNodePort != 0 {
			result.hcServices[svcPortName.NamespacedName] = uint16(info.healthCheckNodePort)
		}
	}

	return result
}

func (proxier *Proxier) OnEndpointsAdd(endpoints *v1.Endpoints) {
	namespacedName := types.NamespacedName{Namespace: endpoints.Namespace, Name: endpoints.Name}
	if proxier.endpointsChanges.update(&namespacedName, nil, endpoints) && proxier.isInitialized() {
		proxier.syncRunner.Run()
	}
}

func (proxier *Proxier) OnEndpointsUpdate(oldEndpoints, endpoints *v1.Endpoints) {
	namespacedName := types.NamespacedName{Namespace: endpoints.Namespace, Name: endpoints.Name}
	if proxier.endpointsChanges.update(&namespacedName, oldEndpoints, endpoints) && proxier.isInitialized() {
		proxier.syncRunner.Run()
	}
}

func (proxier *Proxier) OnEndpointsDelete(endpoints *v1.Endpoints) {
	namespacedName := types.NamespacedName{Namespace: endpoints.Namespace, Name: endpoints.Name}
	if proxier.endpointsChanges.update(&namespacedName, endpoints, nil) && proxier.isInitialized() {
		proxier.syncRunner.Run()
	}
}

func (proxier *Proxier) OnEndpointsSynced() {
	proxier.mu.Lock()
	proxier.endpointsSynced = true
	proxier.setInitialized(proxier.servicesSynced && proxier.endpointsSynced)
	proxier.mu.Unlock()

	// Sync unconditionally - this is called once per lifetime.
	proxier.syncProxyRules()
}

// <endpointsMap> is updated by this function (based on the given changes).
// <changes> map is cleared after applying them.
func (proxier *Proxier) updateEndpointsMap() (result updateEndpointMapResult) {
	result.staleEndpoints = make(map[endpointServicePair]bool)
	result.staleServiceNames = make(map[proxy.ServicePortName]bool)

	var endpointsMap proxyEndpointsMap = proxier.endpointsMap
	var changes *endpointsChangeMap = &proxier.endpointsChanges

	func() {
		changes.lock.Lock()
		defer changes.lock.Unlock()
		for _, change := range changes.items {
			endpointsMap.unmerge(change.previous, proxier.serviceMap)
			endpointsMap.merge(change.current, proxier.serviceMap)
		}
		changes.items = make(map[types.NamespacedName]*endpointsChange)
	}()

	// TODO: If this will appear to be computationally expensive, consider
	// computing this incrementally similarly to endpointsMap.
	result.hcEndpoints = make(map[types.NamespacedName]int)
	localIPs := getLocalIPs(endpointsMap)
	for nsn, ips := range localIPs {
		result.hcEndpoints[nsn] = len(ips)
	}

	return result
}
func getLocalIPs(endpointsMap proxyEndpointsMap) map[types.NamespacedName]sets.String {
	localIPs := make(map[types.NamespacedName]sets.String)
	for svcPortName := range endpointsMap {
		for _, ep := range endpointsMap[svcPortName] {
			if ep.isLocal {
				nsn := svcPortName.NamespacedName
				if localIPs[nsn] == nil {
					localIPs[nsn] = sets.NewString()
				}
				localIPs[nsn].Insert(ep.ip) // just the IP part
			}
		}
	}
	return localIPs
}

// Translates single Endpoints object to proxyEndpointsMap.
// This function is used for incremental updated of endpointsMap.
//
// NOTE: endpoints object should NOT be modified.
func endpointsToEndpointsMap(endpoints *v1.Endpoints, hostname string) proxyEndpointsMap {
	if endpoints == nil {
		return nil
	}

	endpointsMap := make(proxyEndpointsMap)
	// We need to build a map of portname -> all ip:ports for that
	// portname.  Explode Endpoints.Subsets[*] into this structure.
	for i := range endpoints.Subsets {
		ss := &endpoints.Subsets[i]
		for i := range ss.Ports {
			port := &ss.Ports[i]
			if port.Port == 0 {
				klog.Warningf("ignoring invalid endpoint port %s", port.Name)
				continue
			}
			svcPortName := proxy.ServicePortName{
				NamespacedName: types.NamespacedName{Namespace: endpoints.Namespace, Name: endpoints.Name},
				Port:           port.Name,
			}
			for i := range ss.Addresses {
				addr := &ss.Addresses[i]
				if addr.IP == "" {
					klog.Warningf("ignoring invalid endpoint port %s with empty host", port.Name)
					continue
				}
				isLocal := addr.NodeName != nil && *addr.NodeName == hostname
				epInfo := newEndpointInfo(addr.IP, uint16(port.Port), isLocal)
				endpointsMap[svcPortName] = append(endpointsMap[svcPortName], epInfo)
			}
			if klog.V(3) {
				newEPList := []*endpointsInfo{}
				for _, ep := range endpointsMap[svcPortName] {
					newEPList = append(newEPList, ep)
				}
				klog.Infof("Setting endpoints for %q to %+v", svcPortName, newEPList)
			}
		}
	}
	return endpointsMap
}

// Translates single Service object to proxyServiceMap.
//
// NOTE: service object should NOT be modified.
func serviceToServiceMap(service *v1.Service) proxyServiceMap {
	if service == nil {
		return nil
	}
	svcName := types.NamespacedName{Namespace: service.Namespace, Name: service.Name}
	if shouldSkipService(svcName, service) {
		return nil
	}

	serviceMap := make(proxyServiceMap)
	for i := range service.Spec.Ports {
		servicePort := &service.Spec.Ports[i]
		svcPortName := proxy.ServicePortName{NamespacedName: svcName, Port: servicePort.Name}
		serviceMap[svcPortName] = newServiceInfo(svcPortName, servicePort, service)
	}
	return serviceMap
}

// This is where all of the hns save/restore calls happen.
// assumes proxier.mu is held
func (proxier *Proxier) syncProxyRules() {
	proxier.mu.Lock()
	defer proxier.mu.Unlock()

	start := time.Now()
	defer func() {
		SyncProxyRulesLatency.Observe(sinceInMicroseconds(start))
		klog.V(4).Infof("syncProxyRules took %v", time.Since(start))
	}()
	// don't sync rules till we've received services and endpoints
	if !proxier.endpointsSynced || !proxier.servicesSynced {
		klog.V(2).Info("Not syncing hns until Services and Endpoints have been received from master")
		return
	}

	// We assume that if this was called, we really want to sync them,
	// even if nothing changed in the meantime. In other words, callers are
	// responsible for detecting no-op changes and not calling this function.
	serviceUpdateResult := proxier.updateServiceMap()
	endpointUpdateResult := proxier.updateEndpointsMap()

	staleServices := serviceUpdateResult.staleServices
	// merge stale services gathered from updateEndpointsMap
	for svcPortName := range endpointUpdateResult.staleServiceNames {
		if svcInfo, ok := proxier.serviceMap[svcPortName]; ok && svcInfo != nil && svcInfo.protocol == v1.ProtocolUDP {
<<<<<<< HEAD
			glog.V(2).Infof("Stale udp service %v -> %s", svcPortName, svcInfo.clusterIP.String())
=======
			klog.V(2).Infof("Stale udp service %v -> %s", svcPortName, svcInfo.clusterIP.String())
>>>>>>> e9a81cf8
			staleServices.Insert(svcInfo.clusterIP.String())
		}
	}

	klog.V(3).Infof("Syncing Policies")

	// Program HNS by adding corresponding policies for each service.
	for svcName, svcInfo := range proxier.serviceMap {
		if svcInfo.policyApplied {
			klog.V(4).Infof("Policy already applied for %s", spew.Sdump(svcInfo))
			continue
		}

		var hnsEndpoints []hcsshim.HNSEndpoint
		klog.V(4).Infof("====Applying Policy for %s====", svcName)
		// Create Remote endpoints for every endpoint, corresponding to the service

		for _, ep := range proxier.endpointsMap[svcName] {
			var newHnsEndpoint *hcsshim.HNSEndpoint
			hnsNetworkName := proxier.network.name
			var err error

			// targetPort is zero if it is specified as a name in port.TargetPort, so the real port should be got from endpoints.
			// Note that hcsshim.AddLoadBalancer() doesn't support endpoints with different ports, so only port from first endpoint is used.
			// TODO(feiskyer): add support of different endpoint ports after hcsshim.AddLoadBalancer() add that.
			if svcInfo.targetPort == 0 {
				svcInfo.targetPort = int(ep.port)
			}

			if len(ep.hnsID) > 0 {
				newHnsEndpoint, err = hcsshim.GetHNSEndpointByID(ep.hnsID)
			}

			if newHnsEndpoint == nil {
				// First check if an endpoint resource exists for this IP, on the current host
				// A Local endpoint could exist here already
				// A remote endpoint was already created and proxy was restarted
				newHnsEndpoint, err = getHnsEndpointByIpAddress(net.ParseIP(ep.ip), hnsNetworkName)
			}

			if newHnsEndpoint == nil {
				if ep.isLocal {
					klog.Errorf("Local endpoint not found for %v: err: %v on network %s", ep.ip, err, hnsNetworkName)
					continue
				}
				// hns Endpoint resource was not found, create one
				hnsnetwork, err := hcsshim.GetHNSNetworkByName(hnsNetworkName)
				if err != nil {
					klog.Errorf("%v", err)
					continue
				}

				hnsEndpoint := &hcsshim.HNSEndpoint{
					MacAddress: ep.macAddress,
					IPAddress:  net.ParseIP(ep.ip),
				}

				newHnsEndpoint, err = hnsnetwork.CreateRemoteEndpoint(hnsEndpoint)
				if err != nil {
					klog.Errorf("Remote endpoint creation failed: %v", err)
					continue
				}
			}

			// Save the hnsId for reference
			LogJson(newHnsEndpoint, "Hns Endpoint resource", 1)
			hnsEndpoints = append(hnsEndpoints, *newHnsEndpoint)
			ep.hnsID = newHnsEndpoint.Id
			ep.refCount++
			Log(ep, "Endpoint resource found", 3)
		}

		klog.V(3).Infof("Associated endpoints [%s] for service [%s]", spew.Sdump(hnsEndpoints), svcName)

		if len(svcInfo.hnsID) > 0 {
			// This should not happen
			klog.Warningf("Load Balancer already exists %s -- Debug ", svcInfo.hnsID)
		}

		if len(hnsEndpoints) == 0 {
			klog.Errorf("Endpoint information not available for service %s. Not applying any policy", svcName)
			continue
		}

		klog.V(4).Infof("Trying to Apply Policies for service %s", spew.Sdump(svcInfo))
		var hnsLoadBalancer *hcsshim.PolicyList

		hnsLoadBalancer, err := getHnsLoadBalancer(
			hnsEndpoints,
			false,
			svcInfo.clusterIP.String(),
			Enum(svcInfo.protocol),
			uint16(svcInfo.targetPort),
			uint16(svcInfo.port),
		)
		if err != nil {
			klog.Errorf("Policy creation failed: %v", err)
			continue
		}

		svcInfo.hnsID = hnsLoadBalancer.ID
		klog.V(3).Infof("Hns LoadBalancer resource created for cluster ip resources %v, Id [%s]", svcInfo.clusterIP, hnsLoadBalancer.ID)

		// If nodePort is specified, user should be able to use nodeIP:nodePort to reach the backend endpoints
		if svcInfo.nodePort > 0 {
			hnsLoadBalancer, err := getHnsLoadBalancer(
				hnsEndpoints,
				false,
				"", // VIP has to be empty to automatically select the nodeIP
				Enum(svcInfo.protocol),
				uint16(svcInfo.targetPort),
				uint16(svcInfo.nodePort),
			)
			if err != nil {
				klog.Errorf("Policy creation failed: %v", err)
				continue
			}

			svcInfo.nodePorthnsID = hnsLoadBalancer.ID
			klog.V(3).Infof("Hns LoadBalancer resource created for nodePort resources %v, Id [%s]", svcInfo.clusterIP, hnsLoadBalancer.ID)
		}

		// Create a Load Balancer Policy for each external IP
		for _, externalIp := range svcInfo.externalIPs {
			// Try loading existing policies, if already available
			hnsLoadBalancer, err := getHnsLoadBalancer(
				hnsEndpoints,
				false,
				externalIp.ip,
				Enum(svcInfo.protocol),
				uint16(svcInfo.targetPort),
				uint16(svcInfo.port),
			)
			if err != nil {
				klog.Errorf("Policy creation failed: %v", err)
				continue
			}
			externalIp.hnsID = hnsLoadBalancer.ID
			klog.V(3).Infof("Hns LoadBalancer resource created for externalIp resources %v, Id[%s]", externalIp, hnsLoadBalancer.ID)
		}
		// Create a Load Balancer Policy for each loadbalancer ingress
		for _, lbIngressIp := range svcInfo.loadBalancerIngressIPs {
			// Try loading existing policies, if already available
			hnsLoadBalancer, err := getHnsLoadBalancer(
				hnsEndpoints,
				false,
				lbIngressIp.ip,
				Enum(svcInfo.protocol),
				uint16(svcInfo.targetPort),
				uint16(svcInfo.port),
			)
			if err != nil {
				klog.Errorf("Policy creation failed: %v", err)
				continue
			}
			lbIngressIp.hnsID = hnsLoadBalancer.ID
			klog.V(3).Infof("Hns LoadBalancer resource created for loadBalancer Ingress resources %v", lbIngressIp)
		}
		svcInfo.policyApplied = true
		Log(svcInfo, "+++Policy Successfully applied for service +++", 2)
	}

	// Update healthz timestamp.
	if proxier.healthzServer != nil {
		proxier.healthzServer.UpdateTimestamp()
	}

	// Update healthchecks.  The endpoints list might include services that are
	// not "OnlyLocal", but the services list will not, and the healthChecker
	// will just drop those endpoints.
	if err := proxier.healthChecker.SyncServices(serviceUpdateResult.hcServices); err != nil {
		klog.Errorf("Error syncing healthcheck services: %v", err)
	}
	if err := proxier.healthChecker.SyncEndpoints(endpointUpdateResult.hcEndpoints); err != nil {
<<<<<<< HEAD
		glog.Errorf("Error syncing healthcheck endpoints: %v", err)
=======
		klog.Errorf("Error syncing healthcheck endpoints: %v", err)
>>>>>>> e9a81cf8
	}

	// Finish housekeeping.
	// TODO: these could be made more consistent.
	for _, svcIP := range staleServices.UnsortedList() {
		// TODO : Check if this is required to cleanup stale services here
		klog.V(5).Infof("Pending delete stale service IP %s connections", svcIP)
	}

}

type endpointServicePair struct {
	endpoint        string
	servicePortName proxy.ServicePortName
}<|MERGE_RESOLUTION|>--- conflicted
+++ resolved
@@ -321,11 +321,7 @@
 		}
 		info, exists := (*sm)[svcPortName]
 		if exists {
-<<<<<<< HEAD
-			glog.V(1).Infof("Removing service port %q", svcPortName)
-=======
 			klog.V(1).Infof("Removing service port %q", svcPortName)
->>>>>>> e9a81cf8
 			if info.protocol == v1.ProtocolUDP {
 				staleServices.Insert(info.clusterIP.String())
 			}
@@ -755,11 +751,7 @@
 	}
 	// Even if ClusterIP is set, ServiceTypeExternalName services don't get proxied
 	if service.Spec.Type == v1.ServiceTypeExternalName {
-<<<<<<< HEAD
-		glog.V(3).Infof("Skipping service %s due to Type=ExternalName", svcName)
-=======
 		klog.V(3).Infof("Skipping service %s due to Type=ExternalName", svcName)
->>>>>>> e9a81cf8
 		return true
 	}
 	return false
@@ -965,11 +957,7 @@
 	// merge stale services gathered from updateEndpointsMap
 	for svcPortName := range endpointUpdateResult.staleServiceNames {
 		if svcInfo, ok := proxier.serviceMap[svcPortName]; ok && svcInfo != nil && svcInfo.protocol == v1.ProtocolUDP {
-<<<<<<< HEAD
-			glog.V(2).Infof("Stale udp service %v -> %s", svcPortName, svcInfo.clusterIP.String())
-=======
 			klog.V(2).Infof("Stale udp service %v -> %s", svcPortName, svcInfo.clusterIP.String())
->>>>>>> e9a81cf8
 			staleServices.Insert(svcInfo.clusterIP.String())
 		}
 	}
@@ -1144,11 +1132,7 @@
 		klog.Errorf("Error syncing healthcheck services: %v", err)
 	}
 	if err := proxier.healthChecker.SyncEndpoints(endpointUpdateResult.hcEndpoints); err != nil {
-<<<<<<< HEAD
-		glog.Errorf("Error syncing healthcheck endpoints: %v", err)
-=======
 		klog.Errorf("Error syncing healthcheck endpoints: %v", err)
->>>>>>> e9a81cf8
 	}
 
 	// Finish housekeeping.
