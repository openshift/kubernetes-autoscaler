/*
Copyright 2015 The Kubernetes Authors.

Licensed under the Apache License, Version 2.0 (the "License");
you may not use this file except in compliance with the License.
You may obtain a copy of the License at

    http://www.apache.org/licenses/LICENSE-2.0

Unless required by applicable law or agreed to in writing, software
distributed under the License is distributed on an "AS IS" BASIS,
WITHOUT WARRANTIES OR CONDITIONS OF ANY KIND, either express or implied.
See the License for the specific language governing permissions and
limitations under the License.
*/

package kubemark

import (
	"time"

	metav1 "k8s.io/apimachinery/pkg/apis/meta/v1"
	clientset "k8s.io/client-go/kubernetes"
	kubeletapp "k8s.io/kubernetes/cmd/kubelet/app"
	"k8s.io/kubernetes/cmd/kubelet/app/options"
	"k8s.io/kubernetes/pkg/kubelet"
	kubeletconfig "k8s.io/kubernetes/pkg/kubelet/apis/config"
	"k8s.io/kubernetes/pkg/kubelet/cadvisor"
	"k8s.io/kubernetes/pkg/kubelet/cm"
	containertest "k8s.io/kubernetes/pkg/kubelet/container/testing"
	"k8s.io/kubernetes/pkg/kubelet/dockershim"
	kubetypes "k8s.io/kubernetes/pkg/kubelet/types"
	"k8s.io/kubernetes/pkg/util/mount"
	"k8s.io/kubernetes/pkg/util/oom"
	"k8s.io/kubernetes/pkg/volume/emptydir"
	"k8s.io/kubernetes/pkg/volume/projected"
	"k8s.io/kubernetes/pkg/volume/secret"
	"k8s.io/kubernetes/test/utils"

	"k8s.io/klog"
)

type HollowKubelet struct {
	KubeletFlags         *options.KubeletFlags
	KubeletConfiguration *kubeletconfig.KubeletConfiguration
	KubeletDeps          *kubelet.Dependencies
}

func NewHollowKubelet(
	nodeName string,
	client *clientset.Clientset,
	cadvisorInterface cadvisor.Interface,
	dockerClientConfig *dockershim.ClientConfig,
	kubeletPort, kubeletReadOnlyPort int,
	containerManager cm.ContainerManager,
	maxPods int, podsPerCore int,
) *HollowKubelet {
	// -----------------
	// Static config
	// -----------------
	f, c := GetHollowKubeletConfig(nodeName, kubeletPort, kubeletReadOnlyPort, maxPods, podsPerCore)

	// -----------------
	// Injected objects
	// -----------------
	volumePlugins := emptydir.ProbeVolumePlugins()
	volumePlugins = append(volumePlugins, secret.ProbeVolumePlugins()...)
	volumePlugins = append(volumePlugins, projected.ProbeVolumePlugins()...)
	d := &kubelet.Dependencies{
		KubeClient:         client,
		HeartbeatClient:    client,
		DockerClientConfig: dockerClientConfig,
		CAdvisorInterface:  cadvisorInterface,
		Cloud:              nil,
		OSInterface:        &containertest.FakeOS{},
		ContainerManager:   containerManager,
		VolumePlugins:      volumePlugins,
		TLSOptions:         nil,
		OOMAdjuster:        oom.NewFakeOOMAdjuster(),
		Mounter:            mount.New("" /* default mount path */),
	}

	return &HollowKubelet{
		KubeletFlags:         f,
		KubeletConfiguration: c,
		KubeletDeps:          d,
	}
}

// Starts this HollowKubelet and blocks.
func (hk *HollowKubelet) Run() {
	if err := kubeletapp.RunKubelet(&options.KubeletServer{
		KubeletFlags:         *hk.KubeletFlags,
		KubeletConfiguration: *hk.KubeletConfiguration,
	}, hk.KubeletDeps, false); err != nil {
<<<<<<< HEAD
		glog.Fatalf("Failed to run HollowKubelet: %v. Exiting.", err)
=======
		klog.Fatalf("Failed to run HollowKubelet: %v. Exiting.", err)
>>>>>>> e9a81cf8
	}
	select {}
}

// Builds a KubeletConfiguration for the HollowKubelet, ensuring that the
// usual defaults are applied for fields we do not override.
func GetHollowKubeletConfig(
	nodeName string,
	kubeletPort int,
	kubeletReadOnlyPort int,
	maxPods int,
	podsPerCore int) (*options.KubeletFlags, *kubeletconfig.KubeletConfiguration) {

	testRootDir := utils.MakeTempDirOrDie("hollow-kubelet.", "")
	podFilePath := utils.MakeTempDirOrDie("static-pods", testRootDir)
	klog.Infof("Using %s as root dir for hollow-kubelet", testRootDir)

	// Flags struct
	f := options.NewKubeletFlags()
	f.EnableServer = true
	f.RootDirectory = testRootDir
	f.HostnameOverride = nodeName
	f.MinimumGCAge = metav1.Duration{Duration: 1 * time.Minute}
	f.MaxContainerCount = 100
	f.MaxPerPodContainerCount = 2
	f.RegisterNode = true
	f.RegisterSchedulable = true

	// Config struct
	c, err := options.NewKubeletConfiguration()
	if err != nil {
		panic(err)
	}

	c.StaticPodURL = ""
	c.Address = "0.0.0.0" /* bind address */
	c.Port = int32(kubeletPort)
	c.ReadOnlyPort = int32(kubeletReadOnlyPort)
	c.StaticPodPath = podFilePath
	c.FileCheckFrequency.Duration = 20 * time.Second
	c.HTTPCheckFrequency.Duration = 20 * time.Second
	c.NodeStatusUpdateFrequency.Duration = 10 * time.Second
	c.SyncFrequency.Duration = 10 * time.Second
	c.EvictionPressureTransitionPeriod.Duration = 5 * time.Minute
	c.MaxPods = int32(maxPods)
	c.PodsPerCore = int32(podsPerCore)
	c.ClusterDNS = []string{}
	c.ImageGCHighThresholdPercent = 90
	c.ImageGCLowThresholdPercent = 80
	c.VolumeStatsAggPeriod.Duration = time.Minute
	c.CgroupRoot = ""
	c.CPUCFSQuota = true
	c.EnableControllerAttachDetach = false
	c.EnableDebuggingHandlers = true
	c.CgroupsPerQOS = false
	// hairpin-veth is used to allow hairpin packets. Note that this deviates from
	// what the "real" kubelet currently does, because there's no way to
	// set promiscuous mode on docker0.
	c.HairpinMode = kubeletconfig.HairpinVeth
	c.MaxOpenFiles = 1024
	c.RegistryBurst = 10
	c.RegistryPullQPS = 5.0
	c.ResolverConfig = kubetypes.ResolvConfDefault
	c.KubeletCgroups = "/kubelet"
	c.SerializeImagePulls = true
	c.SystemCgroups = ""
	c.ProtectKernelDefaults = false

	return f, c
}<|MERGE_RESOLUTION|>--- conflicted
+++ resolved
@@ -93,11 +93,7 @@
 		KubeletFlags:         *hk.KubeletFlags,
 		KubeletConfiguration: *hk.KubeletConfiguration,
 	}, hk.KubeletDeps, false); err != nil {
-<<<<<<< HEAD
-		glog.Fatalf("Failed to run HollowKubelet: %v. Exiting.", err)
-=======
 		klog.Fatalf("Failed to run HollowKubelet: %v. Exiting.", err)
->>>>>>> e9a81cf8
 	}
 	select {}
 }
