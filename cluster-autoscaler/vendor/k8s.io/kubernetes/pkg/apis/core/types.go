/*
Copyright 2014 The Kubernetes Authors.

Licensed under the Apache License, Version 2.0 (the "License");
you may not use this file except in compliance with the License.
You may obtain a copy of the License at

    http://www.apache.org/licenses/LICENSE-2.0

Unless required by applicable law or agreed to in writing, software
distributed under the License is distributed on an "AS IS" BASIS,
WITHOUT WARRANTIES OR CONDITIONS OF ANY KIND, either express or implied.
See the License for the specific language governing permissions and
limitations under the License.
*/

package core

import (
	"k8s.io/apimachinery/pkg/api/resource"
	metainternalversion "k8s.io/apimachinery/pkg/apis/meta/internalversion"
	metav1 "k8s.io/apimachinery/pkg/apis/meta/v1"
	"k8s.io/apimachinery/pkg/types"
	"k8s.io/apimachinery/pkg/util/intstr"
)

const (
	// NamespaceDefault means the object is in the default namespace which is applied when not specified by clients
	NamespaceDefault = "default"
	// NamespaceAll is the default argument to specify on a context when you want to list or filter resources across all namespaces
	NamespaceAll = ""
	// NamespaceNone is the argument for a context when there is no namespace.
	NamespaceNone = ""
	// NamespaceSystem is the system namespace where we place system components.
	NamespaceSystem = "kube-system"
	// NamespacePublic is the namespace where we place public info (ConfigMaps)
	NamespacePublic = "kube-public"
	// NamespaceNodeLease is the namespace where we place node lease objects (used for node heartbeats)
	NamespaceNodeLease = "kube-node-lease"
	// TerminationMessagePathDefault means the default path to capture the application termination message running in a container
	TerminationMessagePathDefault = "/dev/termination-log"
)

// Volume represents a named volume in a pod that may be accessed by any containers in the pod.
type Volume struct {
	// Required: This must be a DNS_LABEL.  Each volume in a pod must have
	// a unique name.
	Name string
	// The VolumeSource represents the location and type of a volume to mount.
	// This is optional for now. If not specified, the Volume is implied to be an EmptyDir.
	// This implied behavior is deprecated and will be removed in a future version.
	// +optional
	VolumeSource
}

// VolumeSource represents the source location of a volume to mount.
// Only one of its members may be specified.
type VolumeSource struct {
	// HostPath represents file or directory on the host machine that is
	// directly exposed to the container. This is generally used for system
	// agents or other privileged things that are allowed to see the host
	// machine. Most containers will NOT need this.
	// ---
	// TODO(jonesdl) We need to restrict who can use host directory mounts and who can/can not
	// mount host directories as read/write.
	// +optional
	HostPath *HostPathVolumeSource
	// EmptyDir represents a temporary directory that shares a pod's lifetime.
	// +optional
	EmptyDir *EmptyDirVolumeSource
	// GCEPersistentDisk represents a GCE Disk resource that is attached to a
	// kubelet's host machine and then exposed to the pod.
	// +optional
	GCEPersistentDisk *GCEPersistentDiskVolumeSource
	// AWSElasticBlockStore represents an AWS EBS disk that is attached to a
	// kubelet's host machine and then exposed to the pod.
	// +optional
	AWSElasticBlockStore *AWSElasticBlockStoreVolumeSource
	// GitRepo represents a git repository at a particular revision.
	// DEPRECATED: GitRepo is deprecated. To provision a container with a git repo, mount an
	// EmptyDir into an InitContainer that clones the repo using git, then mount the EmptyDir
	// into the Pod's container.
	// +optional
	GitRepo *GitRepoVolumeSource
	// Secret represents a secret that should populate this volume.
	// +optional
	Secret *SecretVolumeSource
	// NFS represents an NFS mount on the host that shares a pod's lifetime
	// +optional
	NFS *NFSVolumeSource
	// ISCSIVolumeSource represents an ISCSI Disk resource that is attached to a
	// kubelet's host machine and then exposed to the pod.
	// +optional
	ISCSI *ISCSIVolumeSource
	// Glusterfs represents a Glusterfs mount on the host that shares a pod's lifetime
	// +optional
	Glusterfs *GlusterfsVolumeSource
	// PersistentVolumeClaimVolumeSource represents a reference to a PersistentVolumeClaim in the same namespace
	// +optional
	PersistentVolumeClaim *PersistentVolumeClaimVolumeSource
	// RBD represents a Rados Block Device mount on the host that shares a pod's lifetime
	// +optional
	RBD *RBDVolumeSource

	// Quobyte represents a Quobyte mount on the host that shares a pod's lifetime
	// +optional
	Quobyte *QuobyteVolumeSource

	// FlexVolume represents a generic volume resource that is
	// provisioned/attached using an exec based plugin.
	// +optional
	FlexVolume *FlexVolumeSource

	// Cinder represents a cinder volume attached and mounted on kubelets host machine.
	// +optional
	Cinder *CinderVolumeSource

	// CephFS represents a Cephfs mount on the host that shares a pod's lifetime
	// +optional
	CephFS *CephFSVolumeSource

	// Flocker represents a Flocker volume attached to a kubelet's host machine. This depends on the Flocker control service being running
	// +optional
	Flocker *FlockerVolumeSource

	// DownwardAPI represents metadata about the pod that should populate this volume
	// +optional
	DownwardAPI *DownwardAPIVolumeSource
	// FC represents a Fibre Channel resource that is attached to a kubelet's host machine and then exposed to the pod.
	// +optional
	FC *FCVolumeSource
	// AzureFile represents an Azure File Service mount on the host and bind mount to the pod.
	// +optional
	AzureFile *AzureFileVolumeSource
	// ConfigMap represents a configMap that should populate this volume
	// +optional
	ConfigMap *ConfigMapVolumeSource
	// VsphereVolume represents a vSphere volume attached and mounted on kubelets host machine
	// +optional
	VsphereVolume *VsphereVirtualDiskVolumeSource
	// AzureDisk represents an Azure Data Disk mount on the host and bind mount to the pod.
	// +optional
	AzureDisk *AzureDiskVolumeSource
	// PhotonPersistentDisk represents a Photon Controller persistent disk attached and mounted on kubelets host machine
	PhotonPersistentDisk *PhotonPersistentDiskVolumeSource
	// Items for all in one resources secrets, configmaps, and downward API
	Projected *ProjectedVolumeSource
	// PortworxVolume represents a portworx volume attached and mounted on kubelets host machine
	// +optional
	PortworxVolume *PortworxVolumeSource
	// ScaleIO represents a ScaleIO persistent volume attached and mounted on Kubernetes nodes.
	// +optional
	ScaleIO *ScaleIOVolumeSource
	// StorageOS represents a StorageOS volume that is attached to the kubelet's host machine and mounted into the pod
	// +optional
	StorageOS *StorageOSVolumeSource
	// CSI (Container Storage Interface) represents ephemeral storage that is handled by certain external CSI drivers (Beta feature).
	// +optional
	CSI *CSIVolumeSource
	// Ephemeral represents a volume that is handled by a cluster storage driver.
	// The volume's lifecycle is tied to the pod that defines it - it will be created before the pod starts,
	// and deleted when the pod is removed.
	//
	// Use this if:
	// a) the volume is only needed while the pod runs,
	// b) features of normal volumes like restoring from snapshot or capacity
	//    tracking are needed,
	// c) the storage driver is specified through a storage class, and
	// d) the storage driver supports dynamic volume provisioning through
	//    a PersistentVolumeClaim (see EphemeralVolumeSource for more
	//    information on the connection between this volume type
	//    and PersistentVolumeClaim).
	//
	// Use PersistentVolumeClaim or one of the vendor-specific
	// APIs for volumes that persist for longer than the lifecycle
	// of an individual pod.
	//
	// Use CSI for light-weight local ephemeral volumes if the CSI driver is meant to
	// be used that way - see the documentation of the driver for
	// more information.
	//
	// A pod can use both types of ephemeral volumes and
	// persistent volumes at the same time.
	//
	// This is a beta feature and only available when the GenericEphemeralVolume
	// feature gate is enabled.
	//
	// +optional
	Ephemeral *EphemeralVolumeSource
}

// PersistentVolumeSource is similar to VolumeSource but meant for the administrator who creates PVs.
// Exactly one of its members must be set.
type PersistentVolumeSource struct {
	// GCEPersistentDisk represents a GCE Disk resource that is attached to a
	// kubelet's host machine and then exposed to the pod.
	// +optional
	GCEPersistentDisk *GCEPersistentDiskVolumeSource
	// AWSElasticBlockStore represents an AWS EBS disk that is attached to a
	// kubelet's host machine and then exposed to the pod.
	// +optional
	AWSElasticBlockStore *AWSElasticBlockStoreVolumeSource
	// HostPath represents a directory on the host.
	// Provisioned by a developer or tester.
	// This is useful for single-node development and testing only!
	// On-host storage is not supported in any way and WILL NOT WORK in a multi-node cluster.
	// +optional
	HostPath *HostPathVolumeSource
	// Glusterfs represents a Glusterfs volume that is attached to a host and exposed to the pod
	// +optional
	Glusterfs *GlusterfsPersistentVolumeSource
	// NFS represents an NFS mount on the host that shares a pod's lifetime
	// +optional
	NFS *NFSVolumeSource
	// RBD represents a Rados Block Device mount on the host that shares a pod's lifetime
	// +optional
	RBD *RBDPersistentVolumeSource
	// Quobyte represents a Quobyte mount on the host that shares a pod's lifetime
	// +optional
	Quobyte *QuobyteVolumeSource
	// ISCSIPersistentVolumeSource represents an ISCSI resource that is attached to a
	// kubelet's host machine and then exposed to the pod.
	// +optional
	ISCSI *ISCSIPersistentVolumeSource
	// FlexVolume represents a generic volume resource that is
	// provisioned/attached using an exec based plugin.
	// +optional
	FlexVolume *FlexPersistentVolumeSource
	// Cinder represents a cinder volume attached and mounted on kubelets host machine.
	// +optional
	Cinder *CinderPersistentVolumeSource
	// CephFS represents a Ceph FS mount on the host that shares a pod's lifetime
	// +optional
	CephFS *CephFSPersistentVolumeSource
	// FC represents a Fibre Channel resource that is attached to a kubelet's host machine and then exposed to the pod.
	// +optional
	FC *FCVolumeSource
	// Flocker represents a Flocker volume attached to a kubelet's host machine. This depends on the Flocker control service being running
	// +optional
	Flocker *FlockerVolumeSource
	// AzureFile represents an Azure File Service mount on the host and bind mount to the pod.
	// +optional
	AzureFile *AzureFilePersistentVolumeSource
	// VsphereVolume represents a vSphere volume attached and mounted on kubelets host machine
	// +optional
	VsphereVolume *VsphereVirtualDiskVolumeSource
	// AzureDisk represents an Azure Data Disk mount on the host and bind mount to the pod.
	// +optional
	AzureDisk *AzureDiskVolumeSource
	// PhotonPersistentDisk represents a Photon Controller persistent disk attached and mounted on kubelets host machine
	PhotonPersistentDisk *PhotonPersistentDiskVolumeSource
	// PortworxVolume represents a portworx volume attached and mounted on kubelets host machine
	// +optional
	PortworxVolume *PortworxVolumeSource
	// ScaleIO represents a ScaleIO persistent volume attached and mounted on Kubernetes nodes.
	// +optional
	ScaleIO *ScaleIOPersistentVolumeSource
	// Local represents directly-attached storage with node affinity
	// +optional
	Local *LocalVolumeSource
	// StorageOS represents a StorageOS volume that is attached to the kubelet's host machine and mounted into the pod
	// More info: https://examples.k8s.io/volumes/storageos/README.md
	// +optional
	StorageOS *StorageOSPersistentVolumeSource
	// CSI (Container Storage Interface) represents storage that is handled by an external CSI driver.
	// +optional
	CSI *CSIPersistentVolumeSource
}

// PersistentVolumeClaimVolumeSource represents a reference to a PersistentVolumeClaim in the same namespace
type PersistentVolumeClaimVolumeSource struct {
	// ClaimName is the name of a PersistentVolumeClaim in the same namespace as the pod using this volume
	ClaimName string
	// Optional: Defaults to false (read/write).  ReadOnly here
	// will force the ReadOnly setting in VolumeMounts
	// +optional
	ReadOnly bool
}

const (
	// BetaStorageClassAnnotation represents the beta/previous StorageClass annotation.
	// It's deprecated and will be removed in a future release. (#51440)
	BetaStorageClassAnnotation = "volume.beta.kubernetes.io/storage-class"

	// MountOptionAnnotation defines mount option annotation used in PVs
	MountOptionAnnotation = "volume.beta.kubernetes.io/mount-options"
)

// +k8s:deepcopy-gen:interfaces=k8s.io/apimachinery/pkg/runtime.Object

// PersistentVolume struct captures the details of the implementation of PV storage
type PersistentVolume struct {
	metav1.TypeMeta
	// +optional
	metav1.ObjectMeta

	//Spec defines a persistent volume owned by the cluster
	// +optional
	Spec PersistentVolumeSpec

	// Status represents the current information about persistent volume.
	// +optional
	Status PersistentVolumeStatus
}

// PersistentVolumeSpec has most of the details required to define a persistent volume
type PersistentVolumeSpec struct {
	// Resources represents the actual resources of the volume
	Capacity ResourceList
	// Source represents the location and type of a volume to mount.
	PersistentVolumeSource
	// AccessModes contains all ways the volume can be mounted
	// +optional
	AccessModes []PersistentVolumeAccessMode
	// ClaimRef is part of a bi-directional binding between PersistentVolume and PersistentVolumeClaim.
	// ClaimRef is expected to be non-nil when bound.
	// claim.VolumeName is the authoritative bind between PV and PVC.
	// When set to non-nil value, PVC.Spec.Selector of the referenced PVC is
	// ignored, i.e. labels of this PV do not need to match PVC selector.
	// +optional
	ClaimRef *ObjectReference
	// Optional: what happens to a persistent volume when released from its claim.
	// +optional
	PersistentVolumeReclaimPolicy PersistentVolumeReclaimPolicy
	// Name of StorageClass to which this persistent volume belongs. Empty value
	// means that this volume does not belong to any StorageClass.
	// +optional
	StorageClassName string
	// A list of mount options, e.g. ["ro", "soft"]. Not validated - mount will
	// simply fail if one is invalid.
	// +optional
	MountOptions []string
	// volumeMode defines if a volume is intended to be used with a formatted filesystem
	// or to remain in raw block state. Value of Filesystem is implied when not included in spec.
	// +optional
	VolumeMode *PersistentVolumeMode
	// NodeAffinity defines constraints that limit what nodes this volume can be accessed from.
	// This field influences the scheduling of pods that use this volume.
	// +optional
	NodeAffinity *VolumeNodeAffinity
}

// VolumeNodeAffinity defines constraints that limit what nodes this volume can be accessed from.
type VolumeNodeAffinity struct {
	// Required specifies hard node constraints that must be met.
	Required *NodeSelector
}

// PersistentVolumeReclaimPolicy describes a policy for end-of-life maintenance of persistent volumes
type PersistentVolumeReclaimPolicy string

const (
	// PersistentVolumeReclaimRecycle means the volume will be recycled back into the pool of unbound persistent volumes on release from its claim.
	// The volume plugin must support Recycling.
	// DEPRECATED: The PersistentVolumeReclaimRecycle called Recycle is being deprecated. See announcement here: https://groups.google.com/forum/#!topic/kubernetes-dev/uexugCza84I
	PersistentVolumeReclaimRecycle PersistentVolumeReclaimPolicy = "Recycle"
	// PersistentVolumeReclaimDelete means the volume will be deleted from Kubernetes on release from its claim.
	// The volume plugin must support Deletion.
	PersistentVolumeReclaimDelete PersistentVolumeReclaimPolicy = "Delete"
	// PersistentVolumeReclaimRetain means the volume will be left in its current phase (Released) for manual reclamation by the administrator.
	// The default policy is Retain.
	PersistentVolumeReclaimRetain PersistentVolumeReclaimPolicy = "Retain"
)

// PersistentVolumeMode describes how a volume is intended to be consumed, either Block or Filesystem.
type PersistentVolumeMode string

const (
	// PersistentVolumeBlock means the volume will not be formatted with a filesystem and will remain a raw block device.
	PersistentVolumeBlock PersistentVolumeMode = "Block"
	// PersistentVolumeFilesystem means the volume will be or is formatted with a filesystem.
	PersistentVolumeFilesystem PersistentVolumeMode = "Filesystem"
)

// PersistentVolumeStatus represents the status of PV storage
type PersistentVolumeStatus struct {
	// Phase indicates if a volume is available, bound to a claim, or released by a claim
	// +optional
	Phase PersistentVolumePhase
	// A human-readable message indicating details about why the volume is in this state.
	// +optional
	Message string
	// Reason is a brief CamelCase string that describes any failure and is meant for machine parsing and tidy display in the CLI
	// +optional
	Reason string
}

// +k8s:deepcopy-gen:interfaces=k8s.io/apimachinery/pkg/runtime.Object

// PersistentVolumeList represents a list of PVs
type PersistentVolumeList struct {
	metav1.TypeMeta
	// +optional
	metav1.ListMeta
	Items []PersistentVolume
}

// +k8s:deepcopy-gen:interfaces=k8s.io/apimachinery/pkg/runtime.Object

// PersistentVolumeClaim is a user's request for and claim to a persistent volume
type PersistentVolumeClaim struct {
	metav1.TypeMeta
	// +optional
	metav1.ObjectMeta

	// Spec defines the volume requested by a pod author
	// +optional
	Spec PersistentVolumeClaimSpec

	// Status represents the current information about a claim
	// +optional
	Status PersistentVolumeClaimStatus
}

// +k8s:deepcopy-gen:interfaces=k8s.io/apimachinery/pkg/runtime.Object

// PersistentVolumeClaimList represents the list of PV claims
type PersistentVolumeClaimList struct {
	metav1.TypeMeta
	// +optional
	metav1.ListMeta
	Items []PersistentVolumeClaim
}

// PersistentVolumeClaimSpec describes the common attributes of storage devices
// and allows a Source for provider-specific attributes
type PersistentVolumeClaimSpec struct {
	// Contains the types of access modes required
	// +optional
	AccessModes []PersistentVolumeAccessMode
	// A label query over volumes to consider for binding. This selector is
	// ignored when VolumeName is set
	// +optional
	Selector *metav1.LabelSelector
	// Resources represents the minimum resources required
	// +optional
	Resources ResourceRequirements
	// VolumeName is the binding reference to the PersistentVolume backing this
	// claim. When set to non-empty value Selector is not evaluated
	// +optional
	VolumeName string
	// Name of the StorageClass required by the claim.
	// More info: https://kubernetes.io/docs/concepts/storage/persistent-volumes/#class-1
	// +optional
	StorageClassName *string
	// volumeMode defines what type of volume is required by the claim.
	// Value of Filesystem is implied when not included in claim spec.
	// +optional
	VolumeMode *PersistentVolumeMode
	// This field can be used to specify either:
	// * An existing VolumeSnapshot object (snapshot.storage.k8s.io/VolumeSnapshot)
	// * An existing PVC (PersistentVolumeClaim)
	// If the provisioner or an external controller can support the specified data source,
	// it will create a new volume based on the contents of the specified data source.
	// If the AnyVolumeDataSource feature gate is enabled, this field will always have
	// the same contents as the DataSourceRef field.
	// +optional
	DataSource *TypedLocalObjectReference
	// Specifies the object from which to populate the volume with data, if a non-empty
	// volume is desired. This may be any local object from a non-empty API group (non
	// core object) or a PersistentVolumeClaim object.
	// When this field is specified, volume binding will only succeed if the type of
	// the specified object matches some installed volume populator or dynamic
	// provisioner.
	// This field will replace the functionality of the DataSource field and as such
	// if both fields are non-empty, they must have the same value. For backwards
	// compatibility, both fields (DataSource and DataSourceRef) will be set to the same
	// value automatically if one of them is empty and the other is non-empty.
	// There are two important differences between DataSource and DataSourceRef:
	// * While DataSource only allows two specific types of objects, DataSourceRef
	//   allows any non-core object, as well as PersistentVolumeClaim objects.
	// * While DataSource ignores disallowed values (dropping them), DataSourceRef
	//   preserves all values, and generates an error if a disallowed value is
	//   specified.
	// (Alpha) Using this field requires the AnyVolumeDataSource feature gate to be enabled.
	// +optional
	DataSourceRef *TypedLocalObjectReference
}

// PersistentVolumeClaimConditionType defines the condition of PV claim.
// Valid values are either "Resizing" or "FileSystemResizePending".
type PersistentVolumeClaimConditionType string

// These are valid conditions of Pvc
const (
	// An user trigger resize of pvc has been started
	PersistentVolumeClaimResizing PersistentVolumeClaimConditionType = "Resizing"
	// PersistentVolumeClaimFileSystemResizePending - controller resize is finished and a file system resize is pending on node
	PersistentVolumeClaimFileSystemResizePending PersistentVolumeClaimConditionType = "FileSystemResizePending"
)

// PersistentVolumeClaimCondition represents the current condition of PV claim
type PersistentVolumeClaimCondition struct {
	Type   PersistentVolumeClaimConditionType
	Status ConditionStatus
	// +optional
	LastProbeTime metav1.Time
	// +optional
	LastTransitionTime metav1.Time
	// +optional
	Reason string
	// +optional
	Message string
}

// PersistentVolumeClaimStatus represents the status of PV claim
type PersistentVolumeClaimStatus struct {
	// Phase represents the current phase of PersistentVolumeClaim
	// +optional
	Phase PersistentVolumeClaimPhase
	// AccessModes contains all ways the volume backing the PVC can be mounted
	// +optional
	AccessModes []PersistentVolumeAccessMode
	// Represents the actual resources of the underlying volume
	// +optional
	Capacity ResourceList
	// +optional
	Conditions []PersistentVolumeClaimCondition
}

// PersistentVolumeAccessMode defines various access modes for PV.
type PersistentVolumeAccessMode string

// These are the valid values for PersistentVolumeAccessMode
const (
	// can be mounted read/write mode to exactly 1 host
	ReadWriteOnce PersistentVolumeAccessMode = "ReadWriteOnce"
	// can be mounted in read-only mode to many hosts
	ReadOnlyMany PersistentVolumeAccessMode = "ReadOnlyMany"
	// can be mounted in read/write mode to many hosts
	ReadWriteMany PersistentVolumeAccessMode = "ReadWriteMany"
	// can be mounted read/write mode to exactly 1 pod
	// cannot be used in combination with other access modes
	ReadWriteOncePod PersistentVolumeAccessMode = "ReadWriteOncePod"
)

// PersistentVolumePhase defines the phase in which a PV is
type PersistentVolumePhase string

// These are the valid values for PersistentVolumePhase
const (
	// used for PersistentVolumes that are not available
	VolumePending PersistentVolumePhase = "Pending"
	// used for PersistentVolumes that are not yet bound
	// Available volumes are held by the binder and matched to PersistentVolumeClaims
	VolumeAvailable PersistentVolumePhase = "Available"
	// used for PersistentVolumes that are bound
	VolumeBound PersistentVolumePhase = "Bound"
	// used for PersistentVolumes where the bound PersistentVolumeClaim was deleted
	// released volumes must be recycled before becoming available again
	// this phase is used by the persistent volume claim binder to signal to another process to reclaim the resource
	VolumeReleased PersistentVolumePhase = "Released"
	// used for PersistentVolumes that failed to be correctly recycled or deleted after being released from a claim
	VolumeFailed PersistentVolumePhase = "Failed"
)

// PersistentVolumeClaimPhase defines the phase of PV claim
type PersistentVolumeClaimPhase string

// These are the valid value for PersistentVolumeClaimPhase
const (
	// used for PersistentVolumeClaims that are not yet bound
	ClaimPending PersistentVolumeClaimPhase = "Pending"
	// used for PersistentVolumeClaims that are bound
	ClaimBound PersistentVolumeClaimPhase = "Bound"
	// used for PersistentVolumeClaims that lost their underlying
	// PersistentVolume. The claim was bound to a PersistentVolume and this
	// volume does not exist any longer and all data on it was lost.
	ClaimLost PersistentVolumeClaimPhase = "Lost"
)

// HostPathType defines the type of host path for PV
type HostPathType string

// These are the valid values for HostPathType
const (
	// For backwards compatible, leave it empty if unset
	HostPathUnset HostPathType = ""
	// If nothing exists at the given path, an empty directory will be created there
	// as needed with file mode 0755, having the same group and ownership with Kubelet.
	HostPathDirectoryOrCreate HostPathType = "DirectoryOrCreate"
	// A directory must exist at the given path
	HostPathDirectory HostPathType = "Directory"
	// If nothing exists at the given path, an empty file will be created there
	// as needed with file mode 0644, having the same group and ownership with Kubelet.
	HostPathFileOrCreate HostPathType = "FileOrCreate"
	// A file must exist at the given path
	HostPathFile HostPathType = "File"
	// A UNIX socket must exist at the given path
	HostPathSocket HostPathType = "Socket"
	// A character device must exist at the given path
	HostPathCharDev HostPathType = "CharDevice"
	// A block device must exist at the given path
	HostPathBlockDev HostPathType = "BlockDevice"
)

// HostPathVolumeSource represents a host path mapped into a pod.
// Host path volumes do not support ownership management or SELinux relabeling.
type HostPathVolumeSource struct {
	// If the path is a symlink, it will follow the link to the real path.
	Path string
	// Defaults to ""
	Type *HostPathType
}

// EmptyDirVolumeSource represents an empty directory for a pod.
// Empty directory volumes support ownership management and SELinux relabeling.
type EmptyDirVolumeSource struct {
	// TODO: Longer term we want to represent the selection of underlying
	// media more like a scheduling problem - user says what traits they
	// need, we give them a backing store that satisfies that.  For now
	// this will cover the most common needs.
	// Optional: what type of storage medium should back this directory.
	// The default is "" which means to use the node's default medium.
	// +optional
	Medium StorageMedium
	// Total amount of local storage required for this EmptyDir volume.
	// The size limit is also applicable for memory medium.
	// The maximum usage on memory medium EmptyDir would be the minimum value between
	// the SizeLimit specified here and the sum of memory limits of all containers in a pod.
	// The default is nil which means that the limit is undefined.
	// More info: http://kubernetes.io/docs/user-guide/volumes#emptydir
	// +optional
	SizeLimit *resource.Quantity
}

// StorageMedium defines ways that storage can be allocated to a volume.
type StorageMedium string

// These are the valid value for StorageMedium
const (
	StorageMediumDefault         StorageMedium = ""           // use whatever the default is for the node
	StorageMediumMemory          StorageMedium = "Memory"     // use memory (tmpfs)
	StorageMediumHugePages       StorageMedium = "HugePages"  // use hugepages
	StorageMediumHugePagesPrefix StorageMedium = "HugePages-" // prefix for full medium notation HugePages-<size>
)

// Protocol defines network protocols supported for things like container ports.
type Protocol string

const (
	// ProtocolTCP is the TCP protocol.
	ProtocolTCP Protocol = "TCP"
	// ProtocolUDP is the UDP protocol.
	ProtocolUDP Protocol = "UDP"
	// ProtocolSCTP is the SCTP protocol.
	ProtocolSCTP Protocol = "SCTP"
)

// GCEPersistentDiskVolumeSource represents a Persistent Disk resource in Google Compute Engine.
//
// A GCE PD must exist before mounting to a container. The disk must
// also be in the same GCE project and zone as the kubelet. A GCE PD
// can only be mounted as read/write once or read-only many times. GCE
// PDs support ownership management and SELinux relabeling.
type GCEPersistentDiskVolumeSource struct {
	// Unique name of the PD resource. Used to identify the disk in GCE
	PDName string
	// Filesystem type to mount.
	// Must be a filesystem type supported by the host operating system.
	// Ex. "ext4", "xfs", "ntfs". Implicitly inferred to be "ext4" if unspecified.
	// TODO: how do we prevent errors in the filesystem from compromising the machine
	// +optional
	FSType string
	// Optional: Partition on the disk to mount.
	// If omitted, kubelet will attempt to mount the device name.
	// Ex. For /dev/sda1, this field is "1", for /dev/sda, this field is 0 or empty.
	// +optional
	Partition int32
	// Optional: Defaults to false (read/write). ReadOnly here will force
	// the ReadOnly setting in VolumeMounts.
	// +optional
	ReadOnly bool
}

// ISCSIVolumeSource represents an ISCSI disk.
// ISCSI volumes can only be mounted as read/write once.
// ISCSI volumes support ownership management and SELinux relabeling.
type ISCSIVolumeSource struct {
	// Required: iSCSI target portal
	// the portal is either an IP or ip_addr:port if port is other than default (typically TCP ports 860 and 3260)
	// +optional
	TargetPortal string
	// Required:  target iSCSI Qualified Name
	// +optional
	IQN string
	// Required: iSCSI target lun number
	// +optional
	Lun int32
	// Optional: Defaults to 'default' (tcp). iSCSI interface name that uses an iSCSI transport.
	// +optional
	ISCSIInterface string
	// Filesystem type to mount.
	// Must be a filesystem type supported by the host operating system.
	// Ex. "ext4", "xfs", "ntfs". Implicitly inferred to be "ext4" if unspecified.
	// TODO: how do we prevent errors in the filesystem from compromising the machine
	// +optional
	FSType string
	// Optional: Defaults to false (read/write). ReadOnly here will force
	// the ReadOnly setting in VolumeMounts.
	// +optional
	ReadOnly bool
	// Optional: list of iSCSI target portal ips for high availability.
	// the portal is either an IP or ip_addr:port if port is other than default (typically TCP ports 860 and 3260)
	// +optional
	Portals []string
	// Optional: whether support iSCSI Discovery CHAP authentication
	// +optional
	DiscoveryCHAPAuth bool
	// Optional: whether support iSCSI Session CHAP authentication
	// +optional
	SessionCHAPAuth bool
	// Optional: CHAP secret for iSCSI target and initiator authentication.
	// The secret is used if either DiscoveryCHAPAuth or SessionCHAPAuth is true
	// +optional
	SecretRef *LocalObjectReference
	// Optional: Custom initiator name per volume.
	// If initiatorName is specified with iscsiInterface simultaneously, new iSCSI interface
	// <target portal>:<volume name> will be created for the connection.
	// +optional
	InitiatorName *string
}

// ISCSIPersistentVolumeSource represents an ISCSI disk.
// ISCSI volumes can only be mounted as read/write once.
// ISCSI volumes support ownership management and SELinux relabeling.
type ISCSIPersistentVolumeSource struct {
	// Required: iSCSI target portal
	// the portal is either an IP or ip_addr:port if port is other than default (typically TCP ports 860 and 3260)
	// +optional
	TargetPortal string
	// Required:  target iSCSI Qualified Name
	// +optional
	IQN string
	// Required: iSCSI target lun number
	// +optional
	Lun int32
	// Optional: Defaults to 'default' (tcp). iSCSI interface name that uses an iSCSI transport.
	// +optional
	ISCSIInterface string
	// Filesystem type to mount.
	// Must be a filesystem type supported by the host operating system.
	// Ex. "ext4", "xfs", "ntfs". Implicitly inferred to be "ext4" if unspecified.
	// TODO: how do we prevent errors in the filesystem from compromising the machine
	// +optional
	FSType string
	// Optional: Defaults to false (read/write). ReadOnly here will force
	// the ReadOnly setting in VolumeMounts.
	// +optional
	ReadOnly bool
	// Optional: list of iSCSI target portal ips for high availability.
	// the portal is either an IP or ip_addr:port if port is other than default (typically TCP ports 860 and 3260)
	// +optional
	Portals []string
	// Optional: whether support iSCSI Discovery CHAP authentication
	// +optional
	DiscoveryCHAPAuth bool
	// Optional: whether support iSCSI Session CHAP authentication
	// +optional
	SessionCHAPAuth bool
	// Optional: CHAP secret for iSCSI target and initiator authentication.
	// The secret is used if either DiscoveryCHAPAuth or SessionCHAPAuth is true
	// +optional
	SecretRef *SecretReference
	// Optional: Custom initiator name per volume.
	// If initiatorName is specified with iscsiInterface simultaneously, new iSCSI interface
	// <target portal>:<volume name> will be created for the connection.
	// +optional
	InitiatorName *string
}

// FCVolumeSource represents a Fibre Channel volume.
// Fibre Channel volumes can only be mounted as read/write once.
// Fibre Channel volumes support ownership management and SELinux relabeling.
type FCVolumeSource struct {
	// Optional: FC target worldwide names (WWNs)
	// +optional
	TargetWWNs []string
	// Optional: FC target lun number
	// +optional
	Lun *int32
	// Filesystem type to mount.
	// Must be a filesystem type supported by the host operating system.
	// Ex. "ext4", "xfs", "ntfs". Implicitly inferred to be "ext4" if unspecified.
	// TODO: how do we prevent errors in the filesystem from compromising the machine
	// +optional
	FSType string
	// Optional: Defaults to false (read/write). ReadOnly here will force
	// the ReadOnly setting in VolumeMounts.
	// +optional
	ReadOnly bool
	// Optional: FC volume World Wide Identifiers (WWIDs)
	// Either WWIDs or TargetWWNs and Lun must be set, but not both simultaneously.
	// +optional
	WWIDs []string
}

// FlexPersistentVolumeSource represents a generic persistent volume resource that is
// provisioned/attached using an exec based plugin.
type FlexPersistentVolumeSource struct {
	// Driver is the name of the driver to use for this volume.
	Driver string
	// Filesystem type to mount.
	// Must be a filesystem type supported by the host operating system.
	// Ex. "ext4", "xfs", "ntfs". The default filesystem depends on FlexVolume script.
	// +optional
	FSType string
	// Optional: SecretRef is reference to the secret object containing
	// sensitive information to pass to the plugin scripts. This may be
	// empty if no secret object is specified. If the secret object
	// contains more than one secret, all secrets are passed to the plugin
	// scripts.
	// +optional
	SecretRef *SecretReference
	// Optional: Defaults to false (read/write). ReadOnly here will force
	// the ReadOnly setting in VolumeMounts.
	// +optional
	ReadOnly bool
	// Optional: Extra driver options if any.
	// +optional
	Options map[string]string
}

// FlexVolumeSource represents a generic volume resource that is
// provisioned/attached using an exec based plugin.
type FlexVolumeSource struct {
	// Driver is the name of the driver to use for this volume.
	Driver string
	// Filesystem type to mount.
	// Must be a filesystem type supported by the host operating system.
	// Ex. "ext4", "xfs", "ntfs". The default filesystem depends on FlexVolume script.
	// +optional
	FSType string
	// Optional: SecretRef is reference to the secret object containing
	// sensitive information to pass to the plugin scripts. This may be
	// empty if no secret object is specified. If the secret object
	// contains more than one secret, all secrets are passed to the plugin
	// scripts.
	// +optional
	SecretRef *LocalObjectReference
	// Optional: Defaults to false (read/write). ReadOnly here will force
	// the ReadOnly setting in VolumeMounts.
	// +optional
	ReadOnly bool
	// Optional: Extra driver options if any.
	// +optional
	Options map[string]string
}

// AWSElasticBlockStoreVolumeSource represents a Persistent Disk resource in AWS.
//
// An AWS EBS disk must exist before mounting to a container. The disk
// must also be in the same AWS zone as the kubelet. An AWS EBS disk
// can only be mounted as read/write once. AWS EBS volumes support
// ownership management and SELinux relabeling.
type AWSElasticBlockStoreVolumeSource struct {
	// Unique id of the persistent disk resource. Used to identify the disk in AWS
	VolumeID string
	// Filesystem type to mount.
	// Must be a filesystem type supported by the host operating system.
	// Ex. "ext4", "xfs", "ntfs". Implicitly inferred to be "ext4" if unspecified.
	// TODO: how do we prevent errors in the filesystem from compromising the machine
	// +optional
	FSType string
	// Optional: Partition on the disk to mount.
	// If omitted, kubelet will attempt to mount the device name.
	// Ex. For /dev/sda1, this field is "1", for /dev/sda, this field is 0 or empty.
	// +optional
	Partition int32
	// Optional: Defaults to false (read/write). ReadOnly here will force
	// the ReadOnly setting in VolumeMounts.
	// +optional
	ReadOnly bool
}

// GitRepoVolumeSource represents a volume that is populated with the contents of a git repository.
// Git repo volumes do not support ownership management.
// Git repo volumes support SELinux relabeling.
//
// DEPRECATED: GitRepo is deprecated. To provision a container with a git repo, mount an
// EmptyDir into an InitContainer that clones the repo using git, then mount the EmptyDir
// into the Pod's container.
type GitRepoVolumeSource struct {
	// Repository URL
	Repository string
	// Commit hash, this is optional
	// +optional
	Revision string
	// Clone target, this is optional
	// Must not contain or start with '..'.  If '.' is supplied, the volume directory will be the
	// git repository.  Otherwise, if specified, the volume will contain the git repository in
	// the subdirectory with the given name.
	// +optional
	Directory string
	// TODO: Consider credentials here.
}

// SecretVolumeSource adapts a Secret into a volume.
//
// The contents of the target Secret's Data field will be presented in a volume
// as files using the keys in the Data field as the file names.
// Secret volumes support ownership management and SELinux relabeling.
type SecretVolumeSource struct {
	// Name of the secret in the pod's namespace to use.
	// +optional
	SecretName string
	// If unspecified, each key-value pair in the Data field of the referenced
	// Secret will be projected into the volume as a file whose name is the
	// key and content is the value. If specified, the listed keys will be
	// projected into the specified paths, and unlisted keys will not be
	// present. If a key is specified which is not present in the Secret,
	// the volume setup will error unless it is marked optional. Paths must be
	// relative and may not contain the '..' path or start with '..'.
	// +optional
	Items []KeyToPath
	// Mode bits to use on created files by default. Must be a value between
	// 0 and 0777.
	// Directories within the path are not affected by this setting.
	// This might be in conflict with other options that affect the file
	// mode, like fsGroup, and the result can be other mode bits set.
	// +optional
	DefaultMode *int32
	// Specify whether the Secret or its key must be defined
	// +optional
	Optional *bool
}

// SecretProjection adapts a secret into a projected volume.
//
// The contents of the target Secret's Data field will be presented in a
// projected volume as files using the keys in the Data field as the file names.
// Note that this is identical to a secret volume source without the default
// mode.
type SecretProjection struct {
	LocalObjectReference
	// If unspecified, each key-value pair in the Data field of the referenced
	// Secret will be projected into the volume as a file whose name is the
	// key and content is the value. If specified, the listed keys will be
	// projected into the specified paths, and unlisted keys will not be
	// present. If a key is specified which is not present in the Secret,
	// the volume setup will error unless it is marked optional. Paths must be
	// relative and may not contain the '..' path or start with '..'.
	// +optional
	Items []KeyToPath
	// Specify whether the Secret or its key must be defined
	// +optional
	Optional *bool
}

// NFSVolumeSource represents an NFS mount that lasts the lifetime of a pod.
// NFS volumes do not support ownership management or SELinux relabeling.
type NFSVolumeSource struct {
	// Server is the hostname or IP address of the NFS server
	Server string

	// Path is the exported NFS share
	Path string

	// Optional: Defaults to false (read/write). ReadOnly here will force
	// the NFS export to be mounted with read-only permissions
	// +optional
	ReadOnly bool
}

// QuobyteVolumeSource represents a Quobyte mount that lasts the lifetime of a pod.
// Quobyte volumes do not support ownership management or SELinux relabeling.
type QuobyteVolumeSource struct {
	// Registry represents a single or multiple Quobyte Registry services
	// specified as a string as host:port pair (multiple entries are separated with commas)
	// which acts as the central registry for volumes
	Registry string

	// Volume is a string that references an already created Quobyte volume by name.
	Volume string

	// Defaults to false (read/write). ReadOnly here will force
	// the Quobyte to be mounted with read-only permissions
	// +optional
	ReadOnly bool

	// User to map volume access to
	// Defaults to the root user
	// +optional
	User string

	// Group to map volume access to
	// Default is no group
	// +optional
	Group string

	// Tenant owning the given Quobyte volume in the Backend
	// Used with dynamically provisioned Quobyte volumes, value is set by the plugin
	// +optional
	Tenant string
}

// GlusterfsVolumeSource represents a Glusterfs mount that lasts the lifetime of a pod.
// Glusterfs volumes do not support ownership management or SELinux relabeling.
type GlusterfsVolumeSource struct {
	// Required: EndpointsName is the endpoint name that details Glusterfs topology
	EndpointsName string

	// Required: Path is the Glusterfs volume path
	Path string

	// Optional: Defaults to false (read/write). ReadOnly here will force
	// the Glusterfs to be mounted with read-only permissions
	// +optional
	ReadOnly bool
}

// GlusterfsPersistentVolumeSource represents a Glusterfs mount that lasts the lifetime of a pod.
// Glusterfs volumes do not support ownership management or SELinux relabeling.
type GlusterfsPersistentVolumeSource struct {
	// EndpointsName is the endpoint name that details Glusterfs topology.
	// More info: https://examples.k8s.io/volumes/glusterfs/README.md#create-a-pod
	EndpointsName string

	// Path is the Glusterfs volume path.
	// More info: https://examples.k8s.io/volumes/glusterfs/README.md#create-a-pod
	Path string

	// ReadOnly here will force the Glusterfs volume to be mounted with read-only permissions.
	// Defaults to false.
	// More info: https://examples.k8s.io/volumes/glusterfs/README.md#create-a-pod
	// +optional
	ReadOnly bool

	// EndpointsNamespace is the namespace that contains Glusterfs endpoint.
	// If this field is empty, the EndpointNamespace defaults to the same namespace as the bound PVC.
	// More info: https://examples.k8s.io/volumes/glusterfs/README.md#create-a-pod
	// +optional
	EndpointsNamespace *string
}

// RBDVolumeSource represents a Rados Block Device mount that lasts the lifetime of a pod.
// RBD volumes support ownership management and SELinux relabeling.
type RBDVolumeSource struct {
	// Required: CephMonitors is a collection of Ceph monitors
	CephMonitors []string
	// Required: RBDImage is the rados image name
	RBDImage string
	// Filesystem type to mount.
	// Must be a filesystem type supported by the host operating system.
	// Ex. "ext4", "xfs", "ntfs". Implicitly inferred to be "ext4" if unspecified.
	// TODO: how do we prevent errors in the filesystem from compromising the machine
	// +optional
	FSType string
	// Optional: RadosPool is the rados pool name,default is rbd
	// +optional
	RBDPool string
	// Optional: RBDUser is the rados user name, default is admin
	// +optional
	RadosUser string
	// Optional: Keyring is the path to key ring for RBDUser, default is /etc/ceph/keyring
	// +optional
	Keyring string
	// Optional: SecretRef is name of the authentication secret for RBDUser, default is nil.
	// +optional
	SecretRef *LocalObjectReference
	// Optional: Defaults to false (read/write). ReadOnly here will force
	// the ReadOnly setting in VolumeMounts.
	// +optional
	ReadOnly bool
}

// RBDPersistentVolumeSource represents a Rados Block Device mount that lasts the lifetime of a pod.
// RBD volumes support ownership management and SELinux relabeling.
type RBDPersistentVolumeSource struct {
	// Required: CephMonitors is a collection of Ceph monitors
	CephMonitors []string
	// Required: RBDImage is the rados image name
	RBDImage string
	// Filesystem type to mount.
	// Must be a filesystem type supported by the host operating system.
	// Ex. "ext4", "xfs", "ntfs". Implicitly inferred to be "ext4" if unspecified.
	// TODO: how do we prevent errors in the filesystem from compromising the machine
	// +optional
	FSType string
	// Optional: RadosPool is the rados pool name,default is rbd
	// +optional
	RBDPool string
	// Optional: RBDUser is the rados user name, default is admin
	// +optional
	RadosUser string
	// Optional: Keyring is the path to key ring for RBDUser, default is /etc/ceph/keyring
	// +optional
	Keyring string
	// Optional: SecretRef is reference to the authentication secret for User, default is empty.
	// +optional
	SecretRef *SecretReference
	// Optional: Defaults to false (read/write). ReadOnly here will force
	// the ReadOnly setting in VolumeMounts.
	// +optional
	ReadOnly bool
}

// CinderVolumeSource represents a cinder volume resource in Openstack. A Cinder volume
// must exist before mounting to a container. The volume must also be
// in the same region as the kubelet. Cinder volumes support ownership
// management and SELinux relabeling.
type CinderVolumeSource struct {
	// Unique id of the volume used to identify the cinder volume.
	VolumeID string
	// Filesystem type to mount.
	// Must be a filesystem type supported by the host operating system.
	// Ex. "ext4", "xfs", "ntfs". Implicitly inferred to be "ext4" if unspecified.
	// +optional
	FSType string
	// Optional: Defaults to false (read/write). ReadOnly here will force
	// the ReadOnly setting in VolumeMounts.
	// +optional
	ReadOnly bool
	// Optional: points to a secret object containing parameters used to connect
	// to OpenStack.
	// +optional
	SecretRef *LocalObjectReference
}

// CinderPersistentVolumeSource represents a cinder volume resource in Openstack. A Cinder volume
// must exist before mounting to a container. The volume must also be
// in the same region as the kubelet. Cinder volumes support ownership
// management and SELinux relabeling.
type CinderPersistentVolumeSource struct {
	// Unique id of the volume used to identify the cinder volume.
	VolumeID string
	// Filesystem type to mount.
	// Must be a filesystem type supported by the host operating system.
	// Ex. "ext4", "xfs", "ntfs". Implicitly inferred to be "ext4" if unspecified.
	// +optional
	FSType string
	// Optional: Defaults to false (read/write). ReadOnly here will force
	// the ReadOnly setting in VolumeMounts.
	// +optional
	ReadOnly bool
	// Optional: points to a secret object containing parameters used to connect
	// to OpenStack.
	// +optional
	SecretRef *SecretReference
}

// CephFSVolumeSource represents a Ceph Filesystem mount that lasts the lifetime of a pod
// Cephfs volumes do not support ownership management or SELinux relabeling.
type CephFSVolumeSource struct {
	// Required: Monitors is a collection of Ceph monitors
	Monitors []string
	// Optional: Used as the mounted root, rather than the full Ceph tree, default is /
	// +optional
	Path string
	// Optional: User is the rados user name, default is admin
	// +optional
	User string
	// Optional: SecretFile is the path to key ring for User, default is /etc/ceph/user.secret
	// +optional
	SecretFile string
	// Optional: SecretRef is reference to the authentication secret for User, default is empty.
	// +optional
	SecretRef *LocalObjectReference
	// Optional: Defaults to false (read/write). ReadOnly here will force
	// the ReadOnly setting in VolumeMounts.
	// +optional
	ReadOnly bool
}

// SecretReference represents a Secret Reference. It has enough information to retrieve secret
// in any namespace
type SecretReference struct {
	// Name is unique within a namespace to reference a secret resource.
	// +optional
	Name string
	// Namespace defines the space within which the secret name must be unique.
	// +optional
	Namespace string
}

// CephFSPersistentVolumeSource represents a Ceph Filesystem mount that lasts the lifetime of a pod
// Cephfs volumes do not support ownership management or SELinux relabeling.
type CephFSPersistentVolumeSource struct {
	// Required: Monitors is a collection of Ceph monitors
	Monitors []string
	// Optional: Used as the mounted root, rather than the full Ceph tree, default is /
	// +optional
	Path string
	// Optional: User is the rados user name, default is admin
	// +optional
	User string
	// Optional: SecretFile is the path to key ring for User, default is /etc/ceph/user.secret
	// +optional
	SecretFile string
	// Optional: SecretRef is reference to the authentication secret for User, default is empty.
	// +optional
	SecretRef *SecretReference
	// Optional: Defaults to false (read/write). ReadOnly here will force
	// the ReadOnly setting in VolumeMounts.
	// +optional
	ReadOnly bool
}

// FlockerVolumeSource represents a Flocker volume mounted by the Flocker agent.
// One and only one of datasetName and datasetUUID should be set.
// Flocker volumes do not support ownership management or SELinux relabeling.
type FlockerVolumeSource struct {
	// Name of the dataset stored as metadata -> name on the dataset for Flocker
	// should be considered as deprecated
	// +optional
	DatasetName string
	// UUID of the dataset. This is unique identifier of a Flocker dataset
	// +optional
	DatasetUUID string
}

// DownwardAPIVolumeSource represents a volume containing downward API info.
// Downward API volumes support ownership management and SELinux relabeling.
type DownwardAPIVolumeSource struct {
	// Items is a list of DownwardAPIVolume file
	// +optional
	Items []DownwardAPIVolumeFile
	// Mode bits to use on created files by default. Must be a value between
	// 0 and 0777.
	// Directories within the path are not affected by this setting.
	// This might be in conflict with other options that affect the file
	// mode, like fsGroup, and the result can be other mode bits set.
	// +optional
	DefaultMode *int32
}

// DownwardAPIVolumeFile represents a single file containing information from the downward API
type DownwardAPIVolumeFile struct {
	// Required: Path is  the relative path name of the file to be created. Must not be absolute or contain the '..' path. Must be utf-8 encoded. The first item of the relative path must not start with '..'
	Path string
	// Required: Selects a field of the pod: only annotations, labels, name, namespace and uid are supported.
	// +optional
	FieldRef *ObjectFieldSelector
	// Selects a resource of the container: only resources limits and requests
	// (limits.cpu, limits.memory, requests.cpu and requests.memory) are currently supported.
	// +optional
	ResourceFieldRef *ResourceFieldSelector
	// Optional: mode bits to use on this file, must be a value between 0
	// and 0777. If not specified, the volume defaultMode will be used.
	// This might be in conflict with other options that affect the file
	// mode, like fsGroup, and the result can be other mode bits set.
	// +optional
	Mode *int32
}

// DownwardAPIProjection represents downward API info for projecting into a projected volume.
// Note that this is identical to a downwardAPI volume source without the default
// mode.
type DownwardAPIProjection struct {
	// Items is a list of DownwardAPIVolume file
	// +optional
	Items []DownwardAPIVolumeFile
}

// AzureFileVolumeSource azureFile represents an Azure File Service mount on the host and bind mount to the pod.
type AzureFileVolumeSource struct {
	// the name of secret that contains Azure Storage Account Name and Key
	SecretName string
	// Share Name
	ShareName string
	// Defaults to false (read/write). ReadOnly here will force
	// the ReadOnly setting in VolumeMounts.
	// +optional
	ReadOnly bool
}

// AzureFilePersistentVolumeSource represents an Azure File Service mount on the host and bind mount to the pod.
type AzureFilePersistentVolumeSource struct {
	// the name of secret that contains Azure Storage Account Name and Key
	SecretName string
	// Share Name
	ShareName string
	// Defaults to false (read/write). ReadOnly here will force
	// the ReadOnly setting in VolumeMounts.
	// +optional
	ReadOnly bool
	// the namespace of the secret that contains Azure Storage Account Name and Key
	// default is the same as the Pod
	// +optional
	SecretNamespace *string
}

// VsphereVirtualDiskVolumeSource represents a vSphere volume resource.
type VsphereVirtualDiskVolumeSource struct {
	// Path that identifies vSphere volume vmdk
	VolumePath string
	// Filesystem type to mount.
	// Must be a filesystem type supported by the host operating system.
	// Ex. "ext4", "xfs", "ntfs". Implicitly inferred to be "ext4" if unspecified.
	// +optional
	FSType string
	// Storage Policy Based Management (SPBM) profile name.
	// +optional
	StoragePolicyName string
	// Storage Policy Based Management (SPBM) profile ID associated with the StoragePolicyName.
	// +optional
	StoragePolicyID string
}

// PhotonPersistentDiskVolumeSource represents a Photon Controller persistent disk resource.
type PhotonPersistentDiskVolumeSource struct {
	// ID that identifies Photon Controller persistent disk
	PdID string
	// Filesystem type to mount.
	// Must be a filesystem type supported by the host operating system.
	// Ex. "ext4", "xfs", "ntfs". Implicitly inferred to be "ext4" if unspecified.
	FSType string
}

// PortworxVolumeSource represents a Portworx volume resource.
type PortworxVolumeSource struct {
	// VolumeID uniquely identifies a Portworx volume
	VolumeID string
	// FSType represents the filesystem type to mount
	// Must be a filesystem type supported by the host operating system.
	// Ex. "ext4", "xfs". Implicitly inferred to be "ext4" if unspecified.
	// +optional
	FSType string
	// Defaults to false (read/write). ReadOnly here will force
	// the ReadOnly setting in VolumeMounts.
	// +optional
	ReadOnly bool
}

// AzureDataDiskCachingMode defines the caching mode for Azure data disk
type AzureDataDiskCachingMode string

// AzureDataDiskKind defines the kind of Azure data disk
type AzureDataDiskKind string

// Defines cache mode and kinds for Azure data disk
const (
	AzureDataDiskCachingNone      AzureDataDiskCachingMode = "None"
	AzureDataDiskCachingReadOnly  AzureDataDiskCachingMode = "ReadOnly"
	AzureDataDiskCachingReadWrite AzureDataDiskCachingMode = "ReadWrite"

	AzureSharedBlobDisk    AzureDataDiskKind = "Shared"
	AzureDedicatedBlobDisk AzureDataDiskKind = "Dedicated"
	AzureManagedDisk       AzureDataDiskKind = "Managed"
)

// AzureDiskVolumeSource represents an Azure Data Disk mount on the host and bind mount to the pod.
type AzureDiskVolumeSource struct {
	// The Name of the data disk in the blob storage
	DiskName string
	// The URI of the data disk in the blob storage
	DataDiskURI string
	// Host Caching mode: None, Read Only, Read Write.
	// +optional
	CachingMode *AzureDataDiskCachingMode
	// Filesystem type to mount.
	// Must be a filesystem type supported by the host operating system.
	// Ex. "ext4", "xfs", "ntfs". Implicitly inferred to be "ext4" if unspecified.
	// +optional
	FSType *string
	// Defaults to false (read/write). ReadOnly here will force
	// the ReadOnly setting in VolumeMounts.
	// +optional
	ReadOnly *bool
	// Expected values Shared: multiple blob disks per storage account  Dedicated: single blob disk per storage account  Managed: azure managed data disk (only in managed availability set). defaults to shared
	Kind *AzureDataDiskKind
}

// ScaleIOVolumeSource represents a persistent ScaleIO volume
type ScaleIOVolumeSource struct {
	// The host address of the ScaleIO API Gateway.
	Gateway string
	// The name of the storage system as configured in ScaleIO.
	System string
	// SecretRef references to the secret for ScaleIO user and other
	// sensitive information. If this is not provided, Login operation will fail.
	SecretRef *LocalObjectReference
	// Flag to enable/disable SSL communication with Gateway, default false
	// +optional
	SSLEnabled bool
	// The name of the ScaleIO Protection Domain for the configured storage.
	// +optional
	ProtectionDomain string
	// The ScaleIO Storage Pool associated with the protection domain.
	// +optional
	StoragePool string
	// Indicates whether the storage for a volume should be ThickProvisioned or ThinProvisioned.
	// Default is ThinProvisioned.
	// +optional
	StorageMode string
	// The name of a volume already created in the ScaleIO system
	// that is associated with this volume source.
	VolumeName string
	// Filesystem type to mount.
	// Must be a filesystem type supported by the host operating system.
	// Ex. "ext4", "xfs", "ntfs".
	// Default is "xfs".
	// +optional
	FSType string
	// Defaults to false (read/write). ReadOnly here will force
	// the ReadOnly setting in VolumeMounts.
	// +optional
	ReadOnly bool
}

// ScaleIOPersistentVolumeSource represents a persistent ScaleIO volume that can be defined
// by a an admin via a storage class, for instance.
type ScaleIOPersistentVolumeSource struct {
	// The host address of the ScaleIO API Gateway.
	Gateway string
	// The name of the storage system as configured in ScaleIO.
	System string
	// SecretRef references to the secret for ScaleIO user and other
	// sensitive information. If this is not provided, Login operation will fail.
	SecretRef *SecretReference
	// Flag to enable/disable SSL communication with Gateway, default false
	// +optional
	SSLEnabled bool
	// The name of the ScaleIO Protection Domain for the configured storage.
	// +optional
	ProtectionDomain string
	// The ScaleIO Storage Pool associated with the protection domain.
	// +optional
	StoragePool string
	// Indicates whether the storage for a volume should be ThickProvisioned or ThinProvisioned.
	// Default is ThinProvisioned.
	// +optional
	StorageMode string
	// The name of a volume created in the ScaleIO system
	// that is associated with this volume source.
	VolumeName string
	// Filesystem type to mount.
	// Must be a filesystem type supported by the host operating system.
	// Ex. "ext4", "xfs", "ntfs".
	// Default is "xfs".
	// +optional
	FSType string
	// Defaults to false (read/write). ReadOnly here will force
	// the ReadOnly setting in VolumeMounts.
	// +optional
	ReadOnly bool
}

// StorageOSVolumeSource represents a StorageOS persistent volume resource.
type StorageOSVolumeSource struct {
	// VolumeName is the human-readable name of the StorageOS volume.  Volume
	// names are only unique within a namespace.
	VolumeName string
	// VolumeNamespace specifies the scope of the volume within StorageOS.  If no
	// namespace is specified then the Pod's namespace will be used.  This allows the
	// Kubernetes name scoping to be mirrored within StorageOS for tighter integration.
	// Set VolumeName to any name to override the default behaviour.
	// Set to "default" if you are not using namespaces within StorageOS.
	// Namespaces that do not pre-exist within StorageOS will be created.
	// +optional
	VolumeNamespace string
	// Filesystem type to mount.
	// Must be a filesystem type supported by the host operating system.
	// Ex. "ext4", "xfs", "ntfs". Implicitly inferred to be "ext4" if unspecified.
	// +optional
	FSType string
	// Defaults to false (read/write). ReadOnly here will force
	// the ReadOnly setting in VolumeMounts.
	// +optional
	ReadOnly bool
	// SecretRef specifies the secret to use for obtaining the StorageOS API
	// credentials.  If not specified, default values will be attempted.
	// +optional
	SecretRef *LocalObjectReference
}

// StorageOSPersistentVolumeSource represents a StorageOS persistent volume resource.
type StorageOSPersistentVolumeSource struct {
	// VolumeName is the human-readable name of the StorageOS volume.  Volume
	// names are only unique within a namespace.
	VolumeName string
	// VolumeNamespace specifies the scope of the volume within StorageOS.  If no
	// namespace is specified then the Pod's namespace will be used.  This allows the
	// Kubernetes name scoping to be mirrored within StorageOS for tighter integration.
	// Set VolumeName to any name to override the default behaviour.
	// Set to "default" if you are not using namespaces within StorageOS.
	// Namespaces that do not pre-exist within StorageOS will be created.
	// +optional
	VolumeNamespace string
	// Filesystem type to mount.
	// Must be a filesystem type supported by the host operating system.
	// Ex. "ext4", "xfs", "ntfs". Implicitly inferred to be "ext4" if unspecified.
	// +optional
	FSType string
	// Defaults to false (read/write). ReadOnly here will force
	// the ReadOnly setting in VolumeMounts.
	// +optional
	ReadOnly bool
	// SecretRef specifies the secret to use for obtaining the StorageOS API
	// credentials.  If not specified, default values will be attempted.
	// +optional
	SecretRef *ObjectReference
}

// ConfigMapVolumeSource adapts a ConfigMap into a volume.
//
// The contents of the target ConfigMap's Data field will be presented in a
// volume as files using the keys in the Data field as the file names, unless
// the items element is populated with specific mappings of keys to paths.
// ConfigMap volumes support ownership management and SELinux relabeling.
type ConfigMapVolumeSource struct {
	LocalObjectReference
	// If unspecified, each key-value pair in the Data field of the referenced
	// ConfigMap will be projected into the volume as a file whose name is the
	// key and content is the value. If specified, the listed keys will be
	// projected into the specified paths, and unlisted keys will not be
	// present. If a key is specified which is not present in the ConfigMap,
	// the volume setup will error unless it is marked optional. Paths must be
	// relative and may not contain the '..' path or start with '..'.
	// +optional
	Items []KeyToPath
	// Mode bits to use on created files by default. Must be a value between
	// 0 and 0777.
	// Directories within the path are not affected by this setting.
	// This might be in conflict with other options that affect the file
	// mode, like fsGroup, and the result can be other mode bits set.
	// +optional
	DefaultMode *int32
	// Specify whether the ConfigMap or its keys must be defined
	// +optional
	Optional *bool
}

// ConfigMapProjection adapts a ConfigMap into a projected volume.
//
// The contents of the target ConfigMap's Data field will be presented in a
// projected volume as files using the keys in the Data field as the file names,
// unless the items element is populated with specific mappings of keys to paths.
// Note that this is identical to a configmap volume source without the default
// mode.
type ConfigMapProjection struct {
	LocalObjectReference
	// If unspecified, each key-value pair in the Data field of the referenced
	// ConfigMap will be projected into the volume as a file whose name is the
	// key and content is the value. If specified, the listed keys will be
	// projected into the specified paths, and unlisted keys will not be
	// present. If a key is specified which is not present in the ConfigMap,
	// the volume setup will error unless it is marked optional. Paths must be
	// relative and may not contain the '..' path or start with '..'.
	// +optional
	Items []KeyToPath
	// Specify whether the ConfigMap or its keys must be defined
	// +optional
	Optional *bool
}

// ServiceAccountTokenProjection represents a projected service account token
// volume. This projection can be used to insert a service account token into
// the pods runtime filesystem for use against APIs (Kubernetes API Server or
// otherwise).
type ServiceAccountTokenProjection struct {
	// Audience is the intended audience of the token. A recipient of a token
	// must identify itself with an identifier specified in the audience of the
	// token, and otherwise should reject the token. The audience defaults to the
	// identifier of the apiserver.
	Audience string
	// ExpirationSeconds is the requested duration of validity of the service
	// account token. As the token approaches expiration, the kubelet volume
	// plugin will proactively rotate the service account token. The kubelet will
	// start trying to rotate the token if the token is older than 80 percent of
	// its time to live or if the token is older than 24 hours.Defaults to 1 hour
	// and must be at least 10 minutes.
	ExpirationSeconds int64
	// Path is the path relative to the mount point of the file to project the
	// token into.
	Path string
}

// ProjectedVolumeSource represents a projected volume source
type ProjectedVolumeSource struct {
	// list of volume projections
	Sources []VolumeProjection
	// Mode bits to use on created files by default. Must be a value between
	// 0 and 0777.
	// Directories within the path are not affected by this setting.
	// This might be in conflict with other options that affect the file
	// mode, like fsGroup, and the result can be other mode bits set.
	// +optional
	DefaultMode *int32
}

// VolumeProjection that may be projected along with other supported volume types
type VolumeProjection struct {
	// all types below are the supported types for projection into the same volume

	// information about the secret data to project
	Secret *SecretProjection
	// information about the downwardAPI data to project
	DownwardAPI *DownwardAPIProjection
	// information about the configMap data to project
	ConfigMap *ConfigMapProjection
	// information about the serviceAccountToken data to project
	ServiceAccountToken *ServiceAccountTokenProjection
}

// KeyToPath maps a string key to a path within a volume.
type KeyToPath struct {
	// The key to project.
	Key string

	// The relative path of the file to map the key to.
	// May not be an absolute path.
	// May not contain the path element '..'.
	// May not start with the string '..'.
	Path string
	// Optional: mode bits to use on this file, should be a value between 0
	// and 0777. If not specified, the volume defaultMode will be used.
	// This might be in conflict with other options that affect the file
	// mode, like fsGroup, and the result can be other mode bits set.
	// +optional
	Mode *int32
}

// LocalVolumeSource represents directly-attached storage with node affinity (Beta feature)
type LocalVolumeSource struct {
	// The full path to the volume on the node.
	// It can be either a directory or block device (disk, partition, ...).
	Path string

	// Filesystem type to mount.
	// It applies only when the Path is a block device.
	// Must be a filesystem type supported by the host operating system.
	// Ex. "ext4", "xfs", "ntfs". The default value is to auto-select a fileystem if unspecified.
	// +optional
	FSType *string
}

// CSIPersistentVolumeSource represents storage that is managed by an external CSI volume driver.
type CSIPersistentVolumeSource struct {
	// Driver is the name of the driver to use for this volume.
	// Required.
	Driver string

	// VolumeHandle is the unique volume name returned by the CSI volume
	// plugin’s CreateVolume to refer to the volume on all subsequent calls.
	// Required.
	VolumeHandle string

	// Optional: The value to pass to ControllerPublishVolumeRequest.
	// Defaults to false (read/write).
	// +optional
	ReadOnly bool

	// Filesystem type to mount.
	// Must be a filesystem type supported by the host operating system.
	// Ex. "ext4", "xfs", "ntfs".
	// +optional
	FSType string

	// Attributes of the volume to publish.
	// +optional
	VolumeAttributes map[string]string

	// ControllerPublishSecretRef is a reference to the secret object containing
	// sensitive information to pass to the CSI driver to complete the CSI
	// ControllerPublishVolume and ControllerUnpublishVolume calls.
	// This field is optional, and may be empty if no secret is required. If the
	// secret object contains more than one secret, all secrets are passed.
	// +optional
	ControllerPublishSecretRef *SecretReference

	// NodeStageSecretRef is a reference to the secret object containing sensitive
	// information to pass to the CSI driver to complete the CSI NodeStageVolume
	// and NodeStageVolume and NodeUnstageVolume calls.
	// This field is optional, and may be empty if no secret is required. If the
	// secret object contains more than one secret, all secrets are passed.
	// +optional
	NodeStageSecretRef *SecretReference

	// NodePublishSecretRef is a reference to the secret object containing
	// sensitive information to pass to the CSI driver to complete the CSI
	// NodePublishVolume and NodeUnpublishVolume calls.
	// This field is optional, and may be empty if no secret is required. If the
	// secret object contains more than one secret, all secrets are passed.
	// +optional
	NodePublishSecretRef *SecretReference

	// ControllerExpandSecretRef is a reference to the secret object containing
	// sensitive information to pass to the CSI driver to complete the CSI
	// ControllerExpandVolume call.
	// This is an alpha field and requires enabling ExpandCSIVolumes feature gate.
	// This field is optional, and may be empty if no secret is required. If the
	// secret object contains more than one secret, all secrets are passed.
	// +optional
	ControllerExpandSecretRef *SecretReference
}

// CSIVolumeSource represents a source location of a volume to mount, managed by an external CSI driver
type CSIVolumeSource struct {
	// Driver is the name of the CSI driver that handles this volume.
	// Consult with your admin for the correct name as registered in the cluster.
	// Required.
	Driver string

	// Specifies a read-only configuration for the volume.
	// Defaults to false (read/write).
	// +optional
	ReadOnly *bool

	// Filesystem type to mount. Ex. "ext4", "xfs", "ntfs".
	// If not provided, the empty value is passed to the associated CSI driver
	// which will determine the default filesystem to apply.
	// +optional
	FSType *string

	// VolumeAttributes stores driver-specific properties that are passed to the CSI
	// driver. Consult your driver's documentation for supported values.
	// +optional
	VolumeAttributes map[string]string

	// NodePublishSecretRef is a reference to the secret object containing
	// sensitive information to pass to the CSI driver to complete the CSI
	// NodePublishVolume and NodeUnpublishVolume calls.
	// This field is optional, and  may be empty if no secret is required. If the
	// secret object contains more than one secret, all secret references are passed.
	// +optional
	NodePublishSecretRef *LocalObjectReference
}

// EphemeralVolumeSource represents an ephemeral volume that is handled by a normal storage driver.
type EphemeralVolumeSource struct {
	// VolumeClaimTemplate will be used to create a stand-alone PVC to provision the volume.
	// The pod in which this EphemeralVolumeSource is embedded will be the
	// owner of the PVC, i.e. the PVC will be deleted together with the
	// pod.  The name of the PVC will be `<pod name>-<volume name>` where
	// `<volume name>` is the name from the `PodSpec.Volumes` array
	// entry. Pod validation will reject the pod if the concatenated name
	// is not valid for a PVC (for example, too long).
	//
	// An existing PVC with that name that is not owned by the pod
	// will *not* be used for the pod to avoid using an unrelated
	// volume by mistake. Starting the pod is then blocked until
	// the unrelated PVC is removed. If such a pre-created PVC is
	// meant to be used by the pod, the PVC has to updated with an
	// owner reference to the pod once the pod exists. Normally
	// this should not be necessary, but it may be useful when
	// manually reconstructing a broken cluster.
	//
	// This field is read-only and no changes will be made by Kubernetes
	// to the PVC after it has been created.
	//
	// Required, must not be nil.
	VolumeClaimTemplate *PersistentVolumeClaimTemplate
}

// PersistentVolumeClaimTemplate is used to produce
// PersistentVolumeClaim objects as part of an EphemeralVolumeSource.
type PersistentVolumeClaimTemplate struct {
	// ObjectMeta may contain labels and annotations that will be copied into the PVC
	// when creating it. No other fields are allowed and will be rejected during
	// validation.
	// +optional
	metav1.ObjectMeta

	// Spec for the PersistentVolumeClaim. The entire content is
	// copied unchanged into the PVC that gets created from this
	// template. The same fields as in a PersistentVolumeClaim
	// are also valid here.
	Spec PersistentVolumeClaimSpec
}

// ContainerPort represents a network port in a single container
type ContainerPort struct {
	// Optional: If specified, this must be an IANA_SVC_NAME  Each named port
	// in a pod must have a unique name.
	// +optional
	Name string
	// Optional: If specified, this must be a valid port number, 0 < x < 65536.
	// If HostNetwork is specified, this must match ContainerPort.
	// +optional
	HostPort int32
	// Required: This must be a valid port number, 0 < x < 65536.
	ContainerPort int32
	// Required: Supports "TCP", "UDP" and "SCTP"
	// +optional
	Protocol Protocol
	// Optional: What host IP to bind the external port to.
	// +optional
	HostIP string
}

// VolumeMount describes a mounting of a Volume within a container.
type VolumeMount struct {
	// Required: This must match the Name of a Volume [above].
	Name string
	// Optional: Defaults to false (read-write).
	// +optional
	ReadOnly bool
	// Required. If the path is not an absolute path (e.g. some/path) it
	// will be prepended with the appropriate root prefix for the operating
	// system.  On Linux this is '/', on Windows this is 'C:\'.
	MountPath string
	// Path within the volume from which the container's volume should be mounted.
	// Defaults to "" (volume's root).
	// +optional
	SubPath string
	// mountPropagation determines how mounts are propagated from the host
	// to container and the other way around.
	// When not set, MountPropagationNone is used.
	// This field is beta in 1.10.
	// +optional
	MountPropagation *MountPropagationMode
	// Expanded path within the volume from which the container's volume should be mounted.
	// Behaves similarly to SubPath but environment variable references $(VAR_NAME) are expanded using the container's environment.
	// Defaults to "" (volume's root).
	// SubPathExpr and SubPath are mutually exclusive.
	// +optional
	SubPathExpr string
}

// MountPropagationMode describes mount propagation.
type MountPropagationMode string

const (
	// MountPropagationNone means that the volume in a container will
	// not receive new mounts from the host or other containers, and filesystems
	// mounted inside the container won't be propagated to the host or other
	// containers.
	// Note that this mode corresponds to "private" in Linux terminology.
	MountPropagationNone MountPropagationMode = "None"
	// MountPropagationHostToContainer means that the volume in a container will
	// receive new mounts from the host or other containers, but filesystems
	// mounted inside the container won't be propagated to the host or other
	// containers.
	// Note that this mode is recursively applied to all mounts in the volume
	// ("rslave" in Linux terminology).
	MountPropagationHostToContainer MountPropagationMode = "HostToContainer"
	// MountPropagationBidirectional means that the volume in a container will
	// receive new mounts from the host or other containers, and its own mounts
	// will be propagated from the container to the host or other containers.
	// Note that this mode is recursively applied to all mounts in the volume
	// ("rshared" in Linux terminology).
	MountPropagationBidirectional MountPropagationMode = "Bidirectional"
)

// VolumeDevice describes a mapping of a raw block device within a container.
type VolumeDevice struct {
	// name must match the name of a persistentVolumeClaim in the pod
	Name string
	// devicePath is the path inside of the container that the device will be mapped to.
	DevicePath string
}

// EnvVar represents an environment variable present in a Container.
type EnvVar struct {
	// Required: This must be a C_IDENTIFIER.
	Name string
	// Optional: no more than one of the following may be specified.
	// Optional: Defaults to ""; variable references $(VAR_NAME) are expanded
	// using the previously defined environment variables in the container and
	// any service environment variables.  If a variable cannot be resolved,
	// the reference in the input string will be unchanged.  Double $$ are
	// reduced to a single $, which allows for escaping the $(VAR_NAME)
	// syntax: i.e. "$$(VAR_NAME)" will produce the string literal
	// "$(VAR_NAME)".  Escaped references will never be expanded,
	// regardless of whether the variable exists or not.
	// +optional
	Value string
	// Optional: Specifies a source the value of this var should come from.
	// +optional
	ValueFrom *EnvVarSource
}

// EnvVarSource represents a source for the value of an EnvVar.
// Only one of its fields may be set.
type EnvVarSource struct {
	// Selects a field of the pod: supports metadata.name, metadata.namespace, `metadata.labels['<KEY>']`, `metadata.annotations['<KEY>']`,
	// metadata.uid, spec.nodeName, spec.serviceAccountName, status.hostIP, status.podIP, status.podIPs.
	// +optional
	FieldRef *ObjectFieldSelector
	// Selects a resource of the container: only resources limits and requests
	// (limits.cpu, limits.memory, limits.ephemeral-storage, requests.cpu, requests.memory and requests.ephemeral-storage) are currently supported.
	// +optional
	ResourceFieldRef *ResourceFieldSelector
	// Selects a key of a ConfigMap.
	// +optional
	ConfigMapKeyRef *ConfigMapKeySelector
	// Selects a key of a secret in the pod's namespace.
	// +optional
	SecretKeyRef *SecretKeySelector
}

// ObjectFieldSelector selects an APIVersioned field of an object.
type ObjectFieldSelector struct {
	// Required: Version of the schema the FieldPath is written in terms of.
	// If no value is specified, it will be defaulted to the APIVersion of the
	// enclosing object.
	APIVersion string
	// Required: Path of the field to select in the specified API version
	FieldPath string
}

// ResourceFieldSelector represents container resources (cpu, memory) and their output format
type ResourceFieldSelector struct {
	// Container name: required for volumes, optional for env vars
	// +optional
	ContainerName string
	// Required: resource to select
	Resource string
	// Specifies the output format of the exposed resources, defaults to "1"
	// +optional
	Divisor resource.Quantity
}

// ConfigMapKeySelector selects a key from a ConfigMap.
type ConfigMapKeySelector struct {
	// The ConfigMap to select from.
	LocalObjectReference
	// The key to select.
	Key string
	// Specify whether the ConfigMap or its key must be defined
	// +optional
	Optional *bool
}

// SecretKeySelector selects a key of a Secret.
type SecretKeySelector struct {
	// The name of the secret in the pod's namespace to select from.
	LocalObjectReference
	// The key of the secret to select from.  Must be a valid secret key.
	Key string
	// Specify whether the Secret or its key must be defined
	// +optional
	Optional *bool
}

// EnvFromSource represents the source of a set of ConfigMaps
type EnvFromSource struct {
	// An optional identifier to prepend to each key in the ConfigMap.
	// +optional
	Prefix string
	// The ConfigMap to select from.
	//+optional
	ConfigMapRef *ConfigMapEnvSource
	// The Secret to select from.
	//+optional
	SecretRef *SecretEnvSource
}

// ConfigMapEnvSource selects a ConfigMap to populate the environment
// variables with.
//
// The contents of the target ConfigMap's Data field will represent the
// key-value pairs as environment variables.
type ConfigMapEnvSource struct {
	// The ConfigMap to select from.
	LocalObjectReference
	// Specify whether the ConfigMap must be defined
	// +optional
	Optional *bool
}

// SecretEnvSource selects a Secret to populate the environment
// variables with.
//
// The contents of the target Secret's Data field will represent the
// key-value pairs as environment variables.
type SecretEnvSource struct {
	// The Secret to select from.
	LocalObjectReference
	// Specify whether the Secret must be defined
	// +optional
	Optional *bool
}

// HTTPHeader describes a custom header to be used in HTTP probes
type HTTPHeader struct {
	// The header field name
	Name string
	// The header field value
	Value string
}

// HTTPGetAction describes an action based on HTTP Get requests.
type HTTPGetAction struct {
	// Optional: Path to access on the HTTP server.
	// +optional
	Path string
	// Required: Name or number of the port to access on the container.
	// +optional
	Port intstr.IntOrString
	// Optional: Host name to connect to, defaults to the pod IP. You
	// probably want to set "Host" in httpHeaders instead.
	// +optional
	Host string
	// Optional: Scheme to use for connecting to the host, defaults to HTTP.
	// +optional
	Scheme URIScheme
	// Optional: Custom headers to set in the request. HTTP allows repeated headers.
	// +optional
	HTTPHeaders []HTTPHeader
}

// URIScheme identifies the scheme used for connection to a host for Get actions
type URIScheme string

const (
	// URISchemeHTTP means that the scheme used will be http://
	URISchemeHTTP URIScheme = "HTTP"
	// URISchemeHTTPS means that the scheme used will be https://
	URISchemeHTTPS URIScheme = "HTTPS"
)

// TCPSocketAction describes an action based on opening a socket
type TCPSocketAction struct {
	// Required: Port to connect to.
	// +optional
	Port intstr.IntOrString
	// Optional: Host name to connect to, defaults to the pod IP.
	// +optional
	Host string
}

// ExecAction describes a "run in container" action.
type ExecAction struct {
	// Command is the command line to execute inside the container, the working directory for the
	// command  is root ('/') in the container's filesystem.  The command is simply exec'd, it is
	// not run inside a shell, so traditional shell instructions ('|', etc) won't work.  To use
	// a shell, you need to explicitly call out to that shell.
	// +optional
	Command []string
}

// Probe describes a health check to be performed against a container to determine whether it is
// alive or ready to receive traffic.
type Probe struct {
	// The action taken to determine the health of a container
	Handler
	// Length of time before health checking is activated.  In seconds.
	// +optional
	InitialDelaySeconds int32
	// Length of time before health checking times out.  In seconds.
	// +optional
	TimeoutSeconds int32
	// How often (in seconds) to perform the probe.
	// +optional
	PeriodSeconds int32
	// Minimum consecutive successes for the probe to be considered successful after having failed.
	// Must be 1 for liveness and startup.
	// +optional
	SuccessThreshold int32
	// Minimum consecutive failures for the probe to be considered failed after having succeeded.
	// +optional
	FailureThreshold int32
	// Optional duration in seconds the pod needs to terminate gracefully upon probe failure.
	// The grace period is the duration in seconds after the processes running in the pod are sent
	// a termination signal and the time when the processes are forcibly halted with a kill signal.
	// Set this value longer than the expected cleanup time for your process.
	// If this value is nil, the pod's terminationGracePeriodSeconds will be used. Otherwise, this
	// value overrides the value provided by the pod spec.
	// Value must be non-negative integer. The value zero indicates stop immediately via
	// the kill signal (no opportunity to shut down).
<<<<<<< HEAD
	// This is an alpha field and requires enabling ProbeTerminationGracePeriod feature gate.
=======
	// This is a beta field and requires enabling ProbeTerminationGracePeriod feature gate.
>>>>>>> 0f466983
	// +optional
	TerminationGracePeriodSeconds *int64
}

// PullPolicy describes a policy for if/when to pull a container image
type PullPolicy string

const (
	// PullAlways means that kubelet always attempts to pull the latest image.  Container will fail If the pull fails.
	PullAlways PullPolicy = "Always"
	// PullNever means that kubelet never pulls an image, but only uses a local image.  Container will fail if the image isn't present
	PullNever PullPolicy = "Never"
	// PullIfNotPresent means that kubelet pulls if the image isn't present on disk. Container will fail if the image isn't present and the pull fails.
	PullIfNotPresent PullPolicy = "IfNotPresent"
)

// PreemptionPolicy describes a policy for if/when to preempt a pod.
type PreemptionPolicy string

const (
	// PreemptLowerPriority means that pod can preempt other pods with lower priority.
	PreemptLowerPriority PreemptionPolicy = "PreemptLowerPriority"
	// PreemptNever means that pod never preempts other pods with lower priority.
	PreemptNever PreemptionPolicy = "Never"
)

// TerminationMessagePolicy describes how termination messages are retrieved from a container.
type TerminationMessagePolicy string

const (
	// TerminationMessageReadFile is the default behavior and will set the container status message to
	// the contents of the container's terminationMessagePath when the container exits.
	TerminationMessageReadFile TerminationMessagePolicy = "File"
	// TerminationMessageFallbackToLogsOnError will read the most recent contents of the container logs
	// for the container status message when the container exits with an error and the
	// terminationMessagePath has no contents.
	TerminationMessageFallbackToLogsOnError TerminationMessagePolicy = "FallbackToLogsOnError"
)

// Capability represent POSIX capabilities type
type Capability string

// Capabilities represent POSIX capabilities that can be added or removed to a running container.
type Capabilities struct {
	// Added capabilities
	// +optional
	Add []Capability
	// Removed capabilities
	// +optional
	Drop []Capability
}

// ResourceRequirements describes the compute resource requirements.
type ResourceRequirements struct {
	// Limits describes the maximum amount of compute resources allowed.
	// +optional
	Limits ResourceList
	// Requests describes the minimum amount of compute resources required.
	// If Request is omitted for a container, it defaults to Limits if that is explicitly specified,
	// otherwise to an implementation-defined value
	// +optional
	Requests ResourceList
}

// Container represents a single container that is expected to be run on the host.
type Container struct {
	// Required: This must be a DNS_LABEL.  Each container in a pod must
	// have a unique name.
	Name string
	// Required.
	Image string
	// Optional: The docker image's entrypoint is used if this is not provided; cannot be updated.
	// Variable references $(VAR_NAME) are expanded using the container's environment.  If a variable
	// cannot be resolved, the reference in the input string will be unchanged.  Double $$ are reduced
	// to a single $, which allows for escaping the $(VAR_NAME) syntax: i.e. "$$(VAR_NAME)" will
	// produce the string literal "$(VAR_NAME)".  Escaped references will never be expanded, regardless
	// of whether the variable exists or not.
	// +optional
	Command []string
	// Optional: The docker image's cmd is used if this is not provided; cannot be updated.
	// Variable references $(VAR_NAME) are expanded using the container's environment.  If a variable
	// cannot be resolved, the reference in the input string will be unchanged.  Double $$ are reduced
	// to a single $, which allows for escaping the $(VAR_NAME) syntax: i.e. "$$(VAR_NAME)" will
	// produce the string literal "$(VAR_NAME)".  Escaped references will never be expanded, regardless
	// of whether the variable exists or not.
	// +optional
	Args []string
	// Optional: Defaults to Docker's default.
	// +optional
	WorkingDir string
	// +optional
	Ports []ContainerPort
	// List of sources to populate environment variables in the container.
	// The keys defined within a source must be a C_IDENTIFIER. All invalid keys
	// will be reported as an event when the container is starting. When a key exists in multiple
	// sources, the value associated with the last source will take precedence.
	// Values defined by an Env with a duplicate key will take precedence.
	// Cannot be updated.
	// +optional
	EnvFrom []EnvFromSource
	// +optional
	Env []EnvVar
	// Compute resource requirements.
	// +optional
	Resources ResourceRequirements
	// +optional
	VolumeMounts []VolumeMount
	// volumeDevices is the list of block devices to be used by the container.
	// +optional
	VolumeDevices []VolumeDevice
	// +optional
	LivenessProbe *Probe
	// +optional
	ReadinessProbe *Probe
	// +optional
	StartupProbe *Probe
	// +optional
	Lifecycle *Lifecycle
	// Required.
	// +optional
	TerminationMessagePath string
	// +optional
	TerminationMessagePolicy TerminationMessagePolicy
	// Required: Policy for pulling images for this container
	ImagePullPolicy PullPolicy
	// Optional: SecurityContext defines the security options the container should be run with.
	// If set, the fields of SecurityContext override the equivalent fields of PodSecurityContext.
	// +optional
	SecurityContext *SecurityContext

	// Variables for interactive containers, these have very specialized use-cases (e.g. debugging)
	// and shouldn't be used for general purpose containers.
	// +optional
	Stdin bool
	// +optional
	StdinOnce bool
	// +optional
	TTY bool
}

// Handler defines a specific action that should be taken
// TODO: pass structured data to these actions, and document that data here.
type Handler struct {
	// One and only one of the following should be specified.
	// Exec specifies the action to take.
	// +optional
	Exec *ExecAction
	// HTTPGet specifies the http request to perform.
	// +optional
	HTTPGet *HTTPGetAction
	// TCPSocket specifies an action involving a TCP port.
	// TODO: implement a realistic TCP lifecycle hook
	// +optional
	TCPSocket *TCPSocketAction
}

// Lifecycle describes actions that the management system should take in response to container lifecycle
// events.  For the PostStart and PreStop lifecycle handlers, management of the container blocks
// until the action is complete, unless the container process fails, in which case the handler is aborted.
type Lifecycle struct {
	// PostStart is called immediately after a container is created.  If the handler fails, the container
	// is terminated and restarted.
	// +optional
	PostStart *Handler
	// PreStop is called immediately before a container is terminated due to an
	// API request or management event such as liveness/startup probe failure,
	// preemption, resource contention, etc. The handler is not called if the
	// container crashes or exits. The reason for termination is passed to the
	// handler. The Pod's termination grace period countdown begins before the
	// PreStop hooked is executed. Regardless of the outcome of the handler, the
	// container will eventually terminate within the Pod's termination grace
	// period. Other management of the container blocks until the hook completes
	// or until the termination grace period is reached.
	// +optional
	PreStop *Handler
}

// The below types are used by kube_client and api_server.

// ConditionStatus defines conditions of resources
type ConditionStatus string

// These are valid condition statuses. "ConditionTrue" means a resource is in the condition;
// "ConditionFalse" means a resource is not in the condition; "ConditionUnknown" means kubernetes
// can't decide if a resource is in the condition or not. In the future, we could add other
// intermediate conditions, e.g. ConditionDegraded.
const (
	ConditionTrue    ConditionStatus = "True"
	ConditionFalse   ConditionStatus = "False"
	ConditionUnknown ConditionStatus = "Unknown"
)

// ContainerStateWaiting represents the waiting state of a container
type ContainerStateWaiting struct {
	// A brief CamelCase string indicating details about why the container is in waiting state.
	// +optional
	Reason string
	// A human-readable message indicating details about why the container is in waiting state.
	// +optional
	Message string
}

// ContainerStateRunning represents the running state of a container
type ContainerStateRunning struct {
	// +optional
	StartedAt metav1.Time
}

// ContainerStateTerminated represents the terminated state of a container
type ContainerStateTerminated struct {
	ExitCode int32
	// +optional
	Signal int32
	// +optional
	Reason string
	// +optional
	Message string
	// +optional
	StartedAt metav1.Time
	// +optional
	FinishedAt metav1.Time
	// +optional
	ContainerID string
}

// ContainerState holds a possible state of container.
// Only one of its members may be specified.
// If none of them is specified, the default one is ContainerStateWaiting.
type ContainerState struct {
	// +optional
	Waiting *ContainerStateWaiting
	// +optional
	Running *ContainerStateRunning
	// +optional
	Terminated *ContainerStateTerminated
}

// ContainerStatus represents the status of a container
type ContainerStatus struct {
	// Each container in a pod must have a unique name.
	Name string
	// +optional
	State ContainerState
	// +optional
	LastTerminationState ContainerState
	// Ready specifies whether the container has passed its readiness check.
	Ready bool
	// Note that this is calculated from dead containers.  But those containers are subject to
	// garbage collection.  This value will get capped at 5 by GC.
	RestartCount int32
	Image        string
	ImageID      string
	// +optional
	ContainerID string
	Started     *bool
}

// PodPhase is a label for the condition of a pod at the current time.
type PodPhase string

// These are the valid statuses of pods.
const (
	// PodPending means the pod has been accepted by the system, but one or more of the containers
	// has not been started. This includes time before being bound to a node, as well as time spent
	// pulling images onto the host.
	PodPending PodPhase = "Pending"
	// PodRunning means the pod has been bound to a node and all of the containers have been started.
	// At least one container is still running or is in the process of being restarted.
	PodRunning PodPhase = "Running"
	// PodSucceeded means that all containers in the pod have voluntarily terminated
	// with a container exit code of 0, and the system is not going to restart any of these containers.
	PodSucceeded PodPhase = "Succeeded"
	// PodFailed means that all containers in the pod have terminated, and at least one container has
	// terminated in a failure (exited with a non-zero exit code or was stopped by the system).
	PodFailed PodPhase = "Failed"
	// PodUnknown means that for some reason the state of the pod could not be obtained, typically due
	// to an error in communicating with the host of the pod.
	// Deprecated in v1.21: It isn't being set since 2015 (74da3b14b0c0f658b3bb8d2def5094686d0e9095)
	PodUnknown PodPhase = "Unknown"
)

// PodConditionType defines the condition of pod
type PodConditionType string

// These are valid conditions of pod.
const (
	// PodScheduled represents status of the scheduling process for this pod.
	PodScheduled PodConditionType = "PodScheduled"
	// PodReady means the pod is able to service requests and should be added to the
	// load balancing pools of all matching services.
	PodReady PodConditionType = "Ready"
	// PodInitialized means that all init containers in the pod have started successfully.
	PodInitialized PodConditionType = "Initialized"
	// PodReasonUnschedulable reason in PodScheduled PodCondition means that the scheduler
	// can't schedule the pod right now, for example due to insufficient resources in the cluster.
	PodReasonUnschedulable = "Unschedulable"
	// ContainersReady indicates whether all containers in the pod are ready.
	ContainersReady PodConditionType = "ContainersReady"
)

// PodCondition represents pod's condition
type PodCondition struct {
	Type   PodConditionType
	Status ConditionStatus
	// +optional
	LastProbeTime metav1.Time
	// +optional
	LastTransitionTime metav1.Time
	// +optional
	Reason string
	// +optional
	Message string
}

// RestartPolicy describes how the container should be restarted.
// Only one of the following restart policies may be specified.
// If none of the following policies is specified, the default one
// is RestartPolicyAlways.
type RestartPolicy string

// These are valid restart policies
const (
	RestartPolicyAlways    RestartPolicy = "Always"
	RestartPolicyOnFailure RestartPolicy = "OnFailure"
	RestartPolicyNever     RestartPolicy = "Never"
)

// +k8s:deepcopy-gen:interfaces=k8s.io/apimachinery/pkg/runtime.Object

// PodList is a list of Pods.
type PodList struct {
	metav1.TypeMeta
	// +optional
	metav1.ListMeta

	Items []Pod
}

// DNSPolicy defines how a pod's DNS will be configured.
type DNSPolicy string

const (
	// DNSClusterFirstWithHostNet indicates that the pod should use cluster DNS
	// first, if it is available, then fall back on the default
	// (as determined by kubelet) DNS settings.
	DNSClusterFirstWithHostNet DNSPolicy = "ClusterFirstWithHostNet"

	// DNSClusterFirst indicates that the pod should use cluster DNS
	// first unless hostNetwork is true, if it is available, then
	// fall back on the default (as determined by kubelet) DNS settings.
	DNSClusterFirst DNSPolicy = "ClusterFirst"

	// DNSDefault indicates that the pod should use the default (as
	// determined by kubelet) DNS settings.
	DNSDefault DNSPolicy = "Default"

	// DNSNone indicates that the pod should use empty DNS settings. DNS
	// parameters such as nameservers and search paths should be defined via
	// DNSConfig.
	DNSNone DNSPolicy = "None"
)

// NodeSelector represents the union of the results of one or more label queries
// over a set of nodes; that is, it represents the OR of the selectors represented
// by the node selector terms.
type NodeSelector struct {
	//Required. A list of node selector terms. The terms are ORed.
	NodeSelectorTerms []NodeSelectorTerm
}

// NodeSelectorTerm represents expressions and fields required to select nodes.
// A null or empty node selector term matches no objects. The requirements of
// them are ANDed.
// The TopologySelectorTerm type implements a subset of the NodeSelectorTerm.
type NodeSelectorTerm struct {
	// A list of node selector requirements by node's labels.
	MatchExpressions []NodeSelectorRequirement
	// A list of node selector requirements by node's fields.
	MatchFields []NodeSelectorRequirement
}

// NodeSelectorRequirement is a selector that contains values, a key, and an operator
// that relates the key and values.
type NodeSelectorRequirement struct {
	// The label key that the selector applies to.
	Key string
	// Represents a key's relationship to a set of values.
	// Valid operators are In, NotIn, Exists, DoesNotExist. Gt, and Lt.
	Operator NodeSelectorOperator
	// An array of string values. If the operator is In or NotIn,
	// the values array must be non-empty. If the operator is Exists or DoesNotExist,
	// the values array must be empty. If the operator is Gt or Lt, the values
	// array must have a single element, which will be interpreted as an integer.
	// This array is replaced during a strategic merge patch.
	// +optional
	Values []string
}

// NodeSelectorOperator is the set of operators that can be used in
// a node selector requirement.
type NodeSelectorOperator string

// These are valid values of NodeSelectorOperator
const (
	NodeSelectorOpIn           NodeSelectorOperator = "In"
	NodeSelectorOpNotIn        NodeSelectorOperator = "NotIn"
	NodeSelectorOpExists       NodeSelectorOperator = "Exists"
	NodeSelectorOpDoesNotExist NodeSelectorOperator = "DoesNotExist"
	NodeSelectorOpGt           NodeSelectorOperator = "Gt"
	NodeSelectorOpLt           NodeSelectorOperator = "Lt"
)

// TopologySelectorTerm represents the result of label queries.
// A null or empty topology selector term matches no objects.
// The requirements of them are ANDed.
// It provides a subset of functionality as NodeSelectorTerm.
// This is an alpha feature and may change in the future.
type TopologySelectorTerm struct {
	// A list of topology selector requirements by labels.
	// +optional
	MatchLabelExpressions []TopologySelectorLabelRequirement
}

// TopologySelectorLabelRequirement is a selector that matches given label.
// This is an alpha feature and may change in the future.
type TopologySelectorLabelRequirement struct {
	// The label key that the selector applies to.
	Key string
	// An array of string values. One value must match the label to be selected.
	// Each entry in Values is ORed.
	Values []string
}

// Affinity is a group of affinity scheduling rules.
type Affinity struct {
	// Describes node affinity scheduling rules for the pod.
	// +optional
	NodeAffinity *NodeAffinity
	// Describes pod affinity scheduling rules (e.g. co-locate this pod in the same node, zone, etc. as some other pod(s)).
	// +optional
	PodAffinity *PodAffinity
	// Describes pod anti-affinity scheduling rules (e.g. avoid putting this pod in the same node, zone, etc. as some other pod(s)).
	// +optional
	PodAntiAffinity *PodAntiAffinity
}

// PodAffinity is a group of inter pod affinity scheduling rules.
type PodAffinity struct {
	// NOT YET IMPLEMENTED. TODO: Uncomment field once it is implemented.
	// If the affinity requirements specified by this field are not met at
	// scheduling time, the pod will not be scheduled onto the node.
	// If the affinity requirements specified by this field cease to be met
	// at some point during pod execution (e.g. due to a pod label update), the
	// system will try to eventually evict the pod from its node.
	// When there are multiple elements, the lists of nodes corresponding to each
	// podAffinityTerm are intersected, i.e. all terms must be satisfied.
	// +optional
	// RequiredDuringSchedulingRequiredDuringExecution []PodAffinityTerm

	// If the affinity requirements specified by this field are not met at
	// scheduling time, the pod will not be scheduled onto the node.
	// If the affinity requirements specified by this field cease to be met
	// at some point during pod execution (e.g. due to a pod label update), the
	// system may or may not try to eventually evict the pod from its node.
	// When there are multiple elements, the lists of nodes corresponding to each
	// podAffinityTerm are intersected, i.e. all terms must be satisfied.
	// +optional
	RequiredDuringSchedulingIgnoredDuringExecution []PodAffinityTerm
	// The scheduler will prefer to schedule pods to nodes that satisfy
	// the affinity expressions specified by this field, but it may choose
	// a node that violates one or more of the expressions. The node that is
	// most preferred is the one with the greatest sum of weights, i.e.
	// for each node that meets all of the scheduling requirements (resource
	// request, requiredDuringScheduling affinity expressions, etc.),
	// compute a sum by iterating through the elements of this field and adding
	// "weight" to the sum if the node has pods which matches the corresponding podAffinityTerm; the
	// node(s) with the highest sum are the most preferred.
	// +optional
	PreferredDuringSchedulingIgnoredDuringExecution []WeightedPodAffinityTerm
}

// PodAntiAffinity is a group of inter pod anti affinity scheduling rules.
type PodAntiAffinity struct {
	// NOT YET IMPLEMENTED. TODO: Uncomment field once it is implemented.
	// If the anti-affinity requirements specified by this field are not met at
	// scheduling time, the pod will not be scheduled onto the node.
	// If the anti-affinity requirements specified by this field cease to be met
	// at some point during pod execution (e.g. due to a pod label update), the
	// system will try to eventually evict the pod from its node.
	// When there are multiple elements, the lists of nodes corresponding to each
	// podAffinityTerm are intersected, i.e. all terms must be satisfied.
	// +optional
	// RequiredDuringSchedulingRequiredDuringExecution []PodAffinityTerm

	// If the anti-affinity requirements specified by this field are not met at
	// scheduling time, the pod will not be scheduled onto the node.
	// If the anti-affinity requirements specified by this field cease to be met
	// at some point during pod execution (e.g. due to a pod label update), the
	// system may or may not try to eventually evict the pod from its node.
	// When there are multiple elements, the lists of nodes corresponding to each
	// podAffinityTerm are intersected, i.e. all terms must be satisfied.
	// +optional
	RequiredDuringSchedulingIgnoredDuringExecution []PodAffinityTerm
	// The scheduler will prefer to schedule pods to nodes that satisfy
	// the anti-affinity expressions specified by this field, but it may choose
	// a node that violates one or more of the expressions. The node that is
	// most preferred is the one with the greatest sum of weights, i.e.
	// for each node that meets all of the scheduling requirements (resource
	// request, requiredDuringScheduling anti-affinity expressions, etc.),
	// compute a sum by iterating through the elements of this field and adding
	// "weight" to the sum if the node has pods which matches the corresponding podAffinityTerm; the
	// node(s) with the highest sum are the most preferred.
	// +optional
	PreferredDuringSchedulingIgnoredDuringExecution []WeightedPodAffinityTerm
}

// WeightedPodAffinityTerm represents the weights of all of the matched WeightedPodAffinityTerm
// fields are added per-node to find the most preferred node(s)
type WeightedPodAffinityTerm struct {
	// weight associated with matching the corresponding podAffinityTerm,
	// in the range 1-100.
	Weight int32
	// Required. A pod affinity term, associated with the corresponding weight.
	PodAffinityTerm PodAffinityTerm
}

// PodAffinityTerm defines a set of pods (namely those matching the labelSelector
// relative to the given namespace(s)) that this pod should be
// co-located (affinity) or not co-located (anti-affinity) with,
// where co-located is defined as running on a node whose value of
// the label with key <topologyKey> matches that of any node on which
// a pod of the set of pods is running.
type PodAffinityTerm struct {
	// A label query over a set of resources, in this case pods.
	// +optional
	LabelSelector *metav1.LabelSelector
	// namespaces specifies a static list of namespace names that the term applies to.
	// The term is applied to the union of the namespaces listed in this field
	// and the ones selected by namespaceSelector.
	// null or empty namespaces list and null namespaceSelector means "this pod's namespace"
	// +optional
	Namespaces []string
	// This pod should be co-located (affinity) or not co-located (anti-affinity) with the pods matching
	// the labelSelector in the specified namespaces, where co-located is defined as running on a node
	// whose value of the label with key topologyKey matches that of any node on which any of the
	// selected pods is running.
	// Empty topologyKey is not allowed.
	TopologyKey string
	// A label query over the set of namespaces that the term applies to.
	// The term is applied to the union of the namespaces selected by this field
	// and the ones listed in the namespaces field.
	// null selector and null or empty namespaces list means "this pod's namespace".
	// An empty selector ({}) matches all namespaces.
	// This field is beta-level and is only honored when PodAffinityNamespaceSelector feature is enabled.
	// +optional
	NamespaceSelector *metav1.LabelSelector
}

// NodeAffinity is a group of node affinity scheduling rules.
type NodeAffinity struct {
	// NOT YET IMPLEMENTED. TODO: Uncomment field once it is implemented.
	// If the affinity requirements specified by this field are not met at
	// scheduling time, the pod will not be scheduled onto the node.
	// If the affinity requirements specified by this field cease to be met
	// at some point during pod execution (e.g. due to an update), the system
	// will try to eventually evict the pod from its node.
	// +optional
	// RequiredDuringSchedulingRequiredDuringExecution *NodeSelector

	// If the affinity requirements specified by this field are not met at
	// scheduling time, the pod will not be scheduled onto the node.
	// If the affinity requirements specified by this field cease to be met
	// at some point during pod execution (e.g. due to an update), the system
	// may or may not try to eventually evict the pod from its node.
	// +optional
	RequiredDuringSchedulingIgnoredDuringExecution *NodeSelector
	// The scheduler will prefer to schedule pods to nodes that satisfy
	// the affinity expressions specified by this field, but it may choose
	// a node that violates one or more of the expressions. The node that is
	// most preferred is the one with the greatest sum of weights, i.e.
	// for each node that meets all of the scheduling requirements (resource
	// request, requiredDuringScheduling affinity expressions, etc.),
	// compute a sum by iterating through the elements of this field and adding
	// "weight" to the sum if the node matches the corresponding matchExpressions; the
	// node(s) with the highest sum are the most preferred.
	// +optional
	PreferredDuringSchedulingIgnoredDuringExecution []PreferredSchedulingTerm
}

// PreferredSchedulingTerm represents an empty preferred scheduling term matches all objects with implicit weight 0
// (i.e. it's a no-op). A null preferred scheduling term matches no objects (i.e. is also a no-op).
type PreferredSchedulingTerm struct {
	// Weight associated with matching the corresponding nodeSelectorTerm, in the range 1-100.
	Weight int32
	// A node selector term, associated with the corresponding weight.
	Preference NodeSelectorTerm
}

// Taint represents taint that can be applied to the node.
// The node this Taint is attached to has the "effect" on
// any pod that does not tolerate the Taint.
type Taint struct {
	// Required. The taint key to be applied to a node.
	Key string
	// Required. The taint value corresponding to the taint key.
	// +optional
	Value string
	// Required. The effect of the taint on pods
	// that do not tolerate the taint.
	// Valid effects are NoSchedule, PreferNoSchedule and NoExecute.
	Effect TaintEffect
	// TimeAdded represents the time at which the taint was added.
	// It is only written for NoExecute taints.
	// +optional
	TimeAdded *metav1.Time
}

// TaintEffect defines the effects of Taint
type TaintEffect string

// These are valid values for TaintEffect
const (
	// Do not allow new pods to schedule onto the node unless they tolerate the taint,
	// but allow all pods submitted to Kubelet without going through the scheduler
	// to start, and allow all already-running pods to continue running.
	// Enforced by the scheduler.
	TaintEffectNoSchedule TaintEffect = "NoSchedule"
	// Like TaintEffectNoSchedule, but the scheduler tries not to schedule
	// new pods onto the node, rather than prohibiting new pods from scheduling
	// onto the node entirely. Enforced by the scheduler.
	TaintEffectPreferNoSchedule TaintEffect = "PreferNoSchedule"
	// NOT YET IMPLEMENTED. TODO: Uncomment field once it is implemented.
	// Like TaintEffectNoSchedule, but additionally do not allow pods submitted to
	// Kubelet without going through the scheduler to start.
	// Enforced by Kubelet and the scheduler.
	// TaintEffectNoScheduleNoAdmit TaintEffect = "NoScheduleNoAdmit"

	// Evict any already-running pods that do not tolerate the taint.
	// Currently enforced by NodeController.
	TaintEffectNoExecute TaintEffect = "NoExecute"
)

// Toleration represents the toleration object that can be attached to a pod.
// The pod this Toleration is attached to tolerates any taint that matches
// the triple <key,value,effect> using the matching operator <operator>.
type Toleration struct {
	// Key is the taint key that the toleration applies to. Empty means match all taint keys.
	// If the key is empty, operator must be Exists; this combination means to match all values and all keys.
	// +optional
	Key string
	// Operator represents a key's relationship to the value.
	// Valid operators are Exists and Equal. Defaults to Equal.
	// Exists is equivalent to wildcard for value, so that a pod can
	// tolerate all taints of a particular category.
	// +optional
	Operator TolerationOperator
	// Value is the taint value the toleration matches to.
	// If the operator is Exists, the value should be empty, otherwise just a regular string.
	// +optional
	Value string
	// Effect indicates the taint effect to match. Empty means match all taint effects.
	// When specified, allowed values are NoSchedule, PreferNoSchedule and NoExecute.
	// +optional
	Effect TaintEffect
	// TolerationSeconds represents the period of time the toleration (which must be
	// of effect NoExecute, otherwise this field is ignored) tolerates the taint. By default,
	// it is not set, which means tolerate the taint forever (do not evict). Zero and
	// negative values will be treated as 0 (evict immediately) by the system.
	// +optional
	TolerationSeconds *int64
}

// TolerationOperator is the set of operators that can be used in a toleration.
type TolerationOperator string

// These are valid values for TolerationOperator
const (
	TolerationOpExists TolerationOperator = "Exists"
	TolerationOpEqual  TolerationOperator = "Equal"
)

// PodReadinessGate contains the reference to a pod condition
type PodReadinessGate struct {
	// ConditionType refers to a condition in the pod's condition list with matching type.
	ConditionType PodConditionType
}

// PodSpec is a description of a pod
type PodSpec struct {
	Volumes []Volume
	// List of initialization containers belonging to the pod.
	InitContainers []Container
	// List of containers belonging to the pod.
	Containers []Container
	// List of ephemeral containers run in this pod. Ephemeral containers may be run in an existing
	// pod to perform user-initiated actions such as debugging. This list cannot be specified when
	// creating a pod, and it cannot be modified by updating the pod spec. In order to add an
	// ephemeral container to an existing pod, use the pod's ephemeralcontainers subresource.
	// This field is alpha-level and is only honored by servers that enable the EphemeralContainers feature.
	// +optional
	EphemeralContainers []EphemeralContainer
	// +optional
	RestartPolicy RestartPolicy
	// Optional duration in seconds the pod needs to terminate gracefully. May be decreased in delete request.
	// Value must be non-negative integer. The value zero indicates stop immediately via the kill
	// signal (no opportunity to shut down).
	// If this value is nil, the default grace period will be used instead.
	// The grace period is the duration in seconds after the processes running in the pod are sent
	// a termination signal and the time when the processes are forcibly halted with a kill signal.
	// Set this value longer than the expected cleanup time for your process.
	// +optional
	TerminationGracePeriodSeconds *int64
	// Optional duration in seconds relative to the StartTime that the pod may be active on a node
	// before the system actively tries to terminate the pod; value must be positive integer
	// +optional
	ActiveDeadlineSeconds *int64
	// Set DNS policy for the pod.
	// Defaults to "ClusterFirst".
	// Valid values are 'ClusterFirstWithHostNet', 'ClusterFirst', 'Default' or 'None'.
	// DNS parameters given in DNSConfig will be merged with the policy selected with DNSPolicy.
	// To have DNS options set along with hostNetwork, you have to specify DNS policy
	// explicitly to 'ClusterFirstWithHostNet'.
	// +optional
	DNSPolicy DNSPolicy
	// NodeSelector is a selector which must be true for the pod to fit on a node
	// +optional
	NodeSelector map[string]string

	// ServiceAccountName is the name of the ServiceAccount to use to run this pod
	// The pod will be allowed to use secrets referenced by the ServiceAccount
	ServiceAccountName string
	// AutomountServiceAccountToken indicates whether a service account token should be automatically mounted.
	// +optional
	AutomountServiceAccountToken *bool

	// NodeName is a request to schedule this pod onto a specific node.  If it is non-empty,
	// the scheduler simply schedules this pod onto that node, assuming that it fits resource
	// requirements.
	// +optional
	NodeName string
	// SecurityContext holds pod-level security attributes and common container settings.
	// Optional: Defaults to empty.  See type description for default values of each field.
	// +optional
	SecurityContext *PodSecurityContext
	// ImagePullSecrets is an optional list of references to secrets in the same namespace to use for pulling any of the images used by this PodSpec.
	// If specified, these secrets will be passed to individual puller implementations for them to use.  For example,
	// in the case of docker, only DockerConfig type secrets are honored.
	// +optional
	ImagePullSecrets []LocalObjectReference
	// Specifies the hostname of the Pod.
	// If not specified, the pod's hostname will be set to a system-defined value.
	// +optional
	Hostname string
	// If specified, the fully qualified Pod hostname will be "<hostname>.<subdomain>.<pod namespace>.svc.<cluster domain>".
	// If not specified, the pod will not have a domainname at all.
	// +optional
	Subdomain string
	// If true the pod's hostname will be configured as the pod's FQDN, rather than the leaf name (the default).
	// In Linux containers, this means setting the FQDN in the hostname field of the kernel (the nodename field of struct utsname).
	// In Windows containers, this means setting the registry value of hostname for the registry key HKEY_LOCAL_MACHINE\\SYSTEM\\CurrentControlSet\\Services\\Tcpip\\Parameters to FQDN.
	// If a pod does not have FQDN, this has no effect.
	// +optional
	SetHostnameAsFQDN *bool
	// If specified, the pod's scheduling constraints
	// +optional
	Affinity *Affinity
	// If specified, the pod will be dispatched by specified scheduler.
	// If not specified, the pod will be dispatched by default scheduler.
	// +optional
	SchedulerName string
	// If specified, the pod's tolerations.
	// +optional
	Tolerations []Toleration
	// HostAliases is an optional list of hosts and IPs that will be injected into the pod's hosts
	// file if specified. This is only valid for non-hostNetwork pods.
	// +optional
	HostAliases []HostAlias
	// If specified, indicates the pod's priority. "system-node-critical" and
	// "system-cluster-critical" are two special keywords which indicate the
	// highest priorities with the former being the highest priority. Any other
	// name must be defined by creating a PriorityClass object with that name.
	// If not specified, the pod priority will be default or zero if there is no
	// default.
	// +optional
	PriorityClassName string
	// The priority value. Various system components use this field to find the
	// priority of the pod. When Priority Admission Controller is enabled, it
	// prevents users from setting this field. The admission controller populates
	// this field from PriorityClassName.
	// The higher the value, the higher the priority.
	// +optional
	Priority *int32
	// PreemptionPolicy is the Policy for preempting pods with lower priority.
	// One of Never, PreemptLowerPriority.
	// Defaults to PreemptLowerPriority if unset.
	// This field is beta-level, gated by the NonPreemptingPriority feature-gate.
	// +optional
	PreemptionPolicy *PreemptionPolicy
	// Specifies the DNS parameters of a pod.
	// Parameters specified here will be merged to the generated DNS
	// configuration based on DNSPolicy.
	// +optional
	DNSConfig *PodDNSConfig
	// If specified, all readiness gates will be evaluated for pod readiness.
	// A pod is ready when all its containers are ready AND
	// all conditions specified in the readiness gates have status equal to "True"
	// More info: https://git.k8s.io/enhancements/keps/sig-network/580-pod-readiness-gates
	// +optional
	ReadinessGates []PodReadinessGate
	// RuntimeClassName refers to a RuntimeClass object in the node.k8s.io group, which should be used
	// to run this pod.  If no RuntimeClass resource matches the named class, the pod will not be run.
	// If unset or empty, the "legacy" RuntimeClass will be used, which is an implicit class with an
	// empty definition that uses the default runtime handler.
	// More info: https://git.k8s.io/enhancements/keps/sig-node/585-runtime-class
	// +optional
	RuntimeClassName *string
	// Overhead represents the resource overhead associated with running a pod for a given RuntimeClass.
	// This field will be autopopulated at admission time by the RuntimeClass admission controller. If
	// the RuntimeClass admission controller is enabled, overhead must not be set in Pod create requests.
	// The RuntimeClass admission controller will reject Pod create requests which have the overhead already
	// set. If RuntimeClass is configured and selected in the PodSpec, Overhead will be set to the value
	// defined in the corresponding RuntimeClass, otherwise it will remain unset and treated as zero.
	// More info: https://git.k8s.io/enhancements/keps/sig-node/688-pod-overhead
	// This field is beta-level as of Kubernetes v1.18, and is only honored by servers that enable the PodOverhead feature.
	// +optional
	Overhead ResourceList
	// EnableServiceLinks indicates whether information about services should be injected into pod's
	// environment variables, matching the syntax of Docker links.
	// If not specified, the default is true.
	// +optional
	EnableServiceLinks *bool
	// TopologySpreadConstraints describes how a group of pods ought to spread across topology
	// domains. Scheduler will schedule pods in a way which abides by the constraints.
	// All topologySpreadConstraints are ANDed.
	// +optional
	TopologySpreadConstraints []TopologySpreadConstraint
}

// HostAlias holds the mapping between IP and hostnames that will be injected as an entry in the
// pod's hosts file.
type HostAlias struct {
	IP        string
	Hostnames []string
}

// Sysctl defines a kernel parameter to be set
type Sysctl struct {
	// Name of a property to set
	Name string
	// Value of a property to set
	Value string
}

// PodFSGroupChangePolicy holds policies that will be used for applying fsGroup to a volume
// when volume is mounted.
type PodFSGroupChangePolicy string

const (
	// FSGroupChangeOnRootMismatch indicates that volume's ownership and permissions will be changed
	// only when permission and ownership of root directory does not match with expected
	// permissions on the volume. This can help shorten the time it takes to change
	// ownership and permissions of a volume.
	FSGroupChangeOnRootMismatch PodFSGroupChangePolicy = "OnRootMismatch"
	// FSGroupChangeAlways indicates that volume's ownership and permissions
	// should always be changed whenever volume is mounted inside a Pod. This the default
	// behavior.
	FSGroupChangeAlways PodFSGroupChangePolicy = "Always"
)

// PodSecurityContext holds pod-level security attributes and common container settings.
// Some fields are also present in container.securityContext.  Field values of
// container.securityContext take precedence over field values of PodSecurityContext.
type PodSecurityContext struct {
	// Use the host's network namespace.  If this option is set, the ports that will be
	// used must be specified.
	// Optional: Default to false
	// +k8s:conversion-gen=false
	// +optional
	HostNetwork bool
	// Use the host's pid namespace.
	// Optional: Default to false.
	// +k8s:conversion-gen=false
	// +optional
	HostPID bool
	// Use the host's ipc namespace.
	// Optional: Default to false.
	// +k8s:conversion-gen=false
	// +optional
	HostIPC bool
	// Share a single process namespace between all of the containers in a pod.
	// When this is set containers will be able to view and signal processes from other containers
	// in the same pod, and the first process in each container will not be assigned PID 1.
	// HostPID and ShareProcessNamespace cannot both be set.
	// Optional: Default to false.
	// +k8s:conversion-gen=false
	// +optional
	ShareProcessNamespace *bool
	// The SELinux context to be applied to all containers.
	// If unspecified, the container runtime will allocate a random SELinux context for each
	// container.  May also be set in SecurityContext.  If set in
	// both SecurityContext and PodSecurityContext, the value specified in SecurityContext
	// takes precedence for that container.
	// +optional
	SELinuxOptions *SELinuxOptions
	// The Windows specific settings applied to all containers.
	// If unspecified, the options within a container's SecurityContext will be used.
	// If set in both SecurityContext and PodSecurityContext, the value specified in SecurityContext takes precedence.
	// +optional
	WindowsOptions *WindowsSecurityContextOptions
	// The UID to run the entrypoint of the container process.
	// Defaults to user specified in image metadata if unspecified.
	// May also be set in SecurityContext.  If set in both SecurityContext and
	// PodSecurityContext, the value specified in SecurityContext takes precedence
	// for that container.
	// +optional
	RunAsUser *int64
	// The GID to run the entrypoint of the container process.
	// Uses runtime default if unset.
	// May also be set in SecurityContext.  If set in both SecurityContext and
	// PodSecurityContext, the value specified in SecurityContext takes precedence
	// for that container.
	// +optional
	RunAsGroup *int64
	// Indicates that the container must run as a non-root user.
	// If true, the Kubelet will validate the image at runtime to ensure that it
	// does not run as UID 0 (root) and fail to start the container if it does.
	// If unset or false, no such validation will be performed.
	// May also be set in SecurityContext.  If set in both SecurityContext and
	// PodSecurityContext, the value specified in SecurityContext takes precedence
	// for that container.
	// +optional
	RunAsNonRoot *bool
	// A list of groups applied to the first process run in each container, in addition
	// to the container's primary GID.  If unspecified, no groups will be added to
	// any container.
	// +optional
	SupplementalGroups []int64
	// A special supplemental group that applies to all containers in a pod.
	// Some volume types allow the Kubelet to change the ownership of that volume
	// to be owned by the pod:
	//
	// 1. The owning GID will be the FSGroup
	// 2. The setgid bit is set (new files created in the volume will be owned by FSGroup)
	// 3. The permission bits are OR'd with rw-rw----
	//
	// If unset, the Kubelet will not modify the ownership and permissions of any volume.
	// +optional
	FSGroup *int64
	// fsGroupChangePolicy defines behavior of changing ownership and permission of the volume
	// before being exposed inside Pod. This field will only apply to
	// volume types which support fsGroup based ownership(and permissions).
	// It will have no effect on ephemeral volume types such as: secret, configmaps
	// and emptydir.
	// Valid values are "OnRootMismatch" and "Always". If not specified, "Always" is used.
	// +optional
	FSGroupChangePolicy *PodFSGroupChangePolicy
	// Sysctls hold a list of namespaced sysctls used for the pod. Pods with unsupported
	// sysctls (by the container runtime) might fail to launch.
	// +optional
	Sysctls []Sysctl
	// The seccomp options to use by the containers in this pod.
	// +optional
	SeccompProfile *SeccompProfile
}

// SeccompProfile defines a pod/container's seccomp profile settings.
// Only one profile source may be set.
// +union
type SeccompProfile struct {
	// +unionDiscriminator
	Type SeccompProfileType
	// Load a profile defined in static file on the node.
	// The profile must be preconfigured on the node to work.
	// LocalhostProfile cannot be an absolute nor a descending path.
	// +optional
	LocalhostProfile *string
}

// SeccompProfileType defines the supported seccomp profile types.
type SeccompProfileType string

const (
	// SeccompProfileTypeUnconfined is when no seccomp profile is applied (A.K.A. unconfined).
	SeccompProfileTypeUnconfined SeccompProfileType = "Unconfined"
	// SeccompProfileTypeRuntimeDefault represents the default container runtime seccomp profile.
	SeccompProfileTypeRuntimeDefault SeccompProfileType = "RuntimeDefault"
	// SeccompProfileTypeLocalhost represents custom made profiles stored on the node's disk.
	SeccompProfileTypeLocalhost SeccompProfileType = "Localhost"
)

// PodQOSClass defines the supported qos classes of Pods.
type PodQOSClass string

// These are valid values for PodQOSClass
const (
	// PodQOSGuaranteed is the Guaranteed qos class.
	PodQOSGuaranteed PodQOSClass = "Guaranteed"
	// PodQOSBurstable is the Burstable qos class.
	PodQOSBurstable PodQOSClass = "Burstable"
	// PodQOSBestEffort is the BestEffort qos class.
	PodQOSBestEffort PodQOSClass = "BestEffort"
)

// PodDNSConfig defines the DNS parameters of a pod in addition to
// those generated from DNSPolicy.
type PodDNSConfig struct {
	// A list of DNS name server IP addresses.
	// This will be appended to the base nameservers generated from DNSPolicy.
	// Duplicated nameservers will be removed.
	// +optional
	Nameservers []string
	// A list of DNS search domains for host-name lookup.
	// This will be appended to the base search paths generated from DNSPolicy.
	// Duplicated search paths will be removed.
	// +optional
	Searches []string
	// A list of DNS resolver options.
	// This will be merged with the base options generated from DNSPolicy.
	// Duplicated entries will be removed. Resolution options given in Options
	// will override those that appear in the base DNSPolicy.
	// +optional
	Options []PodDNSConfigOption
}

// PodDNSConfigOption defines DNS resolver options of a pod.
type PodDNSConfigOption struct {
	// Required.
	Name string
	// +optional
	Value *string
}

// PodIP represents the IP address of a pod.
// IP address information. Each entry includes:
//    IP: An IP address allocated to the pod. Routable at least within
//        the cluster.
type PodIP struct {
	IP string
}

// EphemeralContainerCommon is a copy of all fields in Container to be inlined in
// EphemeralContainer. This separate type allows easy conversion from EphemeralContainer
// to Container and allows separate documentation for the fields of EphemeralContainer.
// When a new field is added to Container it must be added here as well.
type EphemeralContainerCommon struct {
	// Required: This must be a DNS_LABEL.  Each container in a pod must
	// have a unique name.
	Name string
	// Required.
	Image string
	// Optional: The docker image's entrypoint is used if this is not provided; cannot be updated.
	// Variable references $(VAR_NAME) are expanded using the container's environment.  If a variable
	// cannot be resolved, the reference in the input string will be unchanged.  Double $$ are reduced
	// to a single $, which allows for escaping the $(VAR_NAME) syntax: i.e. "$$(VAR_NAME)" will
	// produce the string literal "$(VAR_NAME)".  Escaped references will never be expanded, regardless
	// of whether the variable exists or not.
	// +optional
	Command []string
	// Optional: The docker image's cmd is used if this is not provided; cannot be updated.
	// Variable references $(VAR_NAME) are expanded using the container's environment.  If a variable
	// cannot be resolved, the reference in the input string will be unchanged.  Double $$ are reduced
	// to a single $, which allows for escaping the $(VAR_NAME) syntax: i.e. "$$(VAR_NAME)" will
	// produce the string literal "$(VAR_NAME)".  Escaped references will never be expanded, regardless
	// of whether the variable exists or not.
	// +optional
	Args []string
	// Optional: Defaults to Docker's default.
	// +optional
	WorkingDir string
	// Ports are not allowed for ephemeral containers.
	// +optional
	Ports []ContainerPort
	// List of sources to populate environment variables in the container.
	// The keys defined within a source must be a C_IDENTIFIER. All invalid keys
	// will be reported as an event when the container is starting. When a key exists in multiple
	// sources, the value associated with the last source will take precedence.
	// Values defined by an Env with a duplicate key will take precedence.
	// Cannot be updated.
	// +optional
	EnvFrom []EnvFromSource
	// +optional
	Env []EnvVar
	// Resources are not allowed for ephemeral containers. Ephemeral containers use spare resources
	// already allocated to the pod.
	// +optional
	Resources ResourceRequirements
	// +optional
	VolumeMounts []VolumeMount
	// volumeDevices is the list of block devices to be used by the container.
	// +optional
	VolumeDevices []VolumeDevice
	// Probes are not allowed for ephemeral containers.
	// +optional
	LivenessProbe *Probe
	// Probes are not allowed for ephemeral containers.
	// +optional
	ReadinessProbe *Probe
	// Probes are not allowed for ephemeral containers.
	// +optional
	StartupProbe *Probe
	// Lifecycle is not allowed for ephemeral containers.
	// +optional
	Lifecycle *Lifecycle
	// Required.
	// +optional
	TerminationMessagePath string
	// +optional
	TerminationMessagePolicy TerminationMessagePolicy
	// Required: Policy for pulling images for this container
	ImagePullPolicy PullPolicy
	// Optional: SecurityContext defines the security options the ephemeral container should be run with.
	// If set, the fields of SecurityContext override the equivalent fields of PodSecurityContext.
	// +optional
	SecurityContext *SecurityContext

	// Variables for interactive containers, these have very specialized use-cases (e.g. debugging)
	// and shouldn't be used for general purpose containers.
	// +optional
	Stdin bool
	// +optional
	StdinOnce bool
	// +optional
	TTY bool
}

// EphemeralContainerCommon converts to Container. All fields must be kept in sync between
// these two types.
var _ = Container(EphemeralContainerCommon{})

// An EphemeralContainer is a temporary container that may be added to an existing pod for
// user-initiated activities such as debugging. Ephemeral containers have no resource or
// scheduling guarantees, and they will not be restarted when they exit or when a pod is
// removed or restarted. If an ephemeral container causes a pod to exceed its resource
// allocation, the pod may be evicted.
// Ephemeral containers may not be added by directly updating the pod spec. They must be added
// via the pod's ephemeralcontainers subresource, and they will appear in the pod spec
// once added.
// This is an alpha feature enabled by the EphemeralContainers feature flag.
type EphemeralContainer struct {
	// Ephemeral containers have all of the fields of Container, plus additional fields
	// specific to ephemeral containers. Fields in common with Container are in the
	// following inlined struct so than an EphemeralContainer may easily be converted
	// to a Container.
	EphemeralContainerCommon

	// If set, the name of the container from PodSpec that this ephemeral container targets.
	// The ephemeral container will be run in the namespaces (IPC, PID, etc) of this container.
	// If not set then the ephemeral container is run in whatever namespaces are shared
	// for the pod. Note that the container runtime must support this feature.
	// +optional
	TargetContainerName string
}

// PodStatus represents information about the status of a pod. Status may trail the actual
// state of a system.
type PodStatus struct {
	// +optional
	Phase PodPhase
	// +optional
	Conditions []PodCondition
	// A human readable message indicating details about why the pod is in this state.
	// +optional
	Message string
	// A brief CamelCase message indicating details about why the pod is in this state. e.g. 'Evicted'
	// +optional
	Reason string
	// nominatedNodeName is set when this pod preempts other pods on the node, but it cannot be
	// scheduled right away as preemption victims receive their graceful termination periods.
	// This field does not guarantee that the pod will be scheduled on this node. Scheduler may decide
	// to place the pod elsewhere if other nodes become available sooner. Scheduler may also decide to
	// give the resources on this node to a higher priority pod that is created after preemption.
	// +optional
	NominatedNodeName string
	// +optional
	HostIP string

	// PodIPs holds all of the known IP addresses allocated to the pod. Pods may be assigned AT MOST
	// one value for each of IPv4 and IPv6.
	// +optional
	PodIPs []PodIP

	// Date and time at which the object was acknowledged by the Kubelet.
	// This is before the Kubelet pulled the container image(s) for the pod.
	// +optional
	StartTime *metav1.Time
	// +optional
	QOSClass PodQOSClass

	// The list has one entry per init container in the manifest. The most recent successful
	// init container will have ready = true, the most recently started container will have
	// startTime set.
	// More info: https://kubernetes.io/docs/concepts/workloads/pods/pod-lifecycle/#pod-and-container-status
	InitContainerStatuses []ContainerStatus
	// The list has one entry per container in the manifest. Each entry is
	// currently the output of `docker inspect`. This output format is *not*
	// final and should not be relied upon.
	// TODO: Make real decisions about what our info should look like. Re-enable fuzz test
	// when we have done this.
	// +optional
	ContainerStatuses []ContainerStatus

	// Status for any ephemeral containers that have run in this pod.
	// This field is alpha-level and is only honored by servers that enable the EphemeralContainers feature.
	// +optional
	EphemeralContainerStatuses []ContainerStatus
}

// +k8s:deepcopy-gen:interfaces=k8s.io/apimachinery/pkg/runtime.Object

// PodStatusResult is a wrapper for PodStatus returned by kubelet that can be encode/decoded
type PodStatusResult struct {
	metav1.TypeMeta
	// +optional
	metav1.ObjectMeta
	// Status represents the current information about a pod. This data may not be up
	// to date.
	// +optional
	Status PodStatus
}

// +k8s:deepcopy-gen:interfaces=k8s.io/apimachinery/pkg/runtime.Object

// Pod is a collection of containers, used as either input (create, update) or as output (list, get).
type Pod struct {
	metav1.TypeMeta
	// +optional
	metav1.ObjectMeta

	// Spec defines the behavior of a pod.
	// +optional
	Spec PodSpec

	// Status represents the current information about a pod. This data may not be up
	// to date.
	// +optional
	Status PodStatus
}

// PodTemplateSpec describes the data a pod should have when created from a template
type PodTemplateSpec struct {
	// Metadata of the pods created from this template.
	// +optional
	metav1.ObjectMeta

	// Spec defines the behavior of a pod.
	// +optional
	Spec PodSpec
}

// +k8s:deepcopy-gen:interfaces=k8s.io/apimachinery/pkg/runtime.Object

// PodTemplate describes a template for creating copies of a predefined pod.
type PodTemplate struct {
	metav1.TypeMeta
	// +optional
	metav1.ObjectMeta

	// Template defines the pods that will be created from this pod template
	// +optional
	Template PodTemplateSpec
}

// +k8s:deepcopy-gen:interfaces=k8s.io/apimachinery/pkg/runtime.Object

// PodTemplateList is a list of PodTemplates.
type PodTemplateList struct {
	metav1.TypeMeta
	// +optional
	metav1.ListMeta

	Items []PodTemplate
}

// ReplicationControllerSpec is the specification of a replication controller.
// As the internal representation of a replication controller, it may have either
// a TemplateRef or a Template set.
type ReplicationControllerSpec struct {
	// Replicas is the number of desired replicas.
	Replicas int32

	// Minimum number of seconds for which a newly created pod should be ready
	// without any of its container crashing, for it to be considered available.
	// Defaults to 0 (pod will be considered available as soon as it is ready)
	// +optional
	MinReadySeconds int32

	// Selector is a label query over pods that should match the Replicas count.
	Selector map[string]string

	// TemplateRef is a reference to an object that describes the pod that will be created if
	// insufficient replicas are detected. This reference is ignored if a Template is set.
	// Must be set before converting to a versioned API object
	// +optional
	//TemplateRef *ObjectReference

	// Template is the object that describes the pod that will be created if
	// insufficient replicas are detected. Internally, this takes precedence over a
	// TemplateRef.
	// +optional
	Template *PodTemplateSpec
}

// ReplicationControllerStatus represents the current status of a replication
// controller.
type ReplicationControllerStatus struct {
	// Replicas is the number of actual replicas.
	Replicas int32

	// The number of pods that have labels matching the labels of the pod template of the replication controller.
	// +optional
	FullyLabeledReplicas int32

	// The number of ready replicas for this replication controller.
	// +optional
	ReadyReplicas int32

	// The number of available replicas (ready for at least minReadySeconds) for this replication controller.
	// +optional
	AvailableReplicas int32

	// ObservedGeneration is the most recent generation observed by the controller.
	// +optional
	ObservedGeneration int64

	// Represents the latest available observations of a replication controller's current state.
	// +optional
	Conditions []ReplicationControllerCondition
}

// ReplicationControllerConditionType defines the conditions of a replication controller.
type ReplicationControllerConditionType string

// These are valid conditions of a replication controller.
const (
	// ReplicationControllerReplicaFailure is added in a replication controller when one of its pods
	// fails to be created due to insufficient quota, limit ranges, pod security policy, node selectors,
	// etc. or deleted due to kubelet being down or finalizers are failing.
	ReplicationControllerReplicaFailure ReplicationControllerConditionType = "ReplicaFailure"
)

// ReplicationControllerCondition describes the state of a replication controller at a certain point.
type ReplicationControllerCondition struct {
	// Type of replication controller condition.
	Type ReplicationControllerConditionType
	// Status of the condition, one of True, False, Unknown.
	Status ConditionStatus
	// The last time the condition transitioned from one status to another.
	// +optional
	LastTransitionTime metav1.Time
	// The reason for the condition's last transition.
	// +optional
	Reason string
	// A human readable message indicating details about the transition.
	// +optional
	Message string
}

// +k8s:deepcopy-gen:interfaces=k8s.io/apimachinery/pkg/runtime.Object

// ReplicationController represents the configuration of a replication controller.
type ReplicationController struct {
	metav1.TypeMeta
	// +optional
	metav1.ObjectMeta

	// Spec defines the desired behavior of this replication controller.
	// +optional
	Spec ReplicationControllerSpec

	// Status is the current status of this replication controller. This data may be
	// out of date by some window of time.
	// +optional
	Status ReplicationControllerStatus
}

// +k8s:deepcopy-gen:interfaces=k8s.io/apimachinery/pkg/runtime.Object

// ReplicationControllerList is a collection of replication controllers.
type ReplicationControllerList struct {
	metav1.TypeMeta
	// +optional
	metav1.ListMeta

	Items []ReplicationController
}

const (
	// ClusterIPNone - do not assign a cluster IP
	// no proxying required and no environment variables should be created for pods
	ClusterIPNone = "None"
)

// +k8s:deepcopy-gen:interfaces=k8s.io/apimachinery/pkg/runtime.Object

// ServiceList holds a list of services.
type ServiceList struct {
	metav1.TypeMeta
	// +optional
	metav1.ListMeta

	Items []Service
}

// ServiceAffinity Type string
type ServiceAffinity string

const (
	// ServiceAffinityClientIP is the Client IP based.
	ServiceAffinityClientIP ServiceAffinity = "ClientIP"

	// ServiceAffinityNone - no session affinity.
	ServiceAffinityNone ServiceAffinity = "None"
)

const (
	// DefaultClientIPServiceAffinitySeconds is the default timeout seconds
	// of Client IP based session affinity - 3 hours.
	DefaultClientIPServiceAffinitySeconds int32 = 10800
	// MaxClientIPServiceAffinitySeconds is the max timeout seconds
	// of Client IP based session affinity - 1 day.
	MaxClientIPServiceAffinitySeconds int32 = 86400
)

// SessionAffinityConfig represents the configurations of session affinity.
type SessionAffinityConfig struct {
	// clientIP contains the configurations of Client IP based session affinity.
	// +optional
	ClientIP *ClientIPConfig
}

// ClientIPConfig represents the configurations of Client IP based session affinity.
type ClientIPConfig struct {
	// timeoutSeconds specifies the seconds of ClientIP type session sticky time.
	// The value must be >0 && <=86400(for 1 day) if ServiceAffinity == "ClientIP".
	// Default value is 10800(for 3 hours).
	// +optional
	TimeoutSeconds *int32
}

// ServiceType string describes ingress methods for a service
type ServiceType string

const (
	// ServiceTypeClusterIP means a service will only be accessible inside the
	// cluster, via the ClusterIP.
	ServiceTypeClusterIP ServiceType = "ClusterIP"

	// ServiceTypeNodePort means a service will be exposed on one port of
	// every node, in addition to 'ClusterIP' type.
	ServiceTypeNodePort ServiceType = "NodePort"

	// ServiceTypeLoadBalancer means a service will be exposed via an
	// external load balancer (if the cloud provider supports it), in addition
	// to 'NodePort' type.
	ServiceTypeLoadBalancer ServiceType = "LoadBalancer"

	// ServiceTypeExternalName means a service consists of only a reference to
	// an external name that kubedns or equivalent will return as a CNAME
	// record, with no exposing or proxying of any pods involved.
	ServiceTypeExternalName ServiceType = "ExternalName"
)

// ServiceInternalTrafficPolicyType describes the type of traffic routing for
// internal traffic
type ServiceInternalTrafficPolicyType string

const (
	// ServiceInternalTrafficPolicyCluster routes traffic to all endpoints
	ServiceInternalTrafficPolicyCluster ServiceInternalTrafficPolicyType = "Cluster"

	// ServiceInternalTrafficPolicyLocal only routes to node-local
	// endpoints, otherwise drops the traffic
	ServiceInternalTrafficPolicyLocal ServiceInternalTrafficPolicyType = "Local"
)

// ServiceExternalTrafficPolicyType string
type ServiceExternalTrafficPolicyType string

const (
	// ServiceExternalTrafficPolicyTypeLocal specifies node-local endpoints behavior.
	ServiceExternalTrafficPolicyTypeLocal ServiceExternalTrafficPolicyType = "Local"
	// ServiceExternalTrafficPolicyTypeCluster specifies cluster-wide (legacy) behavior.
	ServiceExternalTrafficPolicyTypeCluster ServiceExternalTrafficPolicyType = "Cluster"
)

// These are the valid conditions of a service.
const (
	// LoadBalancerPortsError represents the condition of the requested ports
	// on the cloud load balancer instance.
	LoadBalancerPortsError = "LoadBalancerPortsError"
)

// ServiceStatus represents the current status of a service
type ServiceStatus struct {
	// LoadBalancer contains the current status of the load-balancer,
	// if one is present.
	// +optional
	LoadBalancer LoadBalancerStatus

	// Current service condition
	// +optional
	Conditions []metav1.Condition
}

// LoadBalancerStatus represents the status of a load-balancer
type LoadBalancerStatus struct {
	// Ingress is a list containing ingress points for the load-balancer;
	// traffic intended for the service should be sent to these ingress points.
	// +optional
	Ingress []LoadBalancerIngress
}

// LoadBalancerIngress represents the status of a load-balancer ingress point:
// traffic intended for the service should be sent to an ingress point.
type LoadBalancerIngress struct {
	// IP is set for load-balancer ingress points that are IP based
	// (typically GCE or OpenStack load-balancers)
	// +optional
	IP string

	// Hostname is set for load-balancer ingress points that are DNS based
	// (typically AWS load-balancers)
	// +optional
	Hostname string

	// Ports is a list of records of service ports
	// If used, every port defined in the service should have an entry in it
	// +optional
	Ports []PortStatus
}

// IPFamily represents the IP Family (IPv4 or IPv6). This type is used
// to express the family of an IP expressed by a type (e.g. service.spec.ipFamilies).
type IPFamily string

const (
	// IPv4Protocol indicates that this IP is IPv4 protocol
	IPv4Protocol IPFamily = "IPv4"
	// IPv6Protocol indicates that this IP is IPv6 protocol
	IPv6Protocol IPFamily = "IPv6"
)

// IPFamilyPolicyType represents the dual-stack-ness requested or required by a Service
type IPFamilyPolicyType string

const (
	// IPFamilyPolicySingleStack indicates that this service is required to have a single IPFamily.
	// The IPFamily assigned is based on the default IPFamily used by the cluster
	// or as identified by service.spec.ipFamilies field
	IPFamilyPolicySingleStack IPFamilyPolicyType = "SingleStack"
	// IPFamilyPolicyPreferDualStack indicates that this service prefers dual-stack when
	// the cluster is configured for dual-stack. If the cluster is not configured
	// for dual-stack the service will be assigned a single IPFamily. If the IPFamily is not
	// set in service.spec.ipFamilies then the service will be assigned the default IPFamily
	// configured on the cluster
	IPFamilyPolicyPreferDualStack IPFamilyPolicyType = "PreferDualStack"
	// IPFamilyPolicyRequireDualStack indicates that this service requires dual-stack. Using
	// IPFamilyPolicyRequireDualStack on a single stack cluster will result in validation errors. The
	// IPFamilies (and their order) assigned  to this service is based on service.spec.ipFamilies. If
	// service.spec.ipFamilies was not provided then it will be assigned according to how they are
	// configured on the cluster. If service.spec.ipFamilies has only one entry then the alternative
	// IPFamily will be added by apiserver
	IPFamilyPolicyRequireDualStack IPFamilyPolicyType = "RequireDualStack"
)

// ServiceSpec describes the attributes that a user creates on a service
type ServiceSpec struct {
	// Type determines how the Service is exposed. Defaults to ClusterIP. Valid
	// options are ExternalName, ClusterIP, NodePort, and LoadBalancer.
	// "ExternalName" maps to the specified externalName.
	// "ClusterIP" allocates a cluster-internal IP address for load-balancing to
	// endpoints. Endpoints are determined by the selector or if that is not
	// specified, by manual construction of an Endpoints object. If clusterIP is
	// "None", no virtual IP is allocated and the endpoints are published as a
	// set of endpoints rather than a stable IP.
	// "NodePort" builds on ClusterIP and allocates a port on every node which
	// routes to the clusterIP.
	// "LoadBalancer" builds on NodePort and creates an
	// external load-balancer (if supported in the current cloud) which routes
	// to the clusterIP.
	// More info: https://kubernetes.io/docs/concepts/services-networking/service/
	// +optional
	Type ServiceType

	// Required: The list of ports that are exposed by this service.
	Ports []ServicePort

	// Route service traffic to pods with label keys and values matching this
	// selector. If empty or not present, the service is assumed to have an
	// external process managing its endpoints, which Kubernetes will not
	// modify. Only applies to types ClusterIP, NodePort, and LoadBalancer.
	// Ignored if type is ExternalName.
	// More info: https://kubernetes.io/docs/concepts/services-networking/service/
	Selector map[string]string

	// ClusterIP is the IP address of the service and is usually assigned
	// randomly by the master. If an address is specified manually and is not in
	// use by others, it will be allocated to the service; otherwise, creation
	// of the service will fail. This field can not be changed through updates.
	// Valid values are "None", empty string (""), or a valid IP address. "None"
	// can be specified for headless services when proxying is not required.
	// Only applies to types ClusterIP, NodePort, and LoadBalancer. Ignored if
	// type is ExternalName.
	// More info: https://kubernetes.io/docs/concepts/services-networking/service/#virtual-ips-and-service-proxies
	// +optional
	ClusterIP string

	// ClusterIPs identifies all the ClusterIPs assigned to this
	// service. ClusterIPs are assigned or reserved based on the values of
	// service.spec.ipFamilies. A maximum of two entries (dual-stack IPs) are
	// allowed in ClusterIPs. The IPFamily of each ClusterIP must match
	// values provided in service.spec.ipFamilies. Clients using ClusterIPs must
	// keep it in sync with ClusterIP (if provided) by having ClusterIP matching
	// first element of ClusterIPs.
	// +optional
	ClusterIPs []string

	// IPFamilies identifies all the IPFamilies assigned for this Service. If a value
	// was not provided for IPFamilies it will be defaulted based on the cluster
	// configuration and the value of service.spec.ipFamilyPolicy. A maximum of two
	// values (dual-stack IPFamilies) are allowed in IPFamilies. IPFamilies field is
	// conditionally mutable: it allows for adding or removing a secondary IPFamily,
	// but it does not allow changing the primary IPFamily of the service.
	// +optional
	IPFamilies []IPFamily

	// IPFamilyPolicy represents the dual-stack-ness requested or required by this
	// Service. If there is no value provided, then this Service will be considered
	// SingleStack (single IPFamily). Services can be SingleStack (single IPFamily),
	// PreferDualStack (two dual-stack IPFamilies on dual-stack clusters or single
	// IPFamily on single-stack clusters), or RequireDualStack (two dual-stack IPFamilies
	// on dual-stack configured clusters, otherwise fail). The IPFamilies and ClusterIPs assigned
	// to this service can be controlled by service.spec.ipFamilies and service.spec.clusterIPs
	// respectively.
	// +optional
	IPFamilyPolicy *IPFamilyPolicyType

	// ExternalName is the external reference that kubedns or equivalent will
	// return as a CNAME record for this service. No proxying will be involved.
	// Must be a valid RFC-1123 hostname (https://tools.ietf.org/html/rfc1123)
	// and requires Type to be ExternalName.
	ExternalName string

	// ExternalIPs are used by external load balancers, or can be set by
	// users to handle external traffic that arrives at a node.
	// +optional
	ExternalIPs []string

	// Only applies to Service Type: LoadBalancer
	// LoadBalancer will get created with the IP specified in this field.
	// This feature depends on whether the underlying cloud-provider supports specifying
	// the loadBalancerIP when a load balancer is created.
	// This field will be ignored if the cloud-provider does not support the feature.
	// +optional
	LoadBalancerIP string

	// Optional: Supports "ClientIP" and "None".  Used to maintain session affinity.
	// +optional
	SessionAffinity ServiceAffinity

	// sessionAffinityConfig contains the configurations of session affinity.
	// +optional
	SessionAffinityConfig *SessionAffinityConfig

	// Optional: If specified and supported by the platform, this will restrict traffic through the cloud-provider
	// load-balancer will be restricted to the specified client IPs. This field will be ignored if the
	// cloud-provider does not support the feature."
	// +optional
	LoadBalancerSourceRanges []string

	// externalTrafficPolicy denotes if this Service desires to route external
	// traffic to node-local or cluster-wide endpoints. "Local" preserves the
	// client source IP and avoids a second hop for LoadBalancer and Nodeport
	// type services, but risks potentially imbalanced traffic spreading.
	// "Cluster" obscures the client source IP and may cause a second hop to
	// another node, but should have good overall load-spreading.
	// +optional
	ExternalTrafficPolicy ServiceExternalTrafficPolicyType

	// healthCheckNodePort specifies the healthcheck nodePort for the service.
	// If not specified, HealthCheckNodePort is created by the service api
	// backend with the allocated nodePort. Will use user-specified nodePort value
	// if specified by the client. Only effects when Type is set to LoadBalancer
	// and ExternalTrafficPolicy is set to Local.
	// +optional
	HealthCheckNodePort int32

	// publishNotReadyAddresses indicates that any agent which deals with endpoints for this
	// Service should disregard any indications of ready/not-ready.
	// The primary use case for setting this field is for a StatefulSet's Headless Service to
	// propagate SRV DNS records for its Pods for the purpose of peer discovery.
	// The Kubernetes controllers that generate Endpoints and EndpointSlice resources for
	// Services interpret this to mean that all endpoints are considered "ready" even if the
	// Pods themselves are not. Agents which consume only Kubernetes generated endpoints
	// through the Endpoints or EndpointSlice resources can safely assume this behavior.
	// +optional
	PublishNotReadyAddresses bool

	// allocateLoadBalancerNodePorts defines if NodePorts will be automatically
	// allocated for services with type LoadBalancer.  Default is "true". It
	// may be set to "false" if the cluster load-balancer does not rely on
	// NodePorts.  If the caller requests specific NodePorts (by specifying a
	// value), those requests will be respected, regardless of this field.
	// This field may only be set for services with type LoadBalancer and will
	// be cleared if the type is changed to any other type.
	// This field is beta-level and is only honored by servers that enable the ServiceLBNodePortControl feature.
	// +optional
	AllocateLoadBalancerNodePorts *bool

	// loadBalancerClass is the class of the load balancer implementation this Service belongs to.
	// If specified, the value of this field must be a label-style identifier, with an optional prefix,
	// e.g. "internal-vip" or "example.com/internal-vip". Unprefixed names are reserved for end-users.
	// This field can only be set when the Service type is 'LoadBalancer'. If not set, the default load
	// balancer implementation is used, today this is typically done through the cloud provider integration,
	// but should apply for any default implementation. If set, it is assumed that a load balancer
	// implementation is watching for Services with a matching class. Any default load balancer
	// implementation (e.g. cloud providers) should ignore Services that set this field.
	// This field can only be set when creating or updating a Service to type 'LoadBalancer'.
	// Once set, it can not be changed. This field will be wiped when a service is updated to a non 'LoadBalancer' type.
	// +featureGate=LoadBalancerClass
	// +optional
	LoadBalancerClass *string

	// InternalTrafficPolicy specifies if the cluster internal traffic
	// should be routed to all endpoints or node-local endpoints only.
	// "Cluster" routes internal traffic to a Service to all endpoints.
	// "Local" routes traffic to node-local endpoints only, traffic is
	// dropped if no node-local endpoints are ready.
	// The default value is "Cluster".
	// +featureGate=ServiceInternalTrafficPolicy
	// +optional
	InternalTrafficPolicy *ServiceInternalTrafficPolicyType
}

// ServicePort represents the port on which the service is exposed
type ServicePort struct {
	// Optional if only one ServicePort is defined on this service: The
	// name of this port within the service.  This must be a DNS_LABEL.
	// All ports within a ServiceSpec must have unique names.  This maps to
	// the 'Name' field in EndpointPort objects.
	Name string

	// The IP protocol for this port.  Supports "TCP", "UDP", and "SCTP".
	Protocol Protocol

	// The application protocol for this port.
	// This field follows standard Kubernetes label syntax.
	// Un-prefixed names are reserved for IANA standard service names (as per
	// RFC-6335 and http://www.iana.org/assignments/service-names).
	// Non-standard protocols should use prefixed names such as
	// mycompany.com/my-custom-protocol.
	// +optional
	AppProtocol *string

	// The port that will be exposed on the service.
	Port int32

	// Optional: The target port on pods selected by this service.  If this
	// is a string, it will be looked up as a named port in the target
	// Pod's container ports.  If this is not specified, the value
	// of the 'port' field is used (an identity map).
	// This field is ignored for services with clusterIP=None, and should be
	// omitted or set equal to the 'port' field.
	TargetPort intstr.IntOrString

	// The port on each node on which this service is exposed.
	// Default is to auto-allocate a port if the ServiceType of this Service requires one.
	NodePort int32
}

// +k8s:deepcopy-gen:interfaces=k8s.io/apimachinery/pkg/runtime.Object

// Service is a named abstraction of software service (for example, mysql) consisting of local port
// (for example 3306) that the proxy listens on, and the selector that determines which pods
// will answer requests sent through the proxy.
type Service struct {
	metav1.TypeMeta
	// +optional
	metav1.ObjectMeta

	// Spec defines the behavior of a service.
	// +optional
	Spec ServiceSpec

	// Status represents the current status of a service.
	// +optional
	Status ServiceStatus
}

// +k8s:deepcopy-gen:interfaces=k8s.io/apimachinery/pkg/runtime.Object

// ServiceAccount binds together:
// * a name, understood by users, and perhaps by peripheral systems, for an identity
// * a principal that can be authenticated and authorized
// * a set of secrets
type ServiceAccount struct {
	metav1.TypeMeta
	// +optional
	metav1.ObjectMeta

	// Secrets is the list of secrets allowed to be used by pods running using this ServiceAccount
	Secrets []ObjectReference

	// ImagePullSecrets is a list of references to secrets in the same namespace to use for pulling any images
	// in pods that reference this ServiceAccount.  ImagePullSecrets are distinct from Secrets because Secrets
	// can be mounted in the pod, but ImagePullSecrets are only accessed by the kubelet.
	// +optional
	ImagePullSecrets []LocalObjectReference

	// AutomountServiceAccountToken indicates whether pods running as this service account should have an API token automatically mounted.
	// Can be overridden at the pod level.
	// +optional
	AutomountServiceAccountToken *bool
}

// +k8s:deepcopy-gen:interfaces=k8s.io/apimachinery/pkg/runtime.Object

// ServiceAccountList is a list of ServiceAccount objects
type ServiceAccountList struct {
	metav1.TypeMeta
	// +optional
	metav1.ListMeta

	Items []ServiceAccount
}

// +k8s:deepcopy-gen:interfaces=k8s.io/apimachinery/pkg/runtime.Object

// Endpoints is a collection of endpoints that implement the actual service.  Example:
//   Name: "mysvc",
//   Subsets: [
//     {
//       Addresses: [{"ip": "10.10.1.1"}, {"ip": "10.10.2.2"}],
//       Ports: [{"name": "a", "port": 8675}, {"name": "b", "port": 309}]
//     },
//     {
//       Addresses: [{"ip": "10.10.3.3"}],
//       Ports: [{"name": "a", "port": 93}, {"name": "b", "port": 76}]
//     },
//  ]
type Endpoints struct {
	metav1.TypeMeta
	// +optional
	metav1.ObjectMeta

	// The set of all endpoints is the union of all subsets.
	Subsets []EndpointSubset
}

// EndpointSubset is a group of addresses with a common set of ports.  The
// expanded set of endpoints is the Cartesian product of Addresses x Ports.
// For example, given:
//   {
//     Addresses: [{"ip": "10.10.1.1"}, {"ip": "10.10.2.2"}],
//     Ports:     [{"name": "a", "port": 8675}, {"name": "b", "port": 309}]
//   }
// The resulting set of endpoints can be viewed as:
//     a: [ 10.10.1.1:8675, 10.10.2.2:8675 ],
//     b: [ 10.10.1.1:309, 10.10.2.2:309 ]
type EndpointSubset struct {
	Addresses         []EndpointAddress
	NotReadyAddresses []EndpointAddress
	Ports             []EndpointPort
}

// EndpointAddress is a tuple that describes single IP address.
type EndpointAddress struct {
	// The IP of this endpoint.
	// IPv6 is also accepted but not fully supported on all platforms. Also, certain
	// kubernetes components, like kube-proxy, are not IPv6 ready.
	// TODO: This should allow hostname or IP, see #4447.
	IP string
	// Optional: Hostname of this endpoint
	// Meant to be used by DNS servers etc.
	// +optional
	Hostname string
	// Optional: Node hosting this endpoint. This can be used to determine endpoints local to a node.
	// +optional
	NodeName *string
	// Optional: The kubernetes object related to the entry point.
	TargetRef *ObjectReference
}

// EndpointPort is a tuple that describes a single port.
type EndpointPort struct {
	// The name of this port (corresponds to ServicePort.Name).  Optional
	// if only one port is defined.  Must be a DNS_LABEL.
	Name string

	// The port number.
	Port int32

	// The IP protocol for this port.
	Protocol Protocol

	// The application protocol for this port.
	// This field follows standard Kubernetes label syntax.
	// Un-prefixed names are reserved for IANA standard service names (as per
	// RFC-6335 and http://www.iana.org/assignments/service-names).
	// Non-standard protocols should use prefixed names such as
	// mycompany.com/my-custom-protocol.
	// +optional
	AppProtocol *string
}

// +k8s:deepcopy-gen:interfaces=k8s.io/apimachinery/pkg/runtime.Object

// EndpointsList is a list of endpoints.
type EndpointsList struct {
	metav1.TypeMeta
	// +optional
	metav1.ListMeta

	Items []Endpoints
}

// NodeSpec describes the attributes that a node is created with.
type NodeSpec struct {
	// PodCIDRs represents the IP ranges assigned to the node for usage by Pods on that node. It may
	// contain AT MOST one value for each of IPv4 and IPv6.
	// Note: assigning IP ranges to nodes might need to be revisited when we support migratable IPs.
	// +optional
	PodCIDRs []string

	// ID of the node assigned by the cloud provider
	// Note: format is "<ProviderName>://<ProviderSpecificNodeID>"
	// +optional
	ProviderID string

	// Unschedulable controls node schedulability of new pods. By default node is schedulable.
	// +optional
	Unschedulable bool

	// If specified, the node's taints.
	// +optional
	Taints []Taint

	// If specified, the source to get node configuration from
	// The DynamicKubeletConfig feature gate must be enabled for the Kubelet to use this field
	// +optional
	ConfigSource *NodeConfigSource

	// Deprecated. Not all kubelets will set this field. Remove field after 1.13.
	// see: https://issues.k8s.io/61966
	// +optional
	DoNotUseExternalID string
}

// NodeConfigSource specifies a source of node configuration. Exactly one subfield must be non-nil.
type NodeConfigSource struct {
	ConfigMap *ConfigMapNodeConfigSource
}

// ConfigMapNodeConfigSource represents the config map of a node
type ConfigMapNodeConfigSource struct {
	// Namespace is the metadata.namespace of the referenced ConfigMap.
	// This field is required in all cases.
	Namespace string

	// Name is the metadata.name of the referenced ConfigMap.
	// This field is required in all cases.
	Name string

	// UID is the metadata.UID of the referenced ConfigMap.
	// This field is forbidden in Node.Spec, and required in Node.Status.
	// +optional
	UID types.UID

	// ResourceVersion is the metadata.ResourceVersion of the referenced ConfigMap.
	// This field is forbidden in Node.Spec, and required in Node.Status.
	// +optional
	ResourceVersion string

	// KubeletConfigKey declares which key of the referenced ConfigMap corresponds to the KubeletConfiguration structure
	// This field is required in all cases.
	KubeletConfigKey string
}

// DaemonEndpoint contains information about a single Daemon endpoint.
type DaemonEndpoint struct {
	/*
		The port tag was not properly in quotes in earlier releases, so it must be
		uppercase for backwards compatibility (since it was falling back to var name of
		'Port').
	*/

	// Port number of the given endpoint.
	Port int32
}

// NodeDaemonEndpoints lists ports opened by daemons running on the Node.
type NodeDaemonEndpoints struct {
	// Endpoint on which Kubelet is listening.
	// +optional
	KubeletEndpoint DaemonEndpoint
}

// NodeSystemInfo is a set of ids/uuids to uniquely identify the node.
type NodeSystemInfo struct {
	// MachineID reported by the node. For unique machine identification
	// in the cluster this field is preferred. Learn more from man(5)
	// machine-id: http://man7.org/linux/man-pages/man5/machine-id.5.html
	MachineID string
	// SystemUUID reported by the node. For unique machine identification
	// MachineID is preferred. This field is specific to Red Hat hosts
	// https://access.redhat.com/documentation/en-us/red_hat_subscription_management/1/html/rhsm/uuid
	SystemUUID string
	// Boot ID reported by the node.
	BootID string
	// Kernel Version reported by the node.
	KernelVersion string
	// OS Image reported by the node.
	OSImage string
	// ContainerRuntime Version reported by the node.
	ContainerRuntimeVersion string
	// Kubelet Version reported by the node.
	KubeletVersion string
	// KubeProxy Version reported by the node.
	KubeProxyVersion string
	// The Operating System reported by the node
	OperatingSystem string
	// The Architecture reported by the node
	Architecture string
}

// NodeConfigStatus describes the status of the config assigned by Node.Spec.ConfigSource.
type NodeConfigStatus struct {
	// Assigned reports the checkpointed config the node will try to use.
	// When Node.Spec.ConfigSource is updated, the node checkpoints the associated
	// config payload to local disk, along with a record indicating intended
	// config. The node refers to this record to choose its config checkpoint, and
	// reports this record in Assigned. Assigned only updates in the status after
	// the record has been checkpointed to disk. When the Kubelet is restarted,
	// it tries to make the Assigned config the Active config by loading and
	// validating the checkpointed payload identified by Assigned.
	// +optional
	Assigned *NodeConfigSource
	// Active reports the checkpointed config the node is actively using.
	// Active will represent either the current version of the Assigned config,
	// or the current LastKnownGood config, depending on whether attempting to use the
	// Assigned config results in an error.
	// +optional
	Active *NodeConfigSource
	// LastKnownGood reports the checkpointed config the node will fall back to
	// when it encounters an error attempting to use the Assigned config.
	// The Assigned config becomes the LastKnownGood config when the node determines
	// that the Assigned config is stable and correct.
	// This is currently implemented as a 10-minute soak period starting when the local
	// record of Assigned config is updated. If the Assigned config is Active at the end
	// of this period, it becomes the LastKnownGood. Note that if Spec.ConfigSource is
	// reset to nil (use local defaults), the LastKnownGood is also immediately reset to nil,
	// because the local default config is always assumed good.
	// You should not make assumptions about the node's method of determining config stability
	// and correctness, as this may change or become configurable in the future.
	// +optional
	LastKnownGood *NodeConfigSource
	// Error describes any problems reconciling the Spec.ConfigSource to the Active config.
	// Errors may occur, for example, attempting to checkpoint Spec.ConfigSource to the local Assigned
	// record, attempting to checkpoint the payload associated with Spec.ConfigSource, attempting
	// to load or validate the Assigned config, etc.
	// Errors may occur at different points while syncing config. Earlier errors (e.g. download or
	// checkpointing errors) will not result in a rollback to LastKnownGood, and may resolve across
	// Kubelet retries. Later errors (e.g. loading or validating a checkpointed config) will result in
	// a rollback to LastKnownGood. In the latter case, it is usually possible to resolve the error
	// by fixing the config assigned in Spec.ConfigSource.
	// You can find additional information for debugging by searching the error message in the Kubelet log.
	// Error is a human-readable description of the error state; machines can check whether or not Error
	// is empty, but should not rely on the stability of the Error text across Kubelet versions.
	// +optional
	Error string
}

// NodeStatus is information about the current status of a node.
type NodeStatus struct {
	// Capacity represents the total resources of a node.
	// +optional
	Capacity ResourceList
	// Allocatable represents the resources of a node that are available for scheduling.
	// +optional
	Allocatable ResourceList
	// NodePhase is the current lifecycle phase of the node.
	// +optional
	Phase NodePhase
	// Conditions is an array of current node conditions.
	// +optional
	Conditions []NodeCondition
	// Queried from cloud provider, if available.
	// +optional
	Addresses []NodeAddress
	// Endpoints of daemons running on the Node.
	// +optional
	DaemonEndpoints NodeDaemonEndpoints
	// Set of ids/uuids to uniquely identify the node.
	// +optional
	NodeInfo NodeSystemInfo
	// List of container images on this node
	// +optional
	Images []ContainerImage
	// List of attachable volumes in use (mounted) by the node.
	// +optional
	VolumesInUse []UniqueVolumeName
	// List of volumes that are attached to the node.
	// +optional
	VolumesAttached []AttachedVolume
	// Status of the config assigned to the node via the dynamic Kubelet config feature.
	// +optional
	Config *NodeConfigStatus
}

// UniqueVolumeName defines the name of attached volume
type UniqueVolumeName string

// AttachedVolume describes a volume attached to a node
type AttachedVolume struct {
	// Name of the attached volume
	Name UniqueVolumeName

	// DevicePath represents the device path where the volume should be available
	DevicePath string
}

// AvoidPods describes pods that should avoid this node. This is the value for a
// Node annotation with key scheduler.alpha.kubernetes.io/preferAvoidPods and
// will eventually become a field of NodeStatus.
type AvoidPods struct {
	// Bounded-sized list of signatures of pods that should avoid this node, sorted
	// in timestamp order from oldest to newest. Size of the slice is unspecified.
	// +optional
	PreferAvoidPods []PreferAvoidPodsEntry
}

// PreferAvoidPodsEntry describes a class of pods that should avoid this node.
type PreferAvoidPodsEntry struct {
	// The class of pods.
	PodSignature PodSignature
	// Time at which this entry was added to the list.
	// +optional
	EvictionTime metav1.Time
	// (brief) reason why this entry was added to the list.
	// +optional
	Reason string
	// Human readable message indicating why this entry was added to the list.
	// +optional
	Message string
}

// PodSignature describes the class of pods that should avoid this node.
// Exactly one field should be set.
type PodSignature struct {
	// Reference to controller whose pods should avoid this node.
	// +optional
	PodController *metav1.OwnerReference
}

// ContainerImage describe a container image
type ContainerImage struct {
	// Names by which this image is known.
	// +optional
	Names []string
	// The size of the image in bytes.
	// +optional
	SizeBytes int64
}

// NodePhase defines the phase in which a node is in
type NodePhase string

// These are the valid phases of node.
const (
	// NodePending means the node has been created/added by the system, but not configured.
	NodePending NodePhase = "Pending"
	// NodeRunning means the node has been configured and has Kubernetes components running.
	NodeRunning NodePhase = "Running"
	// NodeTerminated means the node has been removed from the cluster.
	NodeTerminated NodePhase = "Terminated"
)

// NodeConditionType defines node's condition
type NodeConditionType string

// These are valid conditions of node. Currently, we don't have enough information to decide
// node condition. In the future, we will add more. The proposed set of conditions are:
// NodeReady, NodeReachable
const (
	// NodeReady means kubelet is healthy and ready to accept pods.
	NodeReady NodeConditionType = "Ready"
	// NodeMemoryPressure means the kubelet is under pressure due to insufficient available memory.
	NodeMemoryPressure NodeConditionType = "MemoryPressure"
	// NodeDiskPressure means the kubelet is under pressure due to insufficient available disk.
	NodeDiskPressure NodeConditionType = "DiskPressure"
	// NodeNetworkUnavailable means that network for the node is not correctly configured.
	NodeNetworkUnavailable NodeConditionType = "NetworkUnavailable"
)

// NodeCondition represents the node's condition
type NodeCondition struct {
	Type   NodeConditionType
	Status ConditionStatus
	// +optional
	LastHeartbeatTime metav1.Time
	// +optional
	LastTransitionTime metav1.Time
	// +optional
	Reason string
	// +optional
	Message string
}

// NodeAddressType defines the node's address type
type NodeAddressType string

// These are valid values of node address type
const (
	// NodeHostName identifies a name of the node. Although every node can be assumed
	// to have a NodeAddress of this type, its exact syntax and semantics are not
	// defined, and are not consistent between different clusters.
	NodeHostName NodeAddressType = "Hostname"

	// NodeInternalIP identifies an IP address which is assigned to one of the node's
	// network interfaces. Every node should have at least one address of this type.
	//
	// An internal IP is normally expected to be reachable from every other node, but
	// may not be visible to hosts outside the cluster. By default it is assumed that
	// kube-apiserver can reach node internal IPs, though it is possible to configure
	// clusters where this is not the case.
	//
	// NodeInternalIP is the default type of node IP, and does not necessarily imply
	// that the IP is ONLY reachable internally. If a node has multiple internal IPs,
	// no specific semantics are assigned to the additional IPs.
	NodeInternalIP NodeAddressType = "InternalIP"

	// NodeExternalIP identifies an IP address which is, in some way, intended to be
	// more usable from outside the cluster then an internal IP, though no specific
	// semantics are defined. It may be a globally routable IP, though it is not
	// required to be.
	//
	// External IPs may be assigned directly to an interface on the node, like a
	// NodeInternalIP, or alternatively, packets sent to the external IP may be NAT'ed
	// to an internal node IP rather than being delivered directly (making the IP less
	// efficient for node-to-node traffic than a NodeInternalIP).
	NodeExternalIP NodeAddressType = "ExternalIP"

	// NodeInternalDNS identifies a DNS name which resolves to an IP address which has
	// the characteristics of a NodeInternalIP. The IP it resolves to may or may not
	// be a listed NodeInternalIP address.
	NodeInternalDNS NodeAddressType = "InternalDNS"

	// NodeExternalDNS identifies a DNS name which resolves to an IP address which has
	// the characteristics of a NodeExternalIP. The IP it resolves to may or may not
	// be a listed NodeExternalIP address.
	NodeExternalDNS NodeAddressType = "ExternalDNS"
)

// NodeAddress represents node's address
type NodeAddress struct {
	Type    NodeAddressType
	Address string
}

// NodeResources is an object for conveying resource information about a node.
// see https://kubernetes.io/docs/concepts/architecture/nodes/#capacity for more details.
type NodeResources struct {
	// Capacity represents the available resources of a node
	// +optional
	Capacity ResourceList
}

// ResourceName is the name identifying various resources in a ResourceList.
type ResourceName string

// Resource names must be not more than 63 characters, consisting of upper- or lower-case alphanumeric characters,
// with the -, _, and . characters allowed anywhere, except the first or last character.
// The default convention, matching that for annotations, is to use lower-case names, with dashes, rather than
// camel case, separating compound words.
// Fully-qualified resource typenames are constructed from a DNS-style subdomain, followed by a slash `/` and a name.
const (
	// CPU, in cores. (500m = .5 cores)
	ResourceCPU ResourceName = "cpu"
	// Memory, in bytes. (500Gi = 500GiB = 500 * 1024 * 1024 * 1024)
	ResourceMemory ResourceName = "memory"
	// Volume size, in bytes (e,g. 5Gi = 5GiB = 5 * 1024 * 1024 * 1024)
	ResourceStorage ResourceName = "storage"
	// Local ephemeral storage, in bytes. (500Gi = 500GiB = 500 * 1024 * 1024 * 1024)
	// The resource name for ResourceEphemeralStorage is alpha and it can change across releases.
	ResourceEphemeralStorage ResourceName = "ephemeral-storage"
)

const (
	// ResourceDefaultNamespacePrefix is the default namespace prefix.
	ResourceDefaultNamespacePrefix = "kubernetes.io/"
	// ResourceHugePagesPrefix is the name prefix for huge page resources (alpha).
	ResourceHugePagesPrefix = "hugepages-"
	// ResourceAttachableVolumesPrefix is the name prefix for storage resource limits
	ResourceAttachableVolumesPrefix = "attachable-volumes-"
)

// ResourceList is a set of (resource name, quantity) pairs.
type ResourceList map[ResourceName]resource.Quantity

// +k8s:deepcopy-gen:interfaces=k8s.io/apimachinery/pkg/runtime.Object

// Node is a worker node in Kubernetes
// The name of the node according to etcd is in ObjectMeta.Name.
type Node struct {
	metav1.TypeMeta
	// +optional
	metav1.ObjectMeta

	// Spec defines the behavior of a node.
	// +optional
	Spec NodeSpec

	// Status describes the current status of a Node
	// +optional
	Status NodeStatus
}

// +k8s:deepcopy-gen:interfaces=k8s.io/apimachinery/pkg/runtime.Object

// NodeList is a list of nodes.
type NodeList struct {
	metav1.TypeMeta
	// +optional
	metav1.ListMeta

	Items []Node
}

// NamespaceSpec describes the attributes on a Namespace
type NamespaceSpec struct {
	// Finalizers is an opaque list of values that must be empty to permanently remove object from storage
	Finalizers []FinalizerName
}

// FinalizerName is the name identifying a finalizer during namespace lifecycle.
type FinalizerName string

// These are internal finalizer values to Kubernetes, must be qualified name unless defined here or
// in metav1.
const (
	FinalizerKubernetes FinalizerName = "kubernetes"
)

// NamespaceStatus is information about the current status of a Namespace.
type NamespaceStatus struct {
	// Phase is the current lifecycle phase of the namespace.
	// +optional
	Phase NamespacePhase
	// +optional
	Conditions []NamespaceCondition
}

// NamespacePhase defines the phase in which the namespace is
type NamespacePhase string

// These are the valid phases of a namespace.
const (
	// NamespaceActive means the namespace is available for use in the system
	NamespaceActive NamespacePhase = "Active"
	// NamespaceTerminating means the namespace is undergoing graceful termination
	NamespaceTerminating NamespacePhase = "Terminating"
)

// NamespaceConditionType defines constants reporting on status during namespace lifetime and deletion progress
type NamespaceConditionType string

// These are valid conditions of a namespace.
const (
	NamespaceDeletionDiscoveryFailure NamespaceConditionType = "NamespaceDeletionDiscoveryFailure"
	NamespaceDeletionContentFailure   NamespaceConditionType = "NamespaceDeletionContentFailure"
	NamespaceDeletionGVParsingFailure NamespaceConditionType = "NamespaceDeletionGroupVersionParsingFailure"
)

// NamespaceCondition contains details about state of namespace.
type NamespaceCondition struct {
	// Type of namespace controller condition.
	Type NamespaceConditionType
	// Status of the condition, one of True, False, Unknown.
	Status ConditionStatus
	// +optional
	LastTransitionTime metav1.Time
	// +optional
	Reason string
	// +optional
	Message string
}

// +k8s:deepcopy-gen:interfaces=k8s.io/apimachinery/pkg/runtime.Object

// Namespace provides a scope for Names.
// Use of multiple namespaces is optional
type Namespace struct {
	metav1.TypeMeta
	// +optional
	metav1.ObjectMeta

	// Spec defines the behavior of the Namespace.
	// +optional
	Spec NamespaceSpec

	// Status describes the current status of a Namespace
	// +optional
	Status NamespaceStatus
}

// +k8s:deepcopy-gen:interfaces=k8s.io/apimachinery/pkg/runtime.Object

// NamespaceList is a list of Namespaces.
type NamespaceList struct {
	metav1.TypeMeta
	// +optional
	metav1.ListMeta

	Items []Namespace
}

// +k8s:deepcopy-gen:interfaces=k8s.io/apimachinery/pkg/runtime.Object

// Binding ties one object to another; for example, a pod is bound to a node by a scheduler.
// Deprecated in 1.7, please use the bindings subresource of pods instead.
type Binding struct {
	metav1.TypeMeta
	// ObjectMeta describes the object that is being bound.
	// +optional
	metav1.ObjectMeta

	// Target is the object to bind to.
	Target ObjectReference
}

// Preconditions must be fulfilled before an operation (update, delete, etc.) is carried out.
type Preconditions struct {
	// Specifies the target UID.
	// +optional
	UID *types.UID
}

// +k8s:deepcopy-gen:interfaces=k8s.io/apimachinery/pkg/runtime.Object

// PodLogOptions is the query options for a Pod's logs REST call
type PodLogOptions struct {
	metav1.TypeMeta

	// Container for which to return logs
	Container string
	// If true, follow the logs for the pod
	Follow bool
	// If true, return previous terminated container logs
	Previous bool
	// A relative time in seconds before the current time from which to show logs. If this value
	// precedes the time a pod was started, only logs since the pod start will be returned.
	// If this value is in the future, no logs will be returned.
	// Only one of sinceSeconds or sinceTime may be specified.
	SinceSeconds *int64
	// An RFC3339 timestamp from which to show logs. If this value
	// precedes the time a pod was started, only logs since the pod start will be returned.
	// If this value is in the future, no logs will be returned.
	// Only one of sinceSeconds or sinceTime may be specified.
	SinceTime *metav1.Time
	// If true, add an RFC 3339 timestamp with 9 digits of fractional seconds at the beginning of every line
	// of log output.
	Timestamps bool
	// If set, the number of lines from the end of the logs to show. If not specified,
	// logs are shown from the creation of the container or sinceSeconds or sinceTime
	TailLines *int64
	// If set, the number of bytes to read from the server before terminating the
	// log output. This may not display a complete final line of logging, and may return
	// slightly more or slightly less than the specified limit.
	LimitBytes *int64

	// insecureSkipTLSVerifyBackend indicates that the apiserver should not confirm the validity of the
	// serving certificate of the backend it is connecting to.  This will make the HTTPS connection between the apiserver
	// and the backend insecure. This means the apiserver cannot verify the log data it is receiving came from the real
	// kubelet.  If the kubelet is configured to verify the apiserver's TLS credentials, it does not mean the
	// connection to the real kubelet is vulnerable to a man in the middle attack (e.g. an attacker could not intercept
	// the actual log data coming from the real kubelet).
	// +optional
	InsecureSkipTLSVerifyBackend bool
}

// +k8s:deepcopy-gen:interfaces=k8s.io/apimachinery/pkg/runtime.Object

// PodAttachOptions is the query options to a Pod's remote attach call
// TODO: merge w/ PodExecOptions below for stdin, stdout, etc
type PodAttachOptions struct {
	metav1.TypeMeta

	// Stdin if true indicates that stdin is to be redirected for the attach call
	// +optional
	Stdin bool

	// Stdout if true indicates that stdout is to be redirected for the attach call
	// +optional
	Stdout bool

	// Stderr if true indicates that stderr is to be redirected for the attach call
	// +optional
	Stderr bool

	// TTY if true indicates that a tty will be allocated for the attach call
	// +optional
	TTY bool

	// Container to attach to.
	// +optional
	Container string
}

// +k8s:deepcopy-gen:interfaces=k8s.io/apimachinery/pkg/runtime.Object

// PodExecOptions is the query options to a Pod's remote exec call
type PodExecOptions struct {
	metav1.TypeMeta

	// Stdin if true indicates that stdin is to be redirected for the exec call
	Stdin bool

	// Stdout if true indicates that stdout is to be redirected for the exec call
	Stdout bool

	// Stderr if true indicates that stderr is to be redirected for the exec call
	Stderr bool

	// TTY if true indicates that a tty will be allocated for the exec call
	TTY bool

	// Container in which to execute the command.
	Container string

	// Command is the remote command to execute; argv array; not executed within a shell.
	Command []string
}

// +k8s:deepcopy-gen:interfaces=k8s.io/apimachinery/pkg/runtime.Object

// PodPortForwardOptions is the query options to a Pod's port forward call
type PodPortForwardOptions struct {
	metav1.TypeMeta

	// The list of ports to forward
	// +optional
	Ports []int32
}

// +k8s:deepcopy-gen:interfaces=k8s.io/apimachinery/pkg/runtime.Object

// PodProxyOptions is the query options to a Pod's proxy call
type PodProxyOptions struct {
	metav1.TypeMeta

	// Path is the URL path to use for the current proxy request
	Path string
}

// +k8s:deepcopy-gen:interfaces=k8s.io/apimachinery/pkg/runtime.Object

// NodeProxyOptions is the query options to a Node's proxy call
type NodeProxyOptions struct {
	metav1.TypeMeta

	// Path is the URL path to use for the current proxy request
	Path string
}

// +k8s:deepcopy-gen:interfaces=k8s.io/apimachinery/pkg/runtime.Object

// ServiceProxyOptions is the query options to a Service's proxy call.
type ServiceProxyOptions struct {
	metav1.TypeMeta

	// Path is the part of URLs that include service endpoints, suffixes,
	// and parameters to use for the current proxy request to service.
	// For example, the whole request URL is
	// http://localhost/api/v1/namespaces/kube-system/services/elasticsearch-logging/_search?q=user:kimchy.
	// Path is _search?q=user:kimchy.
	Path string
}

// ObjectReference contains enough information to let you inspect or modify the referred object.
// +k8s:deepcopy-gen:interfaces=k8s.io/apimachinery/pkg/runtime.Object
type ObjectReference struct {
	// +optional
	Kind string
	// +optional
	Namespace string
	// +optional
	Name string
	// +optional
	UID types.UID
	// +optional
	APIVersion string
	// +optional
	ResourceVersion string

	// Optional. If referring to a piece of an object instead of an entire object, this string
	// should contain information to identify the sub-object. For example, if the object
	// reference is to a container within a pod, this would take on a value like:
	// "spec.containers{name}" (where "name" refers to the name of the container that triggered
	// the event) or if no container name is specified "spec.containers[2]" (container with
	// index 2 in this pod). This syntax is chosen only to have some well-defined way of
	// referencing a part of an object.
	// TODO: this design is not final and this field is subject to change in the future.
	// +optional
	FieldPath string
}

// LocalObjectReference contains enough information to let you locate the referenced object inside the same namespace.
type LocalObjectReference struct {
	//TODO: Add other useful fields.  apiVersion, kind, uid?
	Name string
}

// TypedLocalObjectReference contains enough information to let you locate the typed referenced object inside the same namespace.
type TypedLocalObjectReference struct {
	// APIGroup is the group for the resource being referenced.
	// If APIGroup is not specified, the specified Kind must be in the core API group.
	// For any other third-party types, APIGroup is required.
	// +optional
	APIGroup *string
	// Kind is the type of resource being referenced
	Kind string
	// Name is the name of resource being referenced
	Name string
}

// +k8s:deepcopy-gen:interfaces=k8s.io/apimachinery/pkg/runtime.Object

// SerializedReference represents a serialized object reference
type SerializedReference struct {
	metav1.TypeMeta
	// +optional
	Reference ObjectReference
}

// EventSource represents the source from which an event is generated
type EventSource struct {
	// Component from which the event is generated.
	// +optional
	Component string
	// Node name on which the event is generated.
	// +optional
	Host string
}

// Valid values for event types (new types could be added in future)
const (
	// Information only and will not cause any problems
	EventTypeNormal string = "Normal"
	// These events are to warn that something might go wrong
	EventTypeWarning string = "Warning"
)

// +k8s:deepcopy-gen:interfaces=k8s.io/apimachinery/pkg/runtime.Object

// Event is a report of an event somewhere in the cluster.  Events
// have a limited retention time and triggers and messages may evolve
// with time.  Event consumers should not rely on the timing of an event
// with a given Reason reflecting a consistent underlying trigger, or the
// continued existence of events with that Reason.  Events should be
// treated as informative, best-effort, supplemental data.
// TODO: Decide whether to store these separately or with the object they apply to.
type Event struct {
	metav1.TypeMeta

	metav1.ObjectMeta

	// The object that this event is about. Mapped to events.Event.regarding
	// +optional
	InvolvedObject ObjectReference

	// Optional; this should be a short, machine understandable string that gives the reason
	// for this event being generated. For example, if the event is reporting that a container
	// can't start, the Reason might be "ImageNotFound".
	// TODO: provide exact specification for format.
	// +optional
	Reason string

	// Optional. A human-readable description of the status of this operation.
	// TODO: decide on maximum length. Mapped to events.Event.note
	// +optional
	Message string

	// Optional. The component reporting this event. Should be a short machine understandable string.
	// +optional
	Source EventSource

	// The time at which the event was first recorded. (Time of server receipt is in TypeMeta.)
	// +optional
	FirstTimestamp metav1.Time

	// The time at which the most recent occurrence of this event was recorded.
	// +optional
	LastTimestamp metav1.Time

	// The number of times this event has occurred.
	// +optional
	Count int32

	// Type of this event (Normal, Warning), new types could be added in the future.
	// +optional
	Type string

	// Time when this Event was first observed.
	// +optional
	EventTime metav1.MicroTime

	// Data about the Event series this event represents or nil if it's a singleton Event.
	// +optional
	Series *EventSeries

	// What action was taken/failed regarding to the Regarding object.
	// +optional
	Action string

	// Optional secondary object for more complex actions.
	// +optional
	Related *ObjectReference

	// Name of the controller that emitted this Event, e.g. `kubernetes.io/kubelet`.
	// +optional
	ReportingController string

	// ID of the controller instance, e.g. `kubelet-xyzf`.
	// +optional
	ReportingInstance string
}

// EventSeries represents a series ov events
type EventSeries struct {
	// Number of occurrences in this series up to the last heartbeat time
	Count int32
	// Time of the last occurrence observed
	LastObservedTime metav1.MicroTime
}

// +k8s:deepcopy-gen:interfaces=k8s.io/apimachinery/pkg/runtime.Object

// EventList is a list of events.
type EventList struct {
	metav1.TypeMeta
	// +optional
	metav1.ListMeta

	Items []Event
}

// +k8s:deepcopy-gen:interfaces=k8s.io/apimachinery/pkg/runtime.Object

// List holds a list of objects, which may not be known by the server.
type List metainternalversion.List

// LimitType defines a type of object that is limited
type LimitType string

const (
	// LimitTypePod defines limit that applies to all pods in a namespace
	LimitTypePod LimitType = "Pod"
	// LimitTypeContainer defines limit that applies to all containers in a namespace
	LimitTypeContainer LimitType = "Container"
	// LimitTypePersistentVolumeClaim defines limit that applies to all persistent volume claims in a namespace
	LimitTypePersistentVolumeClaim LimitType = "PersistentVolumeClaim"
)

// LimitRangeItem defines a min/max usage limit for any resource that matches on kind
type LimitRangeItem struct {
	// Type of resource that this limit applies to
	// +optional
	Type LimitType
	// Max usage constraints on this kind by resource name
	// +optional
	Max ResourceList
	// Min usage constraints on this kind by resource name
	// +optional
	Min ResourceList
	// Default resource requirement limit value by resource name.
	// +optional
	Default ResourceList
	// DefaultRequest resource requirement request value by resource name.
	// +optional
	DefaultRequest ResourceList
	// MaxLimitRequestRatio represents the max burst value for the named resource
	// +optional
	MaxLimitRequestRatio ResourceList
}

// LimitRangeSpec defines a min/max usage limit for resources that match on kind
type LimitRangeSpec struct {
	// Limits is the list of LimitRangeItem objects that are enforced
	Limits []LimitRangeItem
}

// +k8s:deepcopy-gen:interfaces=k8s.io/apimachinery/pkg/runtime.Object

// LimitRange sets resource usage limits for each kind of resource in a Namespace
type LimitRange struct {
	metav1.TypeMeta
	// +optional
	metav1.ObjectMeta

	// Spec defines the limits enforced
	// +optional
	Spec LimitRangeSpec
}

// +k8s:deepcopy-gen:interfaces=k8s.io/apimachinery/pkg/runtime.Object

// LimitRangeList is a list of LimitRange items.
type LimitRangeList struct {
	metav1.TypeMeta
	// +optional
	metav1.ListMeta

	// Items is a list of LimitRange objects
	Items []LimitRange
}

// The following identify resource constants for Kubernetes object types
const (
	// Pods, number
	ResourcePods ResourceName = "pods"
	// Services, number
	ResourceServices ResourceName = "services"
	// ReplicationControllers, number
	ResourceReplicationControllers ResourceName = "replicationcontrollers"
	// ResourceQuotas, number
	ResourceQuotas ResourceName = "resourcequotas"
	// ResourceSecrets, number
	ResourceSecrets ResourceName = "secrets"
	// ResourceConfigMaps, number
	ResourceConfigMaps ResourceName = "configmaps"
	// ResourcePersistentVolumeClaims, number
	ResourcePersistentVolumeClaims ResourceName = "persistentvolumeclaims"
	// ResourceServicesNodePorts, number
	ResourceServicesNodePorts ResourceName = "services.nodeports"
	// ResourceServicesLoadBalancers, number
	ResourceServicesLoadBalancers ResourceName = "services.loadbalancers"
	// CPU request, in cores. (500m = .5 cores)
	ResourceRequestsCPU ResourceName = "requests.cpu"
	// Memory request, in bytes. (500Gi = 500GiB = 500 * 1024 * 1024 * 1024)
	ResourceRequestsMemory ResourceName = "requests.memory"
	// Storage request, in bytes
	ResourceRequestsStorage ResourceName = "requests.storage"
	// Local ephemeral storage request, in bytes. (500Gi = 500GiB = 500 * 1024 * 1024 * 1024)
	ResourceRequestsEphemeralStorage ResourceName = "requests.ephemeral-storage"
	// CPU limit, in cores. (500m = .5 cores)
	ResourceLimitsCPU ResourceName = "limits.cpu"
	// Memory limit, in bytes. (500Gi = 500GiB = 500 * 1024 * 1024 * 1024)
	ResourceLimitsMemory ResourceName = "limits.memory"
	// Local ephemeral storage limit, in bytes. (500Gi = 500GiB = 500 * 1024 * 1024 * 1024)
	ResourceLimitsEphemeralStorage ResourceName = "limits.ephemeral-storage"
)

// The following identify resource prefix for Kubernetes object types
const (
	// HugePages request, in bytes. (500Gi = 500GiB = 500 * 1024 * 1024 * 1024)
	// As burst is not supported for HugePages, we would only quota its request, and ignore the limit.
	ResourceRequestsHugePagesPrefix = "requests.hugepages-"
	// Default resource requests prefix
	DefaultResourceRequestsPrefix = "requests."
)

// ResourceQuotaScope defines a filter that must match each object tracked by a quota
type ResourceQuotaScope string

// These are valid values for resource quota spec
const (
	// Match all pod objects where spec.activeDeadlineSeconds >=0
	ResourceQuotaScopeTerminating ResourceQuotaScope = "Terminating"
	// Match all pod objects where spec.activeDeadlineSeconds is nil
	ResourceQuotaScopeNotTerminating ResourceQuotaScope = "NotTerminating"
	// Match all pod objects that have best effort quality of service
	ResourceQuotaScopeBestEffort ResourceQuotaScope = "BestEffort"
	// Match all pod objects that do not have best effort quality of service
	ResourceQuotaScopeNotBestEffort ResourceQuotaScope = "NotBestEffort"
	// Match all pod objects that have priority class mentioned
	ResourceQuotaScopePriorityClass ResourceQuotaScope = "PriorityClass"
	// Match all pod objects that have cross-namespace pod (anti)affinity mentioned
	// This is a beta feature enabled by the PodAffinityNamespaceSelector feature flag.
	ResourceQuotaScopeCrossNamespacePodAffinity ResourceQuotaScope = "CrossNamespacePodAffinity"
)

// ResourceQuotaSpec defines the desired hard limits to enforce for Quota
type ResourceQuotaSpec struct {
	// Hard is the set of desired hard limits for each named resource
	// +optional
	Hard ResourceList
	// A collection of filters that must match each object tracked by a quota.
	// If not specified, the quota matches all objects.
	// +optional
	Scopes []ResourceQuotaScope
	// ScopeSelector is also a collection of filters like Scopes that must match each object tracked by a quota
	// but expressed using ScopeSelectorOperator in combination with possible values.
	// +optional
	ScopeSelector *ScopeSelector
}

// ScopeSelector represents the AND of the selectors represented
// by the scoped-resource selector terms.
type ScopeSelector struct {
	// A list of scope selector requirements by scope of the resources.
	// +optional
	MatchExpressions []ScopedResourceSelectorRequirement
}

// ScopedResourceSelectorRequirement is a selector that contains values, a scope name, and an operator
// that relates the scope name and values.
type ScopedResourceSelectorRequirement struct {
	// The name of the scope that the selector applies to.
	ScopeName ResourceQuotaScope
	// Represents a scope's relationship to a set of values.
	// Valid operators are In, NotIn, Exists, DoesNotExist.
	Operator ScopeSelectorOperator
	// An array of string values. If the operator is In or NotIn,
	// the values array must be non-empty. If the operator is Exists or DoesNotExist,
	// the values array must be empty.
	// This array is replaced during a strategic merge patch.
	// +optional
	Values []string
}

// ScopeSelectorOperator is the set of operators that can be used in
// a scope selector requirement.
type ScopeSelectorOperator string

// These are the valid values for ScopeSelectorOperator
const (
	ScopeSelectorOpIn           ScopeSelectorOperator = "In"
	ScopeSelectorOpNotIn        ScopeSelectorOperator = "NotIn"
	ScopeSelectorOpExists       ScopeSelectorOperator = "Exists"
	ScopeSelectorOpDoesNotExist ScopeSelectorOperator = "DoesNotExist"
)

// ResourceQuotaStatus defines the enforced hard limits and observed use
type ResourceQuotaStatus struct {
	// Hard is the set of enforced hard limits for each named resource
	// +optional
	Hard ResourceList
	// Used is the current observed total usage of the resource in the namespace
	// +optional
	Used ResourceList
}

// +k8s:deepcopy-gen:interfaces=k8s.io/apimachinery/pkg/runtime.Object

// ResourceQuota sets aggregate quota restrictions enforced per namespace
type ResourceQuota struct {
	metav1.TypeMeta
	// +optional
	metav1.ObjectMeta

	// Spec defines the desired quota
	// +optional
	Spec ResourceQuotaSpec

	// Status defines the actual enforced quota and its current usage
	// +optional
	Status ResourceQuotaStatus
}

// +k8s:deepcopy-gen:interfaces=k8s.io/apimachinery/pkg/runtime.Object

// ResourceQuotaList is a list of ResourceQuota items
type ResourceQuotaList struct {
	metav1.TypeMeta
	// +optional
	metav1.ListMeta

	// Items is a list of ResourceQuota objects
	Items []ResourceQuota
}

// +k8s:deepcopy-gen:interfaces=k8s.io/apimachinery/pkg/runtime.Object

// Secret holds secret data of a certain type.  The total bytes of the values in
// the Data field must be less than MaxSecretSize bytes.
type Secret struct {
	metav1.TypeMeta
	// +optional
	metav1.ObjectMeta

	// Immutable field, if set, ensures that data stored in the Secret cannot
	// be updated (only object metadata can be modified).
	// +optional
	Immutable *bool

	// Data contains the secret data. Each key must consist of alphanumeric
	// characters, '-', '_' or '.'. The serialized form of the secret data is a
	// base64 encoded string, representing the arbitrary (possibly non-string)
	// data value here.
	// +optional
	Data map[string][]byte `datapolicy:"password,security-key,token"`

	// Used to facilitate programmatic handling of secret data.
	// +optional
	Type SecretType
}

// MaxSecretSize represents the max secret size.
const MaxSecretSize = 1 * 1024 * 1024

// SecretType defines the types of secrets
type SecretType string

// These are the valid values for SecretType
const (
	// SecretTypeOpaque is the default; arbitrary user-defined data
	SecretTypeOpaque SecretType = "Opaque"

	// SecretTypeServiceAccountToken contains a token that identifies a service account to the API
	//
	// Required fields:
	// - Secret.Annotations["kubernetes.io/service-account.name"] - the name of the ServiceAccount the token identifies
	// - Secret.Annotations["kubernetes.io/service-account.uid"] - the UID of the ServiceAccount the token identifies
	// - Secret.Data["token"] - a token that identifies the service account to the API
	SecretTypeServiceAccountToken SecretType = "kubernetes.io/service-account-token"

	// ServiceAccountNameKey is the key of the required annotation for SecretTypeServiceAccountToken secrets
	ServiceAccountNameKey = "kubernetes.io/service-account.name"
	// ServiceAccountUIDKey is the key of the required annotation for SecretTypeServiceAccountToken secrets
	ServiceAccountUIDKey = "kubernetes.io/service-account.uid"
	// ServiceAccountTokenKey is the key of the required data for SecretTypeServiceAccountToken secrets
	ServiceAccountTokenKey = "token"
	// ServiceAccountKubeconfigKey is the key of the optional kubeconfig data for SecretTypeServiceAccountToken secrets
	ServiceAccountKubeconfigKey = "kubernetes.kubeconfig"
	// ServiceAccountRootCAKey is the key of the optional root certificate authority for SecretTypeServiceAccountToken secrets
	ServiceAccountRootCAKey = "ca.crt"
	// ServiceAccountNamespaceKey is the key of the optional namespace to use as the default for namespaced API calls
	ServiceAccountNamespaceKey = "namespace"

	// SecretTypeDockercfg contains a dockercfg file that follows the same format rules as ~/.dockercfg
	//
	// Required fields:
	// - Secret.Data[".dockercfg"] - a serialized ~/.dockercfg file
	SecretTypeDockercfg SecretType = "kubernetes.io/dockercfg"

	// DockerConfigKey is the key of the required data for SecretTypeDockercfg secrets
	DockerConfigKey = ".dockercfg"

	// SecretTypeDockerConfigJSON contains a dockercfg file that follows the same format rules as ~/.docker/config.json
	//
	// Required fields:
	// - Secret.Data[".dockerconfigjson"] - a serialized ~/.docker/config.json file
	SecretTypeDockerConfigJSON SecretType = "kubernetes.io/dockerconfigjson"

	// DockerConfigJSONKey is the key of the required data for SecretTypeDockerConfigJson secrets
	DockerConfigJSONKey = ".dockerconfigjson"

	// SecretTypeBasicAuth contains data needed for basic authentication.
	//
	// Required at least one of fields:
	// - Secret.Data["username"] - username used for authentication
	// - Secret.Data["password"] - password or token needed for authentication
	SecretTypeBasicAuth SecretType = "kubernetes.io/basic-auth"

	// BasicAuthUsernameKey is the key of the username for SecretTypeBasicAuth secrets
	BasicAuthUsernameKey = "username"
	// BasicAuthPasswordKey is the key of the password or token for SecretTypeBasicAuth secrets
	BasicAuthPasswordKey = "password"

	// SecretTypeSSHAuth contains data needed for SSH authentication.
	//
	// Required field:
	// - Secret.Data["ssh-privatekey"] - private SSH key needed for authentication
	SecretTypeSSHAuth SecretType = "kubernetes.io/ssh-auth"

	// SSHAuthPrivateKey is the key of the required SSH private key for SecretTypeSSHAuth secrets
	SSHAuthPrivateKey = "ssh-privatekey"

	// SecretTypeTLS contains information about a TLS client or server secret. It
	// is primarily used with TLS termination of the Ingress resource, but may be
	// used in other types.
	//
	// Required fields:
	// - Secret.Data["tls.key"] - TLS private key.
	//   Secret.Data["tls.crt"] - TLS certificate.
	// TODO: Consider supporting different formats, specifying CA/destinationCA.
	SecretTypeTLS SecretType = "kubernetes.io/tls"

	// TLSCertKey is the key for tls certificates in a TLS secret.
	TLSCertKey = "tls.crt"
	// TLSPrivateKeyKey is the key for the private key field in a TLS secret.
	TLSPrivateKeyKey = "tls.key"
	// SecretTypeBootstrapToken is used during the automated bootstrap process (first
	// implemented by kubeadm). It stores tokens that are used to sign well known
	// ConfigMaps. They are used for authn.
	SecretTypeBootstrapToken SecretType = "bootstrap.kubernetes.io/token"
)

// +k8s:deepcopy-gen:interfaces=k8s.io/apimachinery/pkg/runtime.Object

// SecretList represents the list of secrets
type SecretList struct {
	metav1.TypeMeta
	// +optional
	metav1.ListMeta

	Items []Secret
}

// +k8s:deepcopy-gen:interfaces=k8s.io/apimachinery/pkg/runtime.Object

// ConfigMap holds configuration data for components or applications to consume.
type ConfigMap struct {
	metav1.TypeMeta
	// +optional
	metav1.ObjectMeta

	// Immutable field, if set, ensures that data stored in the ConfigMap cannot
	// be updated (only object metadata can be modified).
	// +optional
	Immutable *bool

	// Data contains the configuration data.
	// Each key must consist of alphanumeric characters, '-', '_' or '.'.
	// Values with non-UTF-8 byte sequences must use the BinaryData field.
	// The keys stored in Data must not overlap with the keys in
	// the BinaryData field, this is enforced during validation process.
	// +optional
	Data map[string]string

	// BinaryData contains the binary data.
	// Each key must consist of alphanumeric characters, '-', '_' or '.'.
	// BinaryData can contain byte sequences that are not in the UTF-8 range.
	// The keys stored in BinaryData must not overlap with the ones in
	// the Data field, this is enforced during validation process.
	// Using this field will require 1.10+ apiserver and
	// kubelet.
	// +optional
	BinaryData map[string][]byte
}

// +k8s:deepcopy-gen:interfaces=k8s.io/apimachinery/pkg/runtime.Object

// ConfigMapList is a resource containing a list of ConfigMap objects.
type ConfigMapList struct {
	metav1.TypeMeta
	// +optional
	metav1.ListMeta

	// Items is the list of ConfigMaps.
	Items []ConfigMap
}

// These constants are for remote command execution and port forwarding and are
// used by both the client side and server side components.
//
// This is probably not the ideal place for them, but it didn't seem worth it
// to create pkg/exec and pkg/portforward just to contain a single file with
// constants in it.  Suggestions for more appropriate alternatives are
// definitely welcome!
const (
	// Enable stdin for remote command execution
	ExecStdinParam = "input"
	// Enable stdout for remote command execution
	ExecStdoutParam = "output"
	// Enable stderr for remote command execution
	ExecStderrParam = "error"
	// Enable TTY for remote command execution
	ExecTTYParam = "tty"
	// Command to run for remote command execution
	ExecCommandParam = "command"

	// Name of header that specifies stream type
	StreamType = "streamType"
	// Value for streamType header for stdin stream
	StreamTypeStdin = "stdin"
	// Value for streamType header for stdout stream
	StreamTypeStdout = "stdout"
	// Value for streamType header for stderr stream
	StreamTypeStderr = "stderr"
	// Value for streamType header for data stream
	StreamTypeData = "data"
	// Value for streamType header for error stream
	StreamTypeError = "error"
	// Value for streamType header for terminal resize stream
	StreamTypeResize = "resize"

	// Name of header that specifies the port being forwarded
	PortHeader = "port"
	// Name of header that specifies a request ID used to associate the error
	// and data streams for a single forwarded connection
	PortForwardRequestIDHeader = "requestID"
)

// ComponentConditionType defines type and constants for component health validation.
type ComponentConditionType string

// These are the valid conditions for the component.
const (
	ComponentHealthy ComponentConditionType = "Healthy"
)

// ComponentCondition represents the condition of a component
type ComponentCondition struct {
	Type   ComponentConditionType
	Status ConditionStatus
	// +optional
	Message string
	// +optional
	Error string
}

// +k8s:deepcopy-gen:interfaces=k8s.io/apimachinery/pkg/runtime.Object

// ComponentStatus (and ComponentStatusList) holds the cluster validation info.
// Deprecated: This API is deprecated in v1.19+
type ComponentStatus struct {
	metav1.TypeMeta
	// +optional
	metav1.ObjectMeta

	// +optional
	Conditions []ComponentCondition
}

// +k8s:deepcopy-gen:interfaces=k8s.io/apimachinery/pkg/runtime.Object

// ComponentStatusList represents the list of component statuses
// Deprecated: This API is deprecated in v1.19+
type ComponentStatusList struct {
	metav1.TypeMeta
	// +optional
	metav1.ListMeta

	Items []ComponentStatus
}

// SecurityContext holds security configuration that will be applied to a container.
// Some fields are present in both SecurityContext and PodSecurityContext.  When both
// are set, the values in SecurityContext take precedence.
type SecurityContext struct {
	// The capabilities to add/drop when running containers.
	// Defaults to the default set of capabilities granted by the container runtime.
	// +optional
	Capabilities *Capabilities
	// Run container in privileged mode.
	// Processes in privileged containers are essentially equivalent to root on the host.
	// Defaults to false.
	// +optional
	Privileged *bool
	// The SELinux context to be applied to the container.
	// If unspecified, the container runtime will allocate a random SELinux context for each
	// container.  May also be set in PodSecurityContext.  If set in both SecurityContext and
	// PodSecurityContext, the value specified in SecurityContext takes precedence.
	// +optional
	SELinuxOptions *SELinuxOptions
	// The Windows specific settings applied to all containers.
	// If unspecified, the options from the PodSecurityContext will be used.
	// If set in both SecurityContext and PodSecurityContext, the value specified in SecurityContext takes precedence.
	// +optional
	WindowsOptions *WindowsSecurityContextOptions
	// The UID to run the entrypoint of the container process.
	// Defaults to user specified in image metadata if unspecified.
	// May also be set in PodSecurityContext.  If set in both SecurityContext and
	// PodSecurityContext, the value specified in SecurityContext takes precedence.
	// +optional
	RunAsUser *int64
	// The GID to run the entrypoint of the container process.
	// Uses runtime default if unset.
	// May also be set in PodSecurityContext.  If set in both SecurityContext and
	// PodSecurityContext, the value specified in SecurityContext takes precedence.
	// +optional
	RunAsGroup *int64
	// Indicates that the container must run as a non-root user.
	// If true, the Kubelet will validate the image at runtime to ensure that it
	// does not run as UID 0 (root) and fail to start the container if it does.
	// If unset or false, no such validation will be performed.
	// May also be set in PodSecurityContext.  If set in both SecurityContext and
	// PodSecurityContext, the value specified in SecurityContext takes precedence.
	// +optional
	RunAsNonRoot *bool
	// The read-only root filesystem allows you to restrict the locations that an application can write
	// files to, ensuring the persistent data can only be written to mounts.
	// +optional
	ReadOnlyRootFilesystem *bool
	// AllowPrivilegeEscalation controls whether a process can gain more
	// privileges than its parent process. This bool directly controls if
	// the no_new_privs flag will be set on the container process.
	// +optional
	AllowPrivilegeEscalation *bool
	// ProcMount denotes the type of proc mount to use for the containers.
	// The default is DefaultProcMount which uses the container runtime defaults for
	// readonly paths and masked paths.
	// +optional
	ProcMount *ProcMountType
	// The seccomp options to use by this container. If seccomp options are
	// provided at both the pod & container level, the container options
	// override the pod options.
	// +optional
	SeccompProfile *SeccompProfile
}

// ProcMountType defines the type of proc mount
type ProcMountType string

const (
	// DefaultProcMount uses the container runtime defaults for readonly and masked
	// paths for /proc.  Most container runtimes mask certain paths in /proc to avoid
	// accidental security exposure of special devices or information.
	DefaultProcMount ProcMountType = "Default"

	// UnmaskedProcMount bypasses the default masking behavior of the container
	// runtime and ensures the newly created /proc the container stays intact with
	// no modifications.
	UnmaskedProcMount ProcMountType = "Unmasked"
)

// SELinuxOptions are the labels to be applied to the container.
type SELinuxOptions struct {
	// SELinux user label
	// +optional
	User string
	// SELinux role label
	// +optional
	Role string
	// SELinux type label
	// +optional
	Type string
	// SELinux level label.
	// +optional
	Level string
}

// WindowsSecurityContextOptions contain Windows-specific options and credentials.
type WindowsSecurityContextOptions struct {
	// GMSACredentialSpecName is the name of the GMSA credential spec to use.
	// +optional
	GMSACredentialSpecName *string

	// GMSACredentialSpec is where the GMSA admission webhook
	// (https://github.com/kubernetes-sigs/windows-gmsa) inlines the contents of the
	// GMSA credential spec named by the GMSACredentialSpecName field.
	// +optional
	GMSACredentialSpec *string

	// The UserName in Windows to run the entrypoint of the container process.
	// Defaults to the user specified in image metadata if unspecified.
	// May also be set in PodSecurityContext. If set in both SecurityContext and
	// PodSecurityContext, the value specified in SecurityContext takes precedence.
	// +optional
	RunAsUserName *string

	// HostProcess determines if a container should be run as a 'Host Process' container.
	// This field is alpha-level and will only be honored by components that enable the
	// WindowsHostProcessContainers feature flag. Setting this field without the feature
	// flag will result in errors when validating the Pod. All of a Pod's containers must
	// have the same effective HostProcess value (it is not allowed to have a mix of HostProcess
	// containers and non-HostProcess containers).  In addition, if HostProcess is true
	// then HostNetwork must also be set to true.
	// +optional
	HostProcess *bool
}

// +k8s:deepcopy-gen:interfaces=k8s.io/apimachinery/pkg/runtime.Object

// RangeAllocation is an opaque API object (not exposed to end users) that can be persisted to record
// the global allocation state of the cluster. The schema of Range and Data generic, in that Range
// should be a string representation of the inputs to a range (for instance, for IP allocation it
// might be a CIDR) and Data is an opaque blob understood by an allocator which is typically a
// binary range.  Consumers should use annotations to record additional information (schema version,
// data encoding hints). A range allocation should *ALWAYS* be recreatable at any time by observation
// of the cluster, thus the object is less strongly typed than most.
type RangeAllocation struct {
	metav1.TypeMeta
	// +optional
	metav1.ObjectMeta
	// A string representing a unique label for a range of resources, such as a CIDR "10.0.0.0/8" or
	// port range "10000-30000". Range is not strongly schema'd here. The Range is expected to define
	// a start and end unless there is an implicit end.
	Range string
	// A byte array representing the serialized state of a range allocation. Additional clarifiers on
	// the type or format of data should be represented with annotations. For IP allocations, this is
	// represented as a bit array starting at the base IP of the CIDR in Range, with each bit representing
	// a single allocated address (the fifth bit on CIDR 10.0.0.0/8 is 10.0.0.4).
	Data []byte
}

const (
	// DefaultHardPodAffinitySymmetricWeight is the weight of implicit PreferredDuringScheduling affinity rule.
	//
	// RequiredDuringScheduling affinity is not symmetric, but there is an implicit PreferredDuringScheduling affinity rule
	// corresponding to every RequiredDuringScheduling affinity rule.
	// When the --hard-pod-affinity-weight scheduler flag is not specified,
	// DefaultHardPodAffinityWeight defines the weight of the implicit PreferredDuringScheduling affinity rule.
	DefaultHardPodAffinitySymmetricWeight int32 = 1
)

// UnsatisfiableConstraintAction defines the actions that can be taken for an
// unsatisfiable constraint.
type UnsatisfiableConstraintAction string

const (
	// DoNotSchedule instructs the scheduler not to schedule the pod
	// when constraints are not satisfied.
	DoNotSchedule UnsatisfiableConstraintAction = "DoNotSchedule"
	// ScheduleAnyway instructs the scheduler to schedule the pod
	// even if constraints are not satisfied.
	ScheduleAnyway UnsatisfiableConstraintAction = "ScheduleAnyway"
)

// TopologySpreadConstraint specifies how to spread matching pods among the given topology.
type TopologySpreadConstraint struct {
	// MaxSkew describes the degree to which pods may be unevenly distributed.
	// When `whenUnsatisfiable=DoNotSchedule`, it is the maximum permitted difference
	// between the number of matching pods in the target topology and the global minimum.
	// For example, in a 3-zone cluster, MaxSkew is set to 1, and pods with the same
	// labelSelector spread as 1/1/0:
	// +-------+-------+-------+
	// | zone1 | zone2 | zone3 |
	// +-------+-------+-------+
	// |   P   |   P   |       |
	// +-------+-------+-------+
	// - if MaxSkew is 1, incoming pod can only be scheduled to zone3 to become 1/1/1;
	// scheduling it onto zone1(zone2) would make the ActualSkew(2-0) on zone1(zone2)
	// violate MaxSkew(1).
	// - if MaxSkew is 2, incoming pod can be scheduled onto any zone.
	// When `whenUnsatisfiable=ScheduleAnyway`, it is used to give higher precedence
	// to topologies that satisfy it.
	// It's a required field. Default value is 1 and 0 is not allowed.
	MaxSkew int32
	// TopologyKey is the key of node labels. Nodes that have a label with this key
	// and identical values are considered to be in the same topology.
	// We consider each <key, value> as a "bucket", and try to put balanced number
	// of pods into each bucket.
	// It's a required field.
	TopologyKey string
	// WhenUnsatisfiable indicates how to deal with a pod if it doesn't satisfy
	// the spread constraint.
	// - DoNotSchedule (default) tells the scheduler not to schedule it.
	// - ScheduleAnyway tells the scheduler to schedule the pod in any location,
	//   but giving higher precedence to topologies that would help reduce the
	//   skew.
	// A constraint is considered "Unsatisfiable" for an incoming pod
	// if and only if every possible node assigment for that pod would violate
	// "MaxSkew" on some topology.
	// For example, in a 3-zone cluster, MaxSkew is set to 1, and pods with the same
	// labelSelector spread as 3/1/1:
	// +-------+-------+-------+
	// | zone1 | zone2 | zone3 |
	// +-------+-------+-------+
	// | P P P |   P   |   P   |
	// +-------+-------+-------+
	// If WhenUnsatisfiable is set to DoNotSchedule, incoming pod can only be scheduled
	// to zone2(zone3) to become 3/2/1(3/1/2) as ActualSkew(2-1) on zone2(zone3) satisfies
	// MaxSkew(1). In other words, the cluster can still be imbalanced, but scheduler
	// won't make it *more* imbalanced.
	// It's a required field.
	WhenUnsatisfiable UnsatisfiableConstraintAction
	// LabelSelector is used to find matching pods.
	// Pods that match this label selector are counted to determine the number of pods
	// in their corresponding topology domain.
	// +optional
	LabelSelector *metav1.LabelSelector
}

// These are the built-in errors for PortStatus.
const (
	// MixedProtocolNotSupported error in PortStatus means that the cloud provider
	// can't ensure the port on the load balancer because mixed values of protocols
	// on the same LoadBalancer type of Service are not supported by the cloud provider.
	MixedProtocolNotSupported = "MixedProtocolNotSupported"
)

// PortStatus represents the error condition of a service port
type PortStatus struct {
	// Port is the port number of the service port of which status is recorded here
	Port int32
	// Protocol is the protocol of the service port of which status is recorded here
	Protocol Protocol
	// Error is to record the problem with the service port
	// The format of the error shall comply with the following rules:
	// - built-in error values shall be specified in this file and those shall use
	//   CamelCase names
	// - cloud provider specific error values must have names that comply with the
	//   format foo.example.com/CamelCase.
	// ---
	// The regex it matches is (dns1123SubdomainFmt/)?(qualifiedNameFmt)
	// +optional
	// +kubebuilder:validation:Required
	// +kubebuilder:validation:Pattern=`^([a-z0-9]([-a-z0-9]*[a-z0-9])?(\.[a-z0-9]([-a-z0-9]*[a-z0-9])?)*/)?(([A-Za-z0-9][-A-Za-z0-9_.]*)?[A-Za-z0-9])$`
	// +kubebuilder:validation:MaxLength=316
	Error *string
}<|MERGE_RESOLUTION|>--- conflicted
+++ resolved
@@ -2050,11 +2050,7 @@
 	// value overrides the value provided by the pod spec.
 	// Value must be non-negative integer. The value zero indicates stop immediately via
 	// the kill signal (no opportunity to shut down).
-<<<<<<< HEAD
-	// This is an alpha field and requires enabling ProbeTerminationGracePeriod feature gate.
-=======
 	// This is a beta field and requires enabling ProbeTerminationGracePeriod feature gate.
->>>>>>> 0f466983
 	// +optional
 	TerminationGracePeriodSeconds *int64
 }
