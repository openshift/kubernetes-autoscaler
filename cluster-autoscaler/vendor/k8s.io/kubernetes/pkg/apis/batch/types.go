/*
Copyright 2016 The Kubernetes Authors.

Licensed under the Apache License, Version 2.0 (the "License");
you may not use this file except in compliance with the License.
You may obtain a copy of the License at

    http://www.apache.org/licenses/LICENSE-2.0

Unless required by applicable law or agreed to in writing, software
distributed under the License is distributed on an "AS IS" BASIS,
WITHOUT WARRANTIES OR CONDITIONS OF ANY KIND, either express or implied.
See the License for the specific language governing permissions and
limitations under the License.
*/

package batch

import (
	metav1 "k8s.io/apimachinery/pkg/apis/meta/v1"
	"k8s.io/apimachinery/pkg/types"
	api "k8s.io/kubernetes/pkg/apis/core"
)

const (
	// Unprefixed labels are reserved for end-users
	// so we will add a batch.kubernetes.io to designate these labels as official Kubernetes labels.
	// See https://github.com/kubernetes/community/blob/master/contributors/devel/sig-architecture/api-conventions.md#label-selector-and-annotation-conventions
	labelPrefix = "batch.kubernetes.io/"
	// JobTrackingFinalizer is a finalizer for Job's pods. It prevents them from
	// being deleted before being accounted in the Job status.
	//
	// Additionally, the apiserver and job controller use this string as a Job
	// annotation, to mark Jobs that are being tracked using pod finalizers.
	// However, this behavior is deprecated in kubernetes 1.26. This means that, in
	// 1.27+, one release after JobTrackingWithFinalizers graduates to GA, the
	// apiserver and job controller will ignore this annotation and they will
	// always track jobs using finalizers.
	JobTrackingFinalizer = labelPrefix + "job-tracking"
	// LegacyJobName and LegacyControllerUid are legacy labels that were set using unprefixed labels.
	LegacyJobNameLabel       = "job-name"
	LegacyControllerUidLabel = "controller-uid"
	// JobName is a user friendly way to refer to jobs and is set in the labels for jobs.
	JobNameLabel = labelPrefix + LegacyJobNameLabel
	// Controller UID is used for selectors and labels for jobs
	ControllerUidLabel = labelPrefix + LegacyControllerUidLabel
	// Annotation indicating the number of failures for the index corresponding
	// to the pod, which are counted towards the backoff limit.
	JobIndexFailureCountAnnotation = labelPrefix + "job-index-failure-count"
	// Annotation indicating the number of failures for the index corresponding
	// to the pod, which don't count towards the backoff limit, according to the
	// pod failure policy. When the annotation is absent zero is implied.
	JobIndexIgnoredFailureCountAnnotation = labelPrefix + "job-index-ignored-failure-count"
	// JobControllerName reserved value for the managedBy field for the built-in
	// Job controller.
	JobControllerName = "kubernetes.io/job-controller"
)

// +k8s:deepcopy-gen:interfaces=k8s.io/apimachinery/pkg/runtime.Object

// Job represents the configuration of a single job.
type Job struct {
	metav1.TypeMeta
	// Standard object's metadata.
	// More info: https://git.k8s.io/community/contributors/devel/sig-architecture/api-conventions.md#metadata
	// +optional
	metav1.ObjectMeta

	// Specification of the desired behavior of a job.
	// More info: https://git.k8s.io/community/contributors/devel/sig-architecture/api-conventions.md#spec-and-status
	// +optional
	Spec JobSpec

	// Current status of a job.
	// More info: https://git.k8s.io/community/contributors/devel/sig-architecture/api-conventions.md#spec-and-status
	// +optional
	Status JobStatus
}

// +k8s:deepcopy-gen:interfaces=k8s.io/apimachinery/pkg/runtime.Object

// JobList is a collection of jobs.
type JobList struct {
	metav1.TypeMeta
	// Standard list metadata.
	// More info: https://git.k8s.io/community/contributors/devel/sig-architecture/api-conventions.md#metadata
	// +optional
	metav1.ListMeta

	// items is the list of Jobs.
	Items []Job
}

// JobTemplateSpec describes the data a Job should have when created from a template
type JobTemplateSpec struct {
	// Standard object's metadata of the jobs created from this template.
	// More info: https://git.k8s.io/community/contributors/devel/sig-architecture/api-conventions.md#metadata
	// +optional
	metav1.ObjectMeta

	// Specification of the desired behavior of the job.
	// More info: https://git.k8s.io/community/contributors/devel/sig-architecture/api-conventions.md#spec-and-status
	// +optional
	Spec JobSpec
}

// CompletionMode specifies how Pod completions of a Job are tracked.
type CompletionMode string

const (
	// NonIndexedCompletion is a Job completion mode. In this mode, the Job is
	// considered complete when there have been .spec.completions
	// successfully completed Pods. Pod completions are homologous to each other.
	NonIndexedCompletion CompletionMode = "NonIndexed"

	// IndexedCompletion is a Job completion mode. In this mode, the Pods of a
	// Job get an associated completion index from 0 to (.spec.completions - 1).
	// The Job is  considered complete when a Pod completes for each completion
	// index.
	IndexedCompletion CompletionMode = "Indexed"
)

// PodFailurePolicyAction specifies how a Pod failure is handled.
// +enum
type PodFailurePolicyAction string

const (
	// This is an action which might be taken on a pod failure - mark the
	// pod's job as Failed and terminate all running pods.
	PodFailurePolicyActionFailJob PodFailurePolicyAction = "FailJob"

	// This is an action which might be taken on a pod failure - mark the
	// Job's index as failed to avoid restarts within this index. This action
	// can only be used when backoffLimitPerIndex is set.
	// This value is beta-level.
	PodFailurePolicyActionFailIndex PodFailurePolicyAction = "FailIndex"

	// This is an action which might be taken on a pod failure - the counter towards
	// .backoffLimit, represented by the job's .status.failed field, is not
	// incremented and a replacement pod is created.
	PodFailurePolicyActionIgnore PodFailurePolicyAction = "Ignore"

	// This is an action which might be taken on a pod failure - the pod failure
	// is handled in the default way - the counter towards .backoffLimit,
	// represented by the job's .status.failed field, is incremented.
	PodFailurePolicyActionCount PodFailurePolicyAction = "Count"
)

// +enum
type PodFailurePolicyOnExitCodesOperator string

const (
	PodFailurePolicyOnExitCodesOpIn    PodFailurePolicyOnExitCodesOperator = "In"
	PodFailurePolicyOnExitCodesOpNotIn PodFailurePolicyOnExitCodesOperator = "NotIn"
)

// PodReplacementPolicy specifies the policy for creating pod replacements.
// +enum
type PodReplacementPolicy string

const (
	// TerminatingOrFailed means that we recreate pods
	// when they are terminating (has a metadata.deletionTimestamp) or failed.
	TerminatingOrFailed PodReplacementPolicy = "TerminatingOrFailed"
	//Failed means to wait until a previously created Pod is fully terminated (has phase
	//Failed or Succeeded) before creating a replacement Pod.
	Failed PodReplacementPolicy = "Failed"
)

// PodFailurePolicyOnExitCodesRequirement describes the requirement for handling
// a failed pod based on its container exit codes. In particular, it lookups the
// .state.terminated.exitCode for each app container and init container status,
// represented by the .status.containerStatuses and .status.initContainerStatuses
// fields in the Pod status, respectively. Containers completed with success
// (exit code 0) are excluded from the requirement check.
type PodFailurePolicyOnExitCodesRequirement struct {
	// Restricts the check for exit codes to the container with the
	// specified name. When null, the rule applies to all containers.
	// When specified, it should match one the container or initContainer
	// names in the pod template.
	// +optional
	ContainerName *string

	// Represents the relationship between the container exit code(s) and the
	// specified values. Containers completed with success (exit code 0) are
	// excluded from the requirement check. Possible values are:
	//
	// - In: the requirement is satisfied if at least one container exit code
	//   (might be multiple if there are multiple containers not restricted
	//   by the 'containerName' field) is in the set of specified values.
	// - NotIn: the requirement is satisfied if at least one container exit code
	//   (might be multiple if there are multiple containers not restricted
	//   by the 'containerName' field) is not in the set of specified values.
	// Additional values are considered to be added in the future. Clients should
	// react to an unknown operator by assuming the requirement is not satisfied.
	Operator PodFailurePolicyOnExitCodesOperator

	// Specifies the set of values. Each returned container exit code (might be
	// multiple in case of multiple containers) is checked against this set of
	// values with respect to the operator. The list of values must be ordered
	// and must not contain duplicates. Value '0' cannot be used for the In operator.
	// At least one element is required. At most 255 elements are allowed.
	// +listType=set
	Values []int32
}

// PodFailurePolicyOnPodConditionsPattern describes a pattern for matching
// an actual pod condition type.
type PodFailurePolicyOnPodConditionsPattern struct {
	// Specifies the required Pod condition type. To match a pod condition
	// it is required that specified type equals the pod condition type.
	Type api.PodConditionType
	// Specifies the required Pod condition status. To match a pod condition
	// it is required that the specified status equals the pod condition status.
	// Defaults to True.
	Status api.ConditionStatus
}

// PodFailurePolicyRule describes how a pod failure is handled when the requirements are met.
// One of OnExitCodes and onPodConditions, but not both, can be used in each rule.
type PodFailurePolicyRule struct {
	// Specifies the action taken on a pod failure when the requirements are satisfied.
	// Possible values are:
	//
	// - FailJob: indicates that the pod's job is marked as Failed and all
	//   running pods are terminated.
	// - FailIndex: indicates that the pod's index is marked as Failed and will
	//   not be restarted.
	//   This value is alpha-level. It can be used when the
	//   `JobBackoffLimitPerIndex` feature gate is enabled (disabled by default).
	// - Ignore: indicates that the counter towards the .backoffLimit is not
	//   incremented and a replacement pod is created.
	// - Count: indicates that the pod is handled in the default way - the
	//   counter towards the .backoffLimit is incremented.
	// Additional values are considered to be added in the future. Clients should
	// react to an unknown action by skipping the rule.
	Action PodFailurePolicyAction

	// Represents the requirement on the container exit codes.
	// +optional
	OnExitCodes *PodFailurePolicyOnExitCodesRequirement

	// Represents the requirement on the pod conditions. The requirement is represented
	// as a list of pod condition patterns. The requirement is satisfied if at
	// least one pattern matches an actual pod condition. At most 20 elements are allowed.
	// +listType=atomic
	// +optional
	OnPodConditions []PodFailurePolicyOnPodConditionsPattern
}

// PodFailurePolicy describes how failed pods influence the backoffLimit.
type PodFailurePolicy struct {
	// A list of pod failure policy rules. The rules are evaluated in order.
	// Once a rule matches a Pod failure, the remaining of the rules are ignored.
	// When no rule matches the Pod failure, the default handling applies - the
	// counter of pod failures is incremented and it is checked against
	// the backoffLimit. At most 20 elements are allowed.
	// +listType=atomic
	Rules []PodFailurePolicyRule
}

// SuccessPolicy describes when a Job can be declared as succeeded based on the success of some indexes.
type SuccessPolicy struct {
	// rules represents the list of alternative rules for the declaring the Jobs
	// as successful before `.status.succeeded >= .spec.completions`. Once any of the rules are met,
	// the "SucceededCriteriaMet" condition is added, and the lingering pods are removed.
	// The terminal state for such a Job has the "Complete" condition.
	// Additionally, these rules are evaluated in order; Once the Job meets one of the rules,
	// other rules are ignored. At most 20 elements are allowed.
	// +listType=atomic
	Rules []SuccessPolicyRule
}

// SuccessPolicyRule describes rule for declaring a Job as succeeded.
// Each rule must have at least one of the "succeededIndexes" or "succeededCount" specified.
type SuccessPolicyRule struct {
	// succeededIndexes specifies the set of indexes
	// which need to be contained in the actual set of the succeeded indexes for the Job.
	// The list of indexes must be within 0 to ".spec.completions-1" and
	// must not contain duplicates. At least one element is required.
	// The indexes are represented as intervals separated by commas.
	// The intervals can be a decimal integer or a pair of decimal integers separated by a hyphen.
	// The number are listed in represented by the first and last element of the series,
	// separated by a hyphen.
	// For example, if the completed indexes are 1, 3, 4, 5 and 7, they are
	// represented as "1,3-5,7".
	// When this field is null, this field doesn't default to any value
	// and is never evaluated at any time.
	//
	// +optional
	SucceededIndexes *string

	// succeededCount specifies the minimal required size of the actual set of the succeeded indexes
	// for the Job. When succeededCount is used along with succeededIndexes, the check is
	// constrained only to the set of indexes specified by succeededIndexes.
	// For example, given that succeededIndexes is "1-4", succeededCount is "3",
	// and completed indexes are "1", "3", and "5", the Job isn't declared as succeeded
	// because only "1" and "3" indexes are considered in that rules.
	// When this field is null, this doesn't default to any value and
	// is never evaluated at any time.
	// When specified it needs to be a positive integer.
	//
	// +optional
	SucceededCount *int32
}

// JobSpec describes how the job execution will look like.
type JobSpec struct {

	// Specifies the maximum desired number of pods the job should
	// run at any given time. The actual number of pods running in steady state will
	// be less than this number when ((.spec.completions - .status.successful) < .spec.parallelism),
	// i.e. when the work left to do is less than max parallelism.
	// +optional
	Parallelism *int32

	// Specifies the desired number of successfully finished pods the
	// job should be run with.  Setting to null means that the success of any
	// pod signals the success of all pods, and allows parallelism to have any positive
	// value.  Setting to 1 means that parallelism is limited to 1 and the success of that
	// pod signals the success of the job.
	// +optional
	Completions *int32

	// Specifies the policy of handling failed pods. In particular, it allows to
	// specify the set of actions and conditions which need to be
	// satisfied to take the associated action.
	// If empty, the default behaviour applies - the counter of failed pods,
	// represented by the jobs's .status.failed field, is incremented and it is
	// checked against the backoffLimit. This field cannot be used in combination
	// with .spec.podTemplate.spec.restartPolicy=OnFailure.
	//
	// This field is beta-level. It can be used when the `JobPodFailurePolicy`
	// feature gate is enabled (enabled by default).
	// +optional
	PodFailurePolicy *PodFailurePolicy

	// successPolicy specifies the policy when the Job can be declared as succeeded.
	// If empty, the default behavior applies - the Job is declared as succeeded
	// only when the number of succeeded pods equals to the completions.
	// When the field is specified, it must be immutable and works only for the Indexed Jobs.
	// Once the Job meets the SuccessPolicy, the lingering pods are terminated.
	//
	// This field  is alpha-level. To use this field, you must enable the
	// `JobSuccessPolicy` feature gate (disabled by default).
	// +optional
	SuccessPolicy *SuccessPolicy

	// Specifies the duration in seconds relative to the startTime that the job
	// may be continuously active before the system tries to terminate it; value
	// must be positive integer. If a Job is suspended (at creation or through an
	// update), this timer will effectively be stopped and reset when the Job is
	// resumed again.
	// +optional
	ActiveDeadlineSeconds *int64

	// Optional number of retries before marking this job failed.
	// Defaults to 6
	// +optional
	BackoffLimit *int32

	// Specifies the limit for the number of retries within an
	// index before marking this index as failed. When enabled the number of
	// failures per index is kept in the pod's
	// batch.kubernetes.io/job-index-failure-count annotation. It can only
	// be set when Job's completionMode=Indexed, and the Pod's restart
	// policy is Never. The field is immutable.
	// This field is beta-level. It can be used when the `JobBackoffLimitPerIndex`
	// feature gate is enabled (enabled by default).
	// +optional
	BackoffLimitPerIndex *int32

	// Specifies the maximal number of failed indexes before marking the Job as
	// failed, when backoffLimitPerIndex is set. Once the number of failed
	// indexes exceeds this number the entire Job is marked as Failed and its
	// execution is terminated. When left as null the job continues execution of
	// all of its indexes and is marked with the `Complete` Job condition.
	// It can only be specified when backoffLimitPerIndex is set.
	// It can be null or up to completions. It is required and must be
	// less than or equal to 10^4 when is completions greater than 10^5.
	// This field is beta-level. It can be used when the `JobBackoffLimitPerIndex`
	// feature gate is enabled (enabled by default).
	// +optional
	MaxFailedIndexes *int32

	// TODO enabled it when https://github.com/kubernetes/kubernetes/issues/28486 has been fixed
	// Optional number of failed pods to retain.
	// +optional
	// FailedPodsLimit *int32

	// A label query over pods that should match the pod count.
	// Normally, the system sets this field for you.
	// +optional
	Selector *metav1.LabelSelector

	// manualSelector controls generation of pod labels and pod selectors.
	// Leave `manualSelector` unset unless you are certain what you are doing.
	// When false or unset, the system pick labels unique to this job
	// and appends those labels to the pod template.  When true,
	// the user is responsible for picking unique labels and specifying
	// the selector.  Failure to pick a unique label may cause this
	// and other jobs to not function correctly.  However, You may see
	// `manualSelector=true` in jobs that were created with the old `extensions/v1beta1`
	// API.
	// +optional
	ManualSelector *bool

	// Describes the pod that will be created when executing a job.
	// The only allowed template.spec.restartPolicy values are "Never" or "OnFailure".
	Template api.PodTemplateSpec

	// ttlSecondsAfterFinished limits the lifetime of a Job that has finished
	// execution (either Complete or Failed). If this field is set,
	// ttlSecondsAfterFinished after the Job finishes, it is eligible to be
	// automatically deleted. When the Job is being deleted, its lifecycle
	// guarantees (e.g. finalizers) will be honored. If this field is unset,
	// the Job won't be automatically deleted. If this field is set to zero,
	// the Job becomes eligible to be deleted immediately after it finishes.
	// +optional
	TTLSecondsAfterFinished *int32

	// completionMode specifies how Pod completions are tracked. It can be
	// `NonIndexed` (default) or `Indexed`.
	//
	// `NonIndexed` means that the Job is considered complete when there have
	// been .spec.completions successfully completed Pods. Each Pod completion is
	// homologous to each other.
	//
	// `Indexed` means that the Pods of a
	// Job get an associated completion index from 0 to (.spec.completions - 1),
	// available in the annotation batch.kubernetes.io/job-completion-index.
	// The Job is considered complete when there is one successfully completed Pod
	// for each index.
	// When value is `Indexed`, .spec.completions must be specified and
	// `.spec.parallelism` must be less than or equal to 10^5.
	// In addition, The Pod name takes the form
	// `$(job-name)-$(index)-$(random-string)`,
	// the Pod hostname takes the form `$(job-name)-$(index)`.
	//
	// More completion modes can be added in the future.
	// If the Job controller observes a mode that it doesn't recognize, which
	// is possible during upgrades due to version skew, the controller
	// skips updates for the Job.
	// +optional
	CompletionMode *CompletionMode

	// suspend specifies whether the Job controller should create Pods or not. If
	// a Job is created with suspend set to true, no Pods are created by the Job
	// controller. If a Job is suspended after creation (i.e. the flag goes from
	// false to true), the Job controller will delete all active Pods associated
	// with this Job. Users must design their workload to gracefully handle this.
	// Suspending a Job will reset the StartTime field of the Job, effectively
	// resetting the ActiveDeadlineSeconds timer too. Defaults to false.
	//
	// +optional
	Suspend *bool

	// podReplacementPolicy specifies when to create replacement Pods.
	// Possible values are:
	// - TerminatingOrFailed means that we recreate pods
	//   when they are terminating (has a metadata.deletionTimestamp) or failed.
	// - Failed means to wait until a previously created Pod is fully terminated (has phase
	//   Failed or Succeeded) before creating a replacement Pod.
	//
	// When using podFailurePolicy, Failed is the the only allowed value.
	// TerminatingOrFailed and Failed are allowed values when podFailurePolicy is not in use.
	// This is an beta field. To use this, enable the JobPodReplacementPolicy feature toggle.
	// This is on by default.
	// +optional
	PodReplacementPolicy *PodReplacementPolicy

	// ManagedBy field indicates the controller that manages a Job. The k8s Job
	// controller reconciles jobs which don't have this field at all or the field
	// value is the reserved string `kubernetes.io/job-controller`, but skips
	// reconciling Jobs with a custom value for this field.
	// The value must be a valid domain-prefixed path (e.g. acme.io/foo) -
	// all characters before the first "/" must be a valid subdomain as defined
	// by RFC 1123. All characters trailing the first "/" must be valid HTTP Path
<<<<<<< HEAD
	// characters as defined by RFC 3986. The value cannot exceed 64 characters.
=======
	// characters as defined by RFC 3986. The value cannot exceed 63 characters.
	// This field is immutable.
>>>>>>> b9b8ab00
	//
	// This field is alpha-level. The job controller accepts setting the field
	// when the feature gate JobManagedBy is enabled (disabled by default).
	// +optional
	ManagedBy *string
}

// JobStatus represents the current state of a Job.
type JobStatus struct {

	// The latest available observations of an object's current state. When a Job
	// fails, one of the conditions will have type "Failed" and status true. When
	// a Job is suspended, one of the conditions will have type "Suspended" and
	// status true; when the Job is resumed, the status of this condition will
	// become false. When a Job is completed, one of the conditions will have
	// type "Complete" and status true.
	//
	// A job is considered finished when it is in a terminal condition, either
	// "Complete" or "Failed". A Job cannot have both the "Complete" and "Failed" conditions.
	// Additionally, it cannot be in the "Complete" and "FailureTarget" conditions.
	// The "Complete", "Failed" and "FailureTarget" conditions cannot be disabled.
	//
	// +optional
	Conditions []JobCondition

	// Represents time when the job controller started processing a job. When a
	// Job is created in the suspended state, this field is not set until the
	// first time it is resumed. This field is reset every time a Job is resumed
	// from suspension. It is represented in RFC3339 form and is in UTC.
	//
	// Once set, the field can only be removed when the job is suspended.
	// The field cannot be modified while the job is unsuspended or finished.
	//
	// +optional
	StartTime *metav1.Time

	// Represents time when the job was completed. It is not guaranteed to
	// be set in happens-before order across separate operations.
	// It is represented in RFC3339 form and is in UTC.
	// The completion time is set when the job finishes successfully, and only then.
	// The value cannot be updated or removed. The value indicates the same or
	// later point in time as the startTime field.
	// +optional
	CompletionTime *metav1.Time

	// The number of pending and running pods which are not terminating (without
	// a deletionTimestamp).
	// The value is zero for finished jobs.
	// +optional
	Active int32

	// The number of pods which are terminating (in phase Pending or Running
	// and have a deletionTimestamp).
	//
	// This field is beta-level. The job controller populates the field when
	// the feature gate JobPodReplacementPolicy is enabled (enabled by default).
	// +optional
	Terminating *int32

	// The number of active pods which have a Ready condition and are not
	// terminating (without a deletionTimestamp).
	// +optional
	Ready *int32

	// The number of pods which reached phase Succeeded.
	// The value increases monotonically for a given spec. However, it may
	// decrease in reaction to scale down of elastic indexed jobs.
	// +optional
	Succeeded int32

	// The number of pods which reached phase Failed.
	// The value increases monotonically.
	// +optional
	Failed int32

	// completedIndexes holds the completed indexes when .spec.completionMode =
	// "Indexed" in a text format. The indexes are represented as decimal integers
	// separated by commas. The numbers are listed in increasing order. Three or
	// more consecutive numbers are compressed and represented by the first and
	// last element of the series, separated by a hyphen.
	// For example, if the completed indexes are 1, 3, 4, 5 and 7, they are
	// represented as "1,3-5,7".
	// +optional
	CompletedIndexes string

	// FailedIndexes holds the failed indexes when spec.backoffLimitPerIndex is set.
	// The indexes are represented in the text format analogous as for the
	// `completedIndexes` field, ie. they are kept as decimal integers
	// separated by commas. The numbers are listed in increasing order. Three or
	// more consecutive numbers are compressed and represented by the first and
	// last element of the series, separated by a hyphen.
	// For example, if the failed indexes are 1, 3, 4, 5 and 7, they are
	// represented as "1,3-5,7".
	// The set of failed indexes cannot overlap with the set of completed indexes.
	//
	// This field is beta-level. It can be used when the `JobBackoffLimitPerIndex`
	// feature gate is enabled (enabled by default).
	// +optional
	FailedIndexes *string

	// uncountedTerminatedPods holds the UIDs of Pods that have terminated but
	// the job controller hasn't yet accounted for in the status counters.
	//
	// The job controller creates pods with a finalizer. When a pod terminates
	// (succeeded or failed), the controller does three steps to account for it
	// in the job status:
	//
	// 1. Add the pod UID to the corresponding array in this field.
	// 2. Remove the pod finalizer.
	// 3. Remove the pod UID from the array while increasing the corresponding
	//     counter.
	//
	// Old jobs might not be tracked using this field, in which case the field
	// remains null.
	// The structure is empty for finished jobs.
	// +optional
	UncountedTerminatedPods *UncountedTerminatedPods
}

// UncountedTerminatedPods holds UIDs of Pods that have terminated but haven't
// been accounted in Job status counters.
type UncountedTerminatedPods struct {
	// succeeded holds UIDs of succeeded Pods.
	// +listType=set
	// +optional
	Succeeded []types.UID

	// failed holds UIDs of failed Pods.
	// +listType=set
	// +optional
	Failed []types.UID
}

// JobConditionType is a valid value for JobCondition.Type
type JobConditionType string

// These are valid conditions of a job.
const (
	// JobSuspended means the job has been suspended.
	JobSuspended JobConditionType = "Suspended"
	// JobComplete means the job has completed its execution.
	JobComplete JobConditionType = "Complete"
	// JobFailed means the job has failed its execution.
	JobFailed JobConditionType = "Failed"
	// FailureTarget means the job is about to fail its execution.
	JobFailureTarget JobConditionType = "FailureTarget"
	// JobSuccessCriteriaMet means the Job has reached a success state and will be marked as Completed
	JobSuccessCriteriaMet JobConditionType = "SuccessCriteriaMet"
)

// JobCondition describes current state of a job.
type JobCondition struct {
	// Type of job condition.
	Type JobConditionType
	// Status of the condition, one of True, False, Unknown.
	Status api.ConditionStatus
	// Last time the condition was checked.
	// +optional
	LastProbeTime metav1.Time
	// Last time the condition transit from one status to another.
	// +optional
	LastTransitionTime metav1.Time
	// (brief) reason for the condition's last transition.
	// +optional
	Reason string
	// Human readable message indicating details about last transition.
	// +optional
	Message string
}

// +k8s:deepcopy-gen:interfaces=k8s.io/apimachinery/pkg/runtime.Object

// CronJob represents the configuration of a single cron job.
type CronJob struct {
	metav1.TypeMeta
	// Standard object's metadata.
	// More info: https://git.k8s.io/community/contributors/devel/sig-architecture/api-conventions.md#metadata
	// +optional
	metav1.ObjectMeta

	// Specification of the desired behavior of a cron job, including the schedule.
	// More info: https://git.k8s.io/community/contributors/devel/sig-architecture/api-conventions.md#spec-and-status
	// +optional
	Spec CronJobSpec

	// Current status of a cron job.
	// More info: https://git.k8s.io/community/contributors/devel/sig-architecture/api-conventions.md#spec-and-status
	// +optional
	Status CronJobStatus
}

// +k8s:deepcopy-gen:interfaces=k8s.io/apimachinery/pkg/runtime.Object

// CronJobList is a collection of cron jobs.
type CronJobList struct {
	metav1.TypeMeta
	// Standard list metadata.
	// More info: https://git.k8s.io/community/contributors/devel/sig-architecture/api-conventions.md#metadata
	// +optional
	metav1.ListMeta

	// items is the list of CronJobs.
	Items []CronJob
}

// CronJobSpec describes how the job execution will look like and when it will actually run.
type CronJobSpec struct {

	// The schedule in Cron format, see https://en.wikipedia.org/wiki/Cron.
	Schedule string

	// The time zone name for the given schedule, see https://en.wikipedia.org/wiki/List_of_tz_database_time_zones.
	// If not specified, this will default to the time zone of the kube-controller-manager process.
	// The set of valid time zone names and the time zone offset is loaded from the system-wide time zone
	// database by the API server during CronJob validation and the controller manager during execution.
	// If no system-wide time zone database can be found a bundled version of the database is used instead.
	// If the time zone name becomes invalid during the lifetime of a CronJob or due to a change in host
	// configuration, the controller will stop creating new new Jobs and will create a system event with the
	// reason UnknownTimeZone.
	// More information can be found in https://kubernetes.io/docs/concepts/workloads/controllers/cron-jobs/#time-zones
	// +optional
	TimeZone *string

	// Optional deadline in seconds for starting the job if it misses scheduled
	// time for any reason.  Missed jobs executions will be counted as failed ones.
	// +optional
	StartingDeadlineSeconds *int64

	// Specifies how to treat concurrent executions of a Job.
	// Valid values are:
	//
	// - "Allow" (default): allows CronJobs to run concurrently;
	// - "Forbid": forbids concurrent runs, skipping next run if previous run hasn't finished yet;
	// - "Replace": cancels currently running job and replaces it with a new one
	// +optional
	ConcurrencyPolicy ConcurrencyPolicy

	// This flag tells the controller to suspend subsequent executions, it does
	// not apply to already started executions. Defaults to false.
	// +optional
	Suspend *bool

	// Specifies the job that will be created when executing a CronJob.
	JobTemplate JobTemplateSpec

	// The number of successful finished jobs to retain.
	// This is a pointer to distinguish between explicit zero and not specified.
	// +optional
	SuccessfulJobsHistoryLimit *int32

	// The number of failed finished jobs to retain.
	// This is a pointer to distinguish between explicit zero and not specified.
	// +optional
	FailedJobsHistoryLimit *int32
}

// ConcurrencyPolicy describes how the job will be handled.
// Only one of the following concurrent policies may be specified.
// If none of the following policies is specified, the default one
// is AllowConcurrent.
type ConcurrencyPolicy string

const (
	// AllowConcurrent allows CronJobs to run concurrently.
	AllowConcurrent ConcurrencyPolicy = "Allow"

	// ForbidConcurrent forbids concurrent runs, skipping next run if previous
	// hasn't finished yet.
	ForbidConcurrent ConcurrencyPolicy = "Forbid"

	// ReplaceConcurrent cancels currently running job and replaces it with a new one.
	ReplaceConcurrent ConcurrencyPolicy = "Replace"
)

// CronJobStatus represents the current state of a cron job.
type CronJobStatus struct {
	// A list of pointers to currently running jobs.
	// +optional
	Active []api.ObjectReference

	// Information when was the last time the job was successfully scheduled.
	// +optional
	LastScheduleTime *metav1.Time

	// Information when was the last time the job successfully completed.
	// +optional
	LastSuccessfulTime *metav1.Time
}<|MERGE_RESOLUTION|>--- conflicted
+++ resolved
@@ -476,12 +476,8 @@
 	// The value must be a valid domain-prefixed path (e.g. acme.io/foo) -
 	// all characters before the first "/" must be a valid subdomain as defined
 	// by RFC 1123. All characters trailing the first "/" must be valid HTTP Path
-<<<<<<< HEAD
-	// characters as defined by RFC 3986. The value cannot exceed 64 characters.
-=======
 	// characters as defined by RFC 3986. The value cannot exceed 63 characters.
 	// This field is immutable.
->>>>>>> b9b8ab00
 	//
 	// This field is alpha-level. The job controller accepts setting the field
 	// when the feature gate JobManagedBy is enabled (disabled by default).
