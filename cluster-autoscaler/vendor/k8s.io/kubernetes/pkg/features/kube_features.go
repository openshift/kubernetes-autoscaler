/*
Copyright 2017 The Kubernetes Authors.

Licensed under the Apache License, Version 2.0 (the "License");
you may not use this file except in compliance with the License.
You may obtain a copy of the License at

    http://www.apache.org/licenses/LICENSE-2.0

Unless required by applicable law or agreed to in writing, software
distributed under the License is distributed on an "AS IS" BASIS,
WITHOUT WARRANTIES OR CONDITIONS OF ANY KIND, either express or implied.
See the License for the specific language governing permissions and
limitations under the License.
*/

package features

import (
	"k8s.io/apimachinery/pkg/util/runtime"
	genericfeatures "k8s.io/apiserver/pkg/features"
	utilfeature "k8s.io/apiserver/pkg/util/feature"
	"k8s.io/component-base/featuregate"
)

const (
	// Every feature gate should add method here following this template:
	//
	// // owner: @username
	// // kep: http://kep.k8s.io/NNN
	// // alpha: v1.X
	// MyFeature featuregate.Feature = "MyFeature"

	// owner: @tallclair
	// beta: v1.4
	AppArmor featuregate.Feature = "AppArmor"

	// owner: @mtaufen
	// alpha: v1.4
	// beta: v1.11
	// deprecated: 1.22
	DynamicKubeletConfig featuregate.Feature = "DynamicKubeletConfig"

	// owner: @pweil-
	// alpha: v1.5
	//
	// Default userns=host for containers that are using other host namespaces, host mounts, the pod
	// contains a privileged container, or specific non-namespaced capabilities (MKNOD, SYS_MODULE,
	// SYS_TIME). This should only be enabled if user namespace remapping is enabled in the docker daemon.
	ExperimentalHostUserNamespaceDefaultingGate featuregate.Feature = "ExperimentalHostUserNamespaceDefaulting"

	// owner: @jiayingz
	// beta: v1.10
	//
	// Enables support for Device Plugins
	DevicePlugins featuregate.Feature = "DevicePlugins"

	// owner: @dxist
	// alpha: v1.16
	//
	// Enables support of HPA scaling to zero pods when an object or custom metric is configured.
	HPAScaleToZero featuregate.Feature = "HPAScaleToZero"

	// owner: @mikedanese
	// alpha: v1.7
	// beta: v1.12
	//
	// Gets a server certificate for the kubelet from the Certificate Signing
	// Request API instead of generating one self signed and auto rotates the
	// certificate as expiration approaches.
	RotateKubeletServerCertificate featuregate.Feature = "RotateKubeletServerCertificate"

	// owner: @jinxu
	// beta: v1.10
	//
	// New local storage types to support local storage capacity isolation
	LocalStorageCapacityIsolation featuregate.Feature = "LocalStorageCapacityIsolation"

	// owner: @gnufied
	// beta: v1.11
	// Ability to Expand persistent volumes
	ExpandPersistentVolumes featuregate.Feature = "ExpandPersistentVolumes"

	// owner: @mlmhl
	// beta: v1.15
	// Ability to expand persistent volumes' file system without unmounting volumes.
	ExpandInUsePersistentVolumes featuregate.Feature = "ExpandInUsePersistentVolumes"

	// owner: @gnufied
	// alpha: v1.14
	// beta: v1.16
	// Ability to expand CSI volumes
	ExpandCSIVolumes featuregate.Feature = "ExpandCSIVolumes"

	// owner: @verb
	// alpha: v1.16
	//
	// Allows running an ephemeral container in pod namespaces to troubleshoot a running pod.
	EphemeralContainers featuregate.Feature = "EphemeralContainers"

	// owner: @sjenning
	// alpha: v1.11
	//
	// Allows resource reservations at the QoS level preventing pods at lower QoS levels from
	// bursting into resources requested at higher QoS levels (memory only for now)
	QOSReserved featuregate.Feature = "QOSReserved"

	// owner: @ConnorDoyle
	// alpha: v1.8
	// beta: v1.10
	//
	// Alternative container-level CPU affinity policies.
	CPUManager featuregate.Feature = "CPUManager"

	// owner: @szuecs
	// alpha: v1.12
	//
	// Enable nodes to change CPUCFSQuotaPeriod
	CPUCFSQuotaPeriod featuregate.Feature = "CustomCPUCFSQuotaPeriod"

	// owner: @lmdaly
	// alpha: v1.16
	// beta: v1.18
	//
	// Enable resource managers to make NUMA aligned decisions
	TopologyManager featuregate.Feature = "TopologyManager"

	// owner: @cynepco3hahue(alukiano) @cezaryzukowski @k-wiatrzyk
	// alpha: v1.21
	// beta: v1.22

	// Allows setting memory affinity for a container based on NUMA topology
	MemoryManager featuregate.Feature = "MemoryManager"

	// owner: @sjenning
	// alpha: v1.4
	// beta: v1.11
	// ga: v1.21
	//
	// Enable pods to set sysctls on a pod
	Sysctls featuregate.Feature = "Sysctls"

	// owner: @pospispa
	// GA: v1.11
	//
	// Postpone deletion of a PV or a PVC when they are being used
	StorageObjectInUseProtection featuregate.Feature = "StorageObjectInUseProtection"

	// owner: @dims, @derekwaynecarr
	// alpha: v1.10
	// beta: v1.14
	// GA: v1.20
	//
	// Implement support for limiting pids in pods
	SupportPodPidsLimit featuregate.Feature = "SupportPodPidsLimit"

	// owner: @mikedanese
	// alpha: v1.13
	// beta: v1.21
	// ga: v1.22
	//
	// Migrate ServiceAccount volumes to use a projected volume consisting of a
	// ServiceAccountTokenVolumeProjection. This feature adds new required flags
	// to the API server.
	BoundServiceAccountTokenVolume featuregate.Feature = "BoundServiceAccountTokenVolume"

	// owner: @mtaufen
	// alpha: v1.18
	// beta: v1.20
	// stable: v1.21
	//
	// Enable OIDC discovery endpoints (issuer and JWKS URLs) for the service
	// account issuer in the API server.
	// Note these endpoints serve minimally-compliant discovery docs that are
	// intended to be used for service account token verification.
	ServiceAccountIssuerDiscovery featuregate.Feature = "ServiceAccountIssuerDiscovery"

	// owner: @saad-ali
	// ga: 	  v1.10
	//
	// Allow mounting a subpath of a volume in a container
	// Do not remove this feature gate even though it's GA
	VolumeSubpath featuregate.Feature = "VolumeSubpath"

	// owner: @pohly
	// alpha: v1.14
	// beta: v1.16
	//
	// Enables CSI Inline volumes support for pods
	CSIInlineVolume featuregate.Feature = "CSIInlineVolume"

	// owner: @pohly
	// alpha: v1.19
	// beta: v1.21
	//
	// Enables tracking of available storage capacity that CSI drivers provide.
	CSIStorageCapacity featuregate.Feature = "CSIStorageCapacity"

	// owner: @alculquicondor
	// beta: v1.20
	//
	// Enables the use of PodTopologySpread scheduling plugin to do default
	// spreading and disables legacy SelectorSpread plugin.
	DefaultPodTopologySpread featuregate.Feature = "DefaultPodTopologySpread"

	// owner: @pohly
	// alpha: v1.19
	// beta: v1.21
	//
	// Enables generic ephemeral inline volume support for pods
	GenericEphemeralVolume featuregate.Feature = "GenericEphemeralVolume"

	// owner: @chendave
	// alpha: v1.21
	// beta: v1.22
	//
	// PreferNominatedNode tells scheduler whether the nominated node will be checked first before looping
	// all the rest of nodes in the cluster.
	// Enabling this feature also implies the preemptor pod might not be dispatched to the best candidate in
	// some corner case, e.g. another node releases enough resources after the nominated node has been set
	// and hence is the best candidate instead.
	PreferNominatedNode featuregate.Feature = "PreferNominatedNode"

	// owner: @tallclair
	// alpha: v1.12
	// beta:  v1.14
	// GA: v1.20
	//
	// Enables RuntimeClass, for selecting between multiple runtimes to run a pod.
	RuntimeClass featuregate.Feature = "RuntimeClass"

	// owner: @mtaufen
	// alpha: v1.12
	// beta:  v1.14
	// GA: v1.17
	//
	// Kubelet uses the new Lease API to report node heartbeats,
	// (Kube) Node Lifecycle Controller uses these heartbeats as a node health signal.
	NodeLease featuregate.Feature = "NodeLease"

	// owner: @rikatz
	// kep: http://kep.k8s.io/2079
	// alpha: v1.21
	// beta:  v1.22
	//
	// Enables the endPort field in NetworkPolicy to enable a Port Range behavior in Network Policies.
	NetworkPolicyEndPort featuregate.Feature = "NetworkPolicyEndPort"

	// owner: @jessfraz
	// alpha: v1.12
	//
	// Enables control over ProcMountType for containers.
	ProcMountType featuregate.Feature = "ProcMountType"

	// owner: @janetkuo
	// alpha: v1.12
	//
	// Allow TTL controller to clean up Pods and Jobs after they finish.
	TTLAfterFinished featuregate.Feature = "TTLAfterFinished"

	// owner: @alculquicondor
	// alpha: v1.21
	// beta: v1.22
	//
	// Allows Job controller to manage Pod completions per completion index.
	IndexedJob featuregate.Feature = "IndexedJob"

	// owner: @alculquicondor
	// alpha: v1.22
	//
	// Track Job completion without relying on Pod remaining in the cluster
	// indefinitely. Pod finalizers, in addition to a field in the Job status
	// allow the Job controller to keep track of Pods that it didn't account for
	// yet.
	JobTrackingWithFinalizers featuregate.Feature = "JobTrackingWithFinalizers"

	// owner: @dashpole
	// alpha: v1.13
	// beta: v1.15
	//
	// Enables the kubelet's pod resources grpc endpoint
	KubeletPodResources featuregate.Feature = "KubeletPodResources"

	// owner: @davidz627
	// alpha: v1.14
	// beta: v1.17
	//
	// Enables the in-tree storage to CSI Plugin migration feature.
	CSIMigration featuregate.Feature = "CSIMigration"

	// owner: @davidz627
	// alpha: v1.14
	// beta: v1.17
	//
	// Enables the GCE PD in-tree driver to GCE CSI Driver migration feature.
	CSIMigrationGCE featuregate.Feature = "CSIMigrationGCE"

	// owner: @Jiawei0227
	// alpha: v1.21
	//
	// Disables the GCE PD in-tree driver.
	InTreePluginGCEUnregister featuregate.Feature = "InTreePluginGCEUnregister"

	// owner: @leakingtapan
	// alpha: v1.14
	// beta: v1.17
	//
	// Enables the AWS EBS in-tree driver to AWS EBS CSI Driver migration feature.
	CSIMigrationAWS featuregate.Feature = "CSIMigrationAWS"

	// owner: @leakingtapan
	// alpha: v1.21
	//
	// Disables the AWS EBS in-tree driver.
	InTreePluginAWSUnregister featuregate.Feature = "InTreePluginAWSUnregister"

	// owner: @andyzhangx
	// alpha: v1.15
	// beta: v1.19
	//
	// Enables the Azure Disk in-tree driver to Azure Disk Driver migration feature.
	CSIMigrationAzureDisk featuregate.Feature = "CSIMigrationAzureDisk"

	// owner: @andyzhangx
	// alpha: v1.21
	//
	// Disables the Azure Disk in-tree driver.
	InTreePluginAzureDiskUnregister featuregate.Feature = "InTreePluginAzureDiskUnregister"

	// owner: @andyzhangx
	// alpha: v1.15
	// beta: v1.21
	//
	// Enables the Azure File in-tree driver to Azure File Driver migration feature.
	CSIMigrationAzureFile featuregate.Feature = "CSIMigrationAzureFile"

	// owner: @andyzhangx
	// alpha: v1.21
	//
	// Disables the Azure File in-tree driver.
	InTreePluginAzureFileUnregister featuregate.Feature = "InTreePluginAzureFileUnregister"

	// owner: @divyenpatel
	// beta: v1.19 (requires: vSphere vCenter/ESXi Version: 7.0u1, HW Version: VM version 15)
	//
	// Enables the vSphere in-tree driver to vSphere CSI Driver migration feature.
	CSIMigrationvSphere featuregate.Feature = "CSIMigrationvSphere"

	// owner: @divyenpatel
	// alpha: v1.21
	//
	// Disables the vSphere in-tree driver.
	InTreePluginvSphereUnregister featuregate.Feature = "InTreePluginvSphereUnregister"

	// owner: @adisky
	// alpha: v1.14
	// beta: v1.18
	//
	// Enables the OpenStack Cinder in-tree driver to OpenStack Cinder CSI Driver migration feature.
	CSIMigrationOpenStack featuregate.Feature = "CSIMigrationOpenStack"

	// owner: @adisky
	// alpha: v1.21
	//
	// Disables the OpenStack Cinder in-tree driver.
	InTreePluginOpenStackUnregister featuregate.Feature = "InTreePluginOpenStackUnregister"

	// owner: @huffmanca
	// alpha: v1.19
	// beta: v1.20
	//
	// Determines if a CSI Driver supports applying fsGroup.
	CSIVolumeFSGroupPolicy featuregate.Feature = "CSIVolumeFSGroupPolicy"

	// owner: @gnufied
	// alpha: v1.18
	// beta: v1.20
	// Allows user to configure volume permission change policy for fsGroups when mounting
	// a volume in a Pod.
	ConfigurableFSGroupPolicy featuregate.Feature = "ConfigurableFSGroupPolicy"

	// owner: @gnufied, @verult
	// alpha: v1.22
	// If supported by the CSI driver, delegates the role of applying FSGroup to
	// the driver by passing FSGroup through the NodeStageVolume and
	// NodePublishVolume calls.
	DelegateFSGroupToCSIDriver featuregate.Feature = "DelegateFSGroupToCSIDriver"

	// owner: @RobertKrawitz, @derekwaynecarr
	// beta: v1.15
	// GA: v1.20
	//
	// Implement support for limiting pids in nodes
	SupportNodePidsLimit featuregate.Feature = "SupportNodePidsLimit"

	// owner: @RobertKrawitz
	// alpha: v1.15
	//
	// Allow use of filesystems for ephemeral storage monitoring.
	// Only applies if LocalStorageCapacityIsolation is set.
	LocalStorageCapacityIsolationFSQuotaMonitoring featuregate.Feature = "LocalStorageCapacityIsolationFSQuotaMonitoring"

	// owner: @denkensk
	// alpha: v1.15
	// beta: v1.19
	//
	// Enables NonPreempting option for priorityClass and pod.
	NonPreemptingPriority featuregate.Feature = "NonPreemptingPriority"

	// owner: @egernst
	// alpha: v1.16
	// beta: v1.18
	//
	// Enables PodOverhead, for accounting pod overheads which are specific to a given RuntimeClass
	PodOverhead featuregate.Feature = "PodOverhead"

	// owner: @khenidak
	// kep: http://kep.k8s.io/563
	// alpha: v1.15
	// beta: v1.21
	//
	// Enables ipv6 dual stack
	IPv6DualStack featuregate.Feature = "IPv6DualStack"

	// owner: @robscott @freehan
	// kep: http://kep.k8s.io/752
	// alpha: v1.16
	// beta: v1.18
	// ga: v1.21
	//
	// Enable Endpoint Slices for more scalable Service endpoints.
	EndpointSlice featuregate.Feature = "EndpointSlice"

	// owner: @robscott @freehan
	// kep: http://kep.k8s.io/752
	// alpha: v1.18
	// beta: v1.19
	// ga: v1.22
	//
	// Enable Endpoint Slice consumption by kube-proxy for improved scalability.
	EndpointSliceProxying featuregate.Feature = "EndpointSliceProxying"

	// owner: @robscott @kumarvin123
	// kep: http://kep.k8s.io/752
	// alpha: v1.19
	// beta: v1.21
	// ga: v1.22
	//
	// Enable Endpoint Slice consumption by kube-proxy in Windows for improved scalability.
	WindowsEndpointSliceProxying featuregate.Feature = "WindowsEndpointSliceProxying"

	// owner: @matthyx
	// alpha: v1.16
	// beta: v1.18
	// GA: v1.20
	//
	// Enables the startupProbe in kubelet worker.
	StartupProbe featuregate.Feature = "StartupProbe"

	// owner: @deads2k
	// beta: v1.17
	// GA: v1.21
	//
	// Enables the users to skip TLS verification of kubelets on pod logs requests
	AllowInsecureBackendProxy featuregate.Feature = "AllowInsecureBackendProxy"

	// owner: @mortent
	// alpha: v1.3
	// beta:  v1.5
	//
	// Enable all logic related to the PodDisruptionBudget API object in policy
	PodDisruptionBudget featuregate.Feature = "PodDisruptionBudget"

	// owner: @alaypatel07, @soltysh
	// alpha: v1.20
	// beta: v1.21
	// GA: v1.22
	//
	// CronJobControllerV2 controls whether the controller manager starts old cronjob
	// controller or new one which is implemented with informers and delaying queue
	CronJobControllerV2 featuregate.Feature = "CronJobControllerV2"

	// owner: @smarterclayton
	// alpha: v1.21
	// beta: v1.22
	// DaemonSets allow workloads to maintain availability during update per node
	DaemonSetUpdateSurge featuregate.Feature = "DaemonSetUpdateSurge"

	// owner: @wojtek-t
	// alpha: v1.18
	// beta:  v1.19
	// ga:    v1.21
	//
	// Enables a feature to make secrets and configmaps data immutable.
	ImmutableEphemeralVolumes featuregate.Feature = "ImmutableEphemeralVolumes"

	// owner: @bart0sh
	// alpha: v1.18
	// beta: v1.19
	// GA: 1.22
	//
	// Enables usage of HugePages-<size> in a volume medium,
	// e.g. emptyDir:
	//        medium: HugePages-1Gi
	HugePageStorageMediumSize featuregate.Feature = "HugePageStorageMediumSize"

	// owner: @derekwaynecarr
	// alpha: v1.20
	// beta: v1.21 (off by default until 1.22)
	//
	// Enables usage of hugepages-<size> in downward API.
	DownwardAPIHugePages featuregate.Feature = "DownwardAPIHugePages"

	// owner: @bswartz
	// alpha: v1.18
	//
	// Enables usage of any object for volume data source in PVCs
	AnyVolumeDataSource featuregate.Feature = "AnyVolumeDataSource"

	// owner: @javidiaz
	// kep: http://kep.k8s.io/1797
	// alpha: v1.19
	// beta: v1.20
	// GA: v1.22
	//
	// Allow setting the Fully Qualified Domain Name (FQDN) in the hostname of a Pod. If a Pod does not
	// have FQDN, this feature has no effect.
	SetHostnameAsFQDN featuregate.Feature = "SetHostnameAsFQDN"

	// owner: @ksubrmnn
	// alpha: v1.14
	// beta: v1.20
	//
	// Allows kube-proxy to run in Overlay mode for Windows
	WinOverlay featuregate.Feature = "WinOverlay"

	// owner: @ksubrmnn
	// alpha: v1.14
	//
	// Allows kube-proxy to create DSR loadbalancers for Windows
	WinDSR featuregate.Feature = "WinDSR"

	// owner: @RenaudWasTaken @dashpole
	// alpha: v1.19
	// beta: v1.20
	//
	// Disables Accelerator Metrics Collected by Kubelet
	DisableAcceleratorUsageMetrics featuregate.Feature = "DisableAcceleratorUsageMetrics"

	// owner: @arjunrn @mwielgus @josephburnett
	// alpha: v1.20
	//
	// Add support for the HPA to scale based on metrics from individual containers
	// in target pods
	HPAContainerMetrics featuregate.Feature = "HPAContainerMetrics"

	// owner: @andrewsykim
	// kep: http://kep.k8s.io/1672
	// alpha: v1.20
	// beta: v1.22
	//
	// Enable Terminating condition in Endpoint Slices.
	EndpointSliceTerminatingCondition featuregate.Feature = "EndpointSliceTerminatingCondition"

	// owner: @andrewsykim
	// kep: http://kep.k8s.io/1669
	// alpha: v1.22
	//
	// Enable kube-proxy to handle terminating ednpoints when externalTrafficPolicy=Local
	ProxyTerminatingEndpoints featuregate.Feature = "ProxyTerminatingEndpoints"

	// owner: @robscott
	// kep: http://kep.k8s.io/752
	// alpha: v1.20
	//
	// Enable NodeName field on Endpoint Slices.
	EndpointSliceNodeName featuregate.Feature = "EndpointSliceNodeName"

	// owner: @derekwaynecarr
	// alpha: v1.20
	// beta: v1.22
	//
	// Enables kubelet support to size memory backed volumes
	SizeMemoryBackedVolumes featuregate.Feature = "SizeMemoryBackedVolumes"

	// owner: @andrewsykim @SergeyKanzhelev
	// GA: v1.20
	//
	// Ensure kubelet respects exec probe timeouts. Feature gate exists in-case existing workloads
	// may depend on old behavior where exec probe timeouts were ignored.
	// Lock to default and remove after v1.22 based on user feedback that should be reflected in KEP #1972 update
	ExecProbeTimeout featuregate.Feature = "ExecProbeTimeout"

	// owner: @andrewsykim
	// alpha: v1.20
	//
	// Enable kubelet exec plugins for image pull credentials.
	KubeletCredentialProviders featuregate.Feature = "KubeletCredentialProviders"

	// owner: @andrewsykim
	// alpha: v1.22
	//
	// Disable any functionality in kube-apiserver, kube-controller-manager and kubelet related to the `--cloud-provider` component flag.
	DisableCloudProviders featuregate.Feature = "DisableCloudProviders"

	// owner: @zshihang
	// alpha: v1.20
	// beta: v1.21
<<<<<<< HEAD
=======
	// ga: v1.22
>>>>>>> 0f466983
	//
	// Enable kubelet to pass pod's service account token to NodePublishVolume
	// call of CSI driver which is mounting volumes for that pod.
	CSIServiceAccountToken featuregate.Feature = "CSIServiceAccountToken"

	// owner: @bobbypage
	// alpha: v1.20
	// beta:  v1.21
	// Adds support for kubelet to detect node shutdown and gracefully terminate pods prior to the node being shutdown.
	GracefulNodeShutdown featuregate.Feature = "GracefulNodeShutdown"

	// owner: @andrewsykim @uablrek
	// kep: http://kep.k8s.io/1864
	// alpha: v1.20
	// beta: v1.22
	//
	// Allows control if NodePorts shall be created for services with "type: LoadBalancer" by defining the spec.AllocateLoadBalancerNodePorts field (bool)
	ServiceLBNodePortControl featuregate.Feature = "ServiceLBNodePortControl"

	// owner: @janosi
	// kep: http://kep.k8s.io/1435
	// alpha: v1.20
	//
	// Enables the usage of different protocols in the same Service with type=LoadBalancer
	MixedProtocolLBService featuregate.Feature = "MixedProtocolLBService"

	// owner: @cofyc
	// alpha: v1.21
	VolumeCapacityPriority featuregate.Feature = "VolumeCapacityPriority"

	// owner: @ahg-g
	// alpha: v1.21
	// beta: v1.22
	//
	// Enables controlling pod ranking on replicaset scale-down.
	PodDeletionCost featuregate.Feature = "PodDeletionCost"

	// owner: @robscott
<<<<<<< HEAD
=======
	// kep: http://kep.k8s.io/2433
>>>>>>> 0f466983
	// alpha: v1.21
	//
	// Enables topology aware hints for EndpointSlices
	TopologyAwareHints featuregate.Feature = "TopologyAwareHints"

	// owner: @ehashman
	// alpha: v1.21
	//
	// Allows user to override pod-level terminationGracePeriod for probes
	ProbeTerminationGracePeriod featuregate.Feature = "ProbeTerminationGracePeriod"

<<<<<<< HEAD
=======
	// owner: @ehashman
	// alpha: v1.22
	//
	// Permits kubelet to run with swap enabled
	NodeSwap featuregate.Feature = "NodeSwap"

>>>>>>> 0f466983
	// owner: @ahg-g
	// alpha: v1.21
	// beta: v1.22
	//
	// Allow specifying NamespaceSelector in PodAffinityTerm.
	PodAffinityNamespaceSelector featuregate.Feature = "PodAffinityNamespaceSelector"

	// owner: @andrewsykim @XudongLiuHarold
	// kep: http://kep.k8s.io/1959
	// alpha: v1.21
	// beta: v1.22
	//
	// Enable support multiple Service "type: LoadBalancer" implementations in a cluster by specifying LoadBalancerClass
	ServiceLoadBalancerClass featuregate.Feature = "ServiceLoadBalancerClass"

	// owner: @damemi
	// alpha: v1.21
	// beta: v1.22
	//
	// Enables scaling down replicas via logarithmic comparison of creation/ready timestamps
	LogarithmicScaleDown featuregate.Feature = "LogarithmicScaleDown"

	// owner: @hbagdi
	// kep: http://kep.k8s.io/2365
	// alpha: v1.21
	// beta: v1.22
	//
	// Enable Scope and Namespace fields on IngressClassParametersReference.
	IngressClassNamespacedParams featuregate.Feature = "IngressClassNamespacedParams"

	// owner: @maplain @andrewsykim
	// kep: http://kep.k8s.io/2086
	// alpha: v1.21
	//
	// Enables node-local routing for Service internal traffic
	ServiceInternalTrafficPolicy featuregate.Feature = "ServiceInternalTrafficPolicy"

	// owner: @adtac
	// alpha: v1.21
	// beta: v1.22
	//
	// Allows jobs to be created in the suspended state.
	SuspendJob featuregate.Feature = "SuspendJob"

	// owner: @fromanirh
	// alpha: v1.21
	//
	// Enable POD resources API to return allocatable resources
	KubeletPodResourcesGetAllocatable featuregate.Feature = "KubeletPodResourcesGetAllocatable"

	// owner: @jayunit100 @abhiraut @rikatz
	// kep: http://kep.k8s.io/2161
	// beta: v1.21
	// ga: v1.22
	//
	// Labels all namespaces with a default label "kubernetes.io/metadata.name: <namespaceName>"
	NamespaceDefaultLabelName featuregate.Feature = "NamespaceDefaultLabelName"

	// owner: @fengzixu
	// alpha: v1.21
	//
	// Enables kubelet to detect CSI volume condition and send the event of the abnormal volume to the corresponding pod that is using it.
	CSIVolumeHealth featuregate.Feature = "CSIVolumeHealth"
<<<<<<< HEAD
=======

	// owner: @marosset
	// alpha: v1.22
	//
	// Enables support for 'HostProcess' containers on Windows nodes.
	WindowsHostProcessContainers featuregate.Feature = "WindowsHostProcessContainers"

	// owner: @ravig
	// alpha: v1.22
	//
	// StatefulSetMinReadySeconds allows minReadySeconds to be respected by StatefulSet controller
	StatefulSetMinReadySeconds featuregate.Feature = "StatefulSetMinReadySeconds"

	// owner: @gjkim42
	// kep: http://kep.k8s.io/2595
	// alpha: v1.22
	//
	// Enables apiserver and kubelet to allow up to 32 DNSSearchPaths and up to 2048 DNSSearchListChars.
	ExpandedDNSConfig featuregate.Feature = "ExpandedDNSConfig"

	// owner: @saschagrunert
	// alpha: v1.22
	//
	// Enables the use of `RuntimeDefault` as the default seccomp profile for all workloads.
	SeccompDefault featuregate.Feature = "SeccompDefault"

	// owner: @liggitt, @tallclair, sig-auth
	// alpha: v1.22
	//
	// Enables the PodSecurity admission plugin
	PodSecurity featuregate.Feature = "PodSecurity"

	// owner: @chrishenzie
	// alpha: v1.22
	//
	// Enables usage of the ReadWriteOncePod PersistentVolume access mode.
	ReadWriteOncePod featuregate.Feature = "ReadWriteOncePod"

	// owner: @enj
	// beta: v1.22
	//
	// Allows clients to request a duration for certificates issued via the Kubernetes CSR API.
	CSRDuration featuregate.Feature = "CSRDuration"

	// owner: @AkihiroSuda
	// alpha: v1.22
	//
	// Enables support for running kubelet in a user namespace.
	// The user namespace has to be created before running kubelet.
	// All the node components such as CRI need to be running in the same user namespace.
	KubeletInUserNamespace featuregate.Feature = "KubeletInUserNamespace"

	// owner: @xiaoxubeii
	// kep: http://kep.k8s.io/2570
	// alpha: v1.22
	//
	// Enables kubelet to support memory QoS with cgroups v2.
	MemoryQoS featuregate.Feature = "MemoryQoS"

	// owner: @fromanirh
	// alpha: v1.22
	//
	// Allow fine-tuning of cpumanager policies
	CPUManagerPolicyOptions featuregate.Feature = "CPUManagerPolicyOptions"

	// owner: @jiahuif
	// alpha: v1.21
	// beta:  v1.22
	//
	// Enables Leader Migration for kube-controller-manager and cloud-controller-manager
	ControllerManagerLeaderMigration featuregate.Feature = "ControllerManagerLeaderMigration"
>>>>>>> 0f466983
)

func init() {
	runtime.Must(utilfeature.DefaultMutableFeatureGate.Add(defaultKubernetesFeatureGates))
}

// defaultKubernetesFeatureGates consists of all known Kubernetes-specific feature keys.
// To add a new feature, define a key for it above and add it here. The features will be
// available throughout Kubernetes binaries.
var defaultKubernetesFeatureGates = map[featuregate.Feature]featuregate.FeatureSpec{
	AppArmor:             {Default: true, PreRelease: featuregate.Beta},
	DynamicKubeletConfig: {Default: false, PreRelease: featuregate.Deprecated}, // feature gate is deprecated in 1.22, remove no early than 1.23
	ExperimentalHostUserNamespaceDefaultingGate: {Default: false, PreRelease: featuregate.Beta},
	DevicePlugins:                                  {Default: true, PreRelease: featuregate.Beta},
	RotateKubeletServerCertificate:                 {Default: true, PreRelease: featuregate.Beta},
	LocalStorageCapacityIsolation:                  {Default: true, PreRelease: featuregate.Beta},
	Sysctls:                                        {Default: true, PreRelease: featuregate.GA, LockToDefault: true}, // remove in 1.23
	EphemeralContainers:                            {Default: false, PreRelease: featuregate.Alpha},
	QOSReserved:                                    {Default: false, PreRelease: featuregate.Alpha},
	ExpandPersistentVolumes:                        {Default: true, PreRelease: featuregate.Beta},
	ExpandInUsePersistentVolumes:                   {Default: true, PreRelease: featuregate.Beta},
	ExpandCSIVolumes:                               {Default: true, PreRelease: featuregate.Beta},
	CPUManager:                                     {Default: true, PreRelease: featuregate.Beta},
	MemoryManager:                                  {Default: true, PreRelease: featuregate.Beta},
	CPUCFSQuotaPeriod:                              {Default: false, PreRelease: featuregate.Alpha},
	TopologyManager:                                {Default: true, PreRelease: featuregate.Beta},
	StorageObjectInUseProtection:                   {Default: true, PreRelease: featuregate.GA},
	SupportPodPidsLimit:                            {Default: true, PreRelease: featuregate.GA, LockToDefault: true}, // remove in 1.23
	SupportNodePidsLimit:                           {Default: true, PreRelease: featuregate.GA, LockToDefault: true}, // remove in 1.23
	BoundServiceAccountTokenVolume:                 {Default: true, PreRelease: featuregate.GA, LockToDefault: true}, // remove in 1.23
	ServiceAccountIssuerDiscovery:                  {Default: true, PreRelease: featuregate.GA, LockToDefault: true}, // remove in 1.22
	CSIMigration:                                   {Default: true, PreRelease: featuregate.Beta},
	CSIMigrationGCE:                                {Default: false, PreRelease: featuregate.Beta}, // Off by default (requires GCE PD CSI Driver)
	InTreePluginGCEUnregister:                      {Default: false, PreRelease: featuregate.Alpha},
	CSIMigrationAWS:                                {Default: false, PreRelease: featuregate.Beta}, // Off by default (requires AWS EBS CSI driver)
	InTreePluginAWSUnregister:                      {Default: false, PreRelease: featuregate.Alpha},
	CSIMigrationAzureDisk:                          {Default: false, PreRelease: featuregate.Beta}, // Off by default (requires Azure Disk CSI driver)
	InTreePluginAzureDiskUnregister:                {Default: false, PreRelease: featuregate.Alpha},
	CSIMigrationAzureFile:                          {Default: false, PreRelease: featuregate.Beta}, // Off by default (requires Azure File CSI driver)
	InTreePluginAzureFileUnregister:                {Default: false, PreRelease: featuregate.Alpha},
	CSIMigrationvSphere:                            {Default: false, PreRelease: featuregate.Beta}, // Off by default (requires vSphere CSI driver)
	InTreePluginvSphereUnregister:                  {Default: false, PreRelease: featuregate.Alpha},
	CSIMigrationOpenStack:                          {Default: true, PreRelease: featuregate.Beta},
	InTreePluginOpenStackUnregister:                {Default: false, PreRelease: featuregate.Alpha},
	VolumeSubpath:                                  {Default: true, PreRelease: featuregate.GA},
	ConfigurableFSGroupPolicy:                      {Default: true, PreRelease: featuregate.Beta},
	CSIInlineVolume:                                {Default: true, PreRelease: featuregate.Beta},
	CSIStorageCapacity:                             {Default: true, PreRelease: featuregate.Beta},
<<<<<<< HEAD
	CSIServiceAccountToken:                         {Default: true, PreRelease: featuregate.Beta},
=======
	CSIServiceAccountToken:                         {Default: true, PreRelease: featuregate.GA, LockToDefault: true}, // remove in 1.23
>>>>>>> 0f466983
	GenericEphemeralVolume:                         {Default: true, PreRelease: featuregate.Beta},
	CSIVolumeFSGroupPolicy:                         {Default: true, PreRelease: featuregate.Beta},
	RuntimeClass:                                   {Default: true, PreRelease: featuregate.GA, LockToDefault: true}, // remove in 1.23
	NodeLease:                                      {Default: true, PreRelease: featuregate.GA, LockToDefault: true},
	NetworkPolicyEndPort:                           {Default: true, PreRelease: featuregate.Beta},
	ProcMountType:                                  {Default: false, PreRelease: featuregate.Alpha},
	TTLAfterFinished:                               {Default: true, PreRelease: featuregate.Beta},
	IndexedJob:                                     {Default: true, PreRelease: featuregate.Beta},
	JobTrackingWithFinalizers:                      {Default: false, PreRelease: featuregate.Alpha},
	KubeletPodResources:                            {Default: true, PreRelease: featuregate.Beta},
	LocalStorageCapacityIsolationFSQuotaMonitoring: {Default: false, PreRelease: featuregate.Alpha},
	NonPreemptingPriority:                          {Default: true, PreRelease: featuregate.Beta},
	PodOverhead:                                    {Default: true, PreRelease: featuregate.Beta},
	IPv6DualStack:                                  {Default: true, PreRelease: featuregate.Beta},
	EndpointSlice:                                  {Default: true, PreRelease: featuregate.GA, LockToDefault: true}, // remove in 1.25
	EndpointSliceProxying:                          {Default: true, PreRelease: featuregate.GA, LockToDefault: true}, // remove in 1.25
	EndpointSliceTerminatingCondition:              {Default: true, PreRelease: featuregate.Beta},
	ProxyTerminatingEndpoints:                      {Default: false, PreRelease: featuregate.Alpha},
	EndpointSliceNodeName:                          {Default: true, PreRelease: featuregate.GA, LockToDefault: true}, //remove in 1.25
	WindowsEndpointSliceProxying:                   {Default: true, PreRelease: featuregate.GA, LockToDefault: true}, // remove in 1.25
	StartupProbe:                                   {Default: true, PreRelease: featuregate.GA, LockToDefault: true}, // remove in 1.23
	AllowInsecureBackendProxy:                      {Default: true, PreRelease: featuregate.GA, LockToDefault: true}, // remove in 1.23
	PodDisruptionBudget:                            {Default: true, PreRelease: featuregate.GA, LockToDefault: true}, // remove in 1.25
<<<<<<< HEAD
	CronJobControllerV2:                            {Default: true, PreRelease: featuregate.Beta},
	DaemonSetUpdateSurge:                           {Default: false, PreRelease: featuregate.Alpha},
	ServiceTopology:                                {Default: false, PreRelease: featuregate.Alpha},
	ServiceAppProtocol:                             {Default: true, PreRelease: featuregate.GA, LockToDefault: true},
=======
	CronJobControllerV2:                            {Default: true, PreRelease: featuregate.GA, LockToDefault: true}, // remove in 1.23
	DaemonSetUpdateSurge:                           {Default: true, PreRelease: featuregate.Beta},                    // on by default in 1.22
>>>>>>> 0f466983
	ImmutableEphemeralVolumes:                      {Default: true, PreRelease: featuregate.GA, LockToDefault: true}, // remove in 1.24
	HugePageStorageMediumSize:                      {Default: true, PreRelease: featuregate.GA, LockToDefault: true}, // remove in 1.23
	DownwardAPIHugePages:                           {Default: false, PreRelease: featuregate.Beta},                   // on by default in 1.22
	AnyVolumeDataSource:                            {Default: false, PreRelease: featuregate.Alpha},
	DefaultPodTopologySpread:                       {Default: true, PreRelease: featuregate.Beta},
	SetHostnameAsFQDN:                              {Default: true, PreRelease: featuregate.GA, LockToDefault: true}, //remove in 1.24
	WinOverlay:                                     {Default: true, PreRelease: featuregate.Beta},
	WinDSR:                                         {Default: false, PreRelease: featuregate.Alpha},
	DisableAcceleratorUsageMetrics:                 {Default: true, PreRelease: featuregate.Beta},
	HPAContainerMetrics:                            {Default: false, PreRelease: featuregate.Alpha},
<<<<<<< HEAD
	RootCAConfigMap:                                {Default: true, PreRelease: featuregate.GA, LockToDefault: true}, // remove in 1.22
	SizeMemoryBackedVolumes:                        {Default: false, PreRelease: featuregate.Alpha},
=======
	SizeMemoryBackedVolumes:                        {Default: true, PreRelease: featuregate.Beta},
>>>>>>> 0f466983
	ExecProbeTimeout:                               {Default: true, PreRelease: featuregate.GA}, // lock to default and remove after v1.22 based on KEP #1972 update
	KubeletCredentialProviders:                     {Default: false, PreRelease: featuregate.Alpha},
	GracefulNodeShutdown:                           {Default: true, PreRelease: featuregate.Beta},
	ServiceLBNodePortControl:                       {Default: true, PreRelease: featuregate.Beta},
	MixedProtocolLBService:                         {Default: false, PreRelease: featuregate.Alpha},
	VolumeCapacityPriority:                         {Default: false, PreRelease: featuregate.Alpha},
<<<<<<< HEAD
	PreferNominatedNode:                            {Default: false, PreRelease: featuregate.Alpha},
	ProbeTerminationGracePeriod:                    {Default: false, PreRelease: featuregate.Alpha},
	RunAsGroup:                                     {Default: true, PreRelease: featuregate.GA, LockToDefault: true}, // remove in 1.22
	PodDeletionCost:                                {Default: false, PreRelease: featuregate.Alpha},
	TopologyAwareHints:                             {Default: false, PreRelease: featuregate.Alpha},
	PodAffinityNamespaceSelector:                   {Default: false, PreRelease: featuregate.Alpha},
	ServiceLoadBalancerClass:                       {Default: false, PreRelease: featuregate.Alpha},
	LogarithmicScaleDown:                           {Default: false, PreRelease: featuregate.Alpha},
	IngressClassNamespacedParams:                   {Default: false, PreRelease: featuregate.Alpha},
	ServiceInternalTrafficPolicy:                   {Default: false, PreRelease: featuregate.Alpha},
	SuspendJob:                                     {Default: false, PreRelease: featuregate.Alpha},
	KubeletPodResourcesGetAllocatable:              {Default: false, PreRelease: featuregate.Alpha},
	NamespaceDefaultLabelName:                      {Default: true, PreRelease: featuregate.Beta}, // graduate to GA and lock to default in 1.22, remove in 1.24
	CSIVolumeHealth:                                {Default: false, PreRelease: featuregate.Alpha},
=======
	PreferNominatedNode:                            {Default: true, PreRelease: featuregate.Beta},
	ProbeTerminationGracePeriod:                    {Default: false, PreRelease: featuregate.Beta}, // Default to false in beta 1.22, set to true in 1.24
	NodeSwap:                                       {Default: false, PreRelease: featuregate.Alpha},
	PodDeletionCost:                                {Default: true, PreRelease: featuregate.Beta},
	TopologyAwareHints:                             {Default: false, PreRelease: featuregate.Alpha},
	PodAffinityNamespaceSelector:                   {Default: true, PreRelease: featuregate.Beta},
	ServiceLoadBalancerClass:                       {Default: true, PreRelease: featuregate.Beta},
	IngressClassNamespacedParams:                   {Default: true, PreRelease: featuregate.Beta},
	ServiceInternalTrafficPolicy:                   {Default: true, PreRelease: featuregate.Beta},
	LogarithmicScaleDown:                           {Default: true, PreRelease: featuregate.Beta},
	SuspendJob:                                     {Default: true, PreRelease: featuregate.Beta},
	KubeletPodResourcesGetAllocatable:              {Default: false, PreRelease: featuregate.Alpha},
	NamespaceDefaultLabelName:                      {Default: true, PreRelease: featuregate.GA, LockToDefault: true}, // remove in 1.24
	CSIVolumeHealth:                                {Default: false, PreRelease: featuregate.Alpha},
	WindowsHostProcessContainers:                   {Default: false, PreRelease: featuregate.Alpha},
	DisableCloudProviders:                          {Default: false, PreRelease: featuregate.Alpha},
	StatefulSetMinReadySeconds:                     {Default: false, PreRelease: featuregate.Alpha},
	ExpandedDNSConfig:                              {Default: false, PreRelease: featuregate.Alpha},
	SeccompDefault:                                 {Default: false, PreRelease: featuregate.Alpha},
	PodSecurity:                                    {Default: false, PreRelease: featuregate.Alpha},
	ReadWriteOncePod:                               {Default: false, PreRelease: featuregate.Alpha},
	CSRDuration:                                    {Default: true, PreRelease: featuregate.Beta},
	DelegateFSGroupToCSIDriver:                     {Default: false, PreRelease: featuregate.Alpha},
	KubeletInUserNamespace:                         {Default: false, PreRelease: featuregate.Alpha},
	MemoryQoS:                                      {Default: false, PreRelease: featuregate.Alpha},
	CPUManagerPolicyOptions:                        {Default: false, PreRelease: featuregate.Alpha},
	ControllerManagerLeaderMigration:               {Default: true, PreRelease: featuregate.Beta},
>>>>>>> 0f466983

	// inherited features from generic apiserver, relisted here to get a conflict if it is changed
	// unintentionally on either side:
	genericfeatures.StreamingProxyRedirects: {Default: false, PreRelease: featuregate.Deprecated}, // remove in 1.24
	genericfeatures.ValidateProxyRedirects:  {Default: true, PreRelease: featuregate.Deprecated},
	genericfeatures.AdvancedAuditing:        {Default: true, PreRelease: featuregate.GA},
	genericfeatures.APIResponseCompression:  {Default: true, PreRelease: featuregate.Beta},
	genericfeatures.APIListChunking:         {Default: true, PreRelease: featuregate.Beta},
	genericfeatures.DryRun:                  {Default: true, PreRelease: featuregate.GA},
	genericfeatures.ServerSideApply:         {Default: true, PreRelease: featuregate.GA},
	genericfeatures.APIPriorityAndFairness:  {Default: true, PreRelease: featuregate.Beta},
	genericfeatures.WarningHeaders:          {Default: true, PreRelease: featuregate.GA, LockToDefault: true}, // remove in 1.24

	// features that enable backwards compatibility but are scheduled to be removed
	// ...
	HPAScaleToZero: {Default: false, PreRelease: featuregate.Alpha},
}<|MERGE_RESOLUTION|>--- conflicted
+++ resolved
@@ -606,10 +606,7 @@
 	// owner: @zshihang
 	// alpha: v1.20
 	// beta: v1.21
-<<<<<<< HEAD
-=======
 	// ga: v1.22
->>>>>>> 0f466983
 	//
 	// Enable kubelet to pass pod's service account token to NodePublishVolume
 	// call of CSI driver which is mounting volumes for that pod.
@@ -648,10 +645,7 @@
 	PodDeletionCost featuregate.Feature = "PodDeletionCost"
 
 	// owner: @robscott
-<<<<<<< HEAD
-=======
 	// kep: http://kep.k8s.io/2433
->>>>>>> 0f466983
 	// alpha: v1.21
 	//
 	// Enables topology aware hints for EndpointSlices
@@ -663,15 +657,12 @@
 	// Allows user to override pod-level terminationGracePeriod for probes
 	ProbeTerminationGracePeriod featuregate.Feature = "ProbeTerminationGracePeriod"
 
-<<<<<<< HEAD
-=======
 	// owner: @ehashman
 	// alpha: v1.22
 	//
 	// Permits kubelet to run with swap enabled
 	NodeSwap featuregate.Feature = "NodeSwap"
 
->>>>>>> 0f466983
 	// owner: @ahg-g
 	// alpha: v1.21
 	// beta: v1.22
@@ -735,8 +726,6 @@
 	//
 	// Enables kubelet to detect CSI volume condition and send the event of the abnormal volume to the corresponding pod that is using it.
 	CSIVolumeHealth featuregate.Feature = "CSIVolumeHealth"
-<<<<<<< HEAD
-=======
 
 	// owner: @marosset
 	// alpha: v1.22
@@ -808,7 +797,6 @@
 	//
 	// Enables Leader Migration for kube-controller-manager and cloud-controller-manager
 	ControllerManagerLeaderMigration featuregate.Feature = "ControllerManagerLeaderMigration"
->>>>>>> 0f466983
 )
 
 func init() {
@@ -857,11 +845,7 @@
 	ConfigurableFSGroupPolicy:                      {Default: true, PreRelease: featuregate.Beta},
 	CSIInlineVolume:                                {Default: true, PreRelease: featuregate.Beta},
 	CSIStorageCapacity:                             {Default: true, PreRelease: featuregate.Beta},
-<<<<<<< HEAD
-	CSIServiceAccountToken:                         {Default: true, PreRelease: featuregate.Beta},
-=======
 	CSIServiceAccountToken:                         {Default: true, PreRelease: featuregate.GA, LockToDefault: true}, // remove in 1.23
->>>>>>> 0f466983
 	GenericEphemeralVolume:                         {Default: true, PreRelease: featuregate.Beta},
 	CSIVolumeFSGroupPolicy:                         {Default: true, PreRelease: featuregate.Beta},
 	RuntimeClass:                                   {Default: true, PreRelease: featuregate.GA, LockToDefault: true}, // remove in 1.23
@@ -885,15 +869,8 @@
 	StartupProbe:                                   {Default: true, PreRelease: featuregate.GA, LockToDefault: true}, // remove in 1.23
 	AllowInsecureBackendProxy:                      {Default: true, PreRelease: featuregate.GA, LockToDefault: true}, // remove in 1.23
 	PodDisruptionBudget:                            {Default: true, PreRelease: featuregate.GA, LockToDefault: true}, // remove in 1.25
-<<<<<<< HEAD
-	CronJobControllerV2:                            {Default: true, PreRelease: featuregate.Beta},
-	DaemonSetUpdateSurge:                           {Default: false, PreRelease: featuregate.Alpha},
-	ServiceTopology:                                {Default: false, PreRelease: featuregate.Alpha},
-	ServiceAppProtocol:                             {Default: true, PreRelease: featuregate.GA, LockToDefault: true},
-=======
 	CronJobControllerV2:                            {Default: true, PreRelease: featuregate.GA, LockToDefault: true}, // remove in 1.23
 	DaemonSetUpdateSurge:                           {Default: true, PreRelease: featuregate.Beta},                    // on by default in 1.22
->>>>>>> 0f466983
 	ImmutableEphemeralVolumes:                      {Default: true, PreRelease: featuregate.GA, LockToDefault: true}, // remove in 1.24
 	HugePageStorageMediumSize:                      {Default: true, PreRelease: featuregate.GA, LockToDefault: true}, // remove in 1.23
 	DownwardAPIHugePages:                           {Default: false, PreRelease: featuregate.Beta},                   // on by default in 1.22
@@ -904,34 +881,13 @@
 	WinDSR:                                         {Default: false, PreRelease: featuregate.Alpha},
 	DisableAcceleratorUsageMetrics:                 {Default: true, PreRelease: featuregate.Beta},
 	HPAContainerMetrics:                            {Default: false, PreRelease: featuregate.Alpha},
-<<<<<<< HEAD
-	RootCAConfigMap:                                {Default: true, PreRelease: featuregate.GA, LockToDefault: true}, // remove in 1.22
-	SizeMemoryBackedVolumes:                        {Default: false, PreRelease: featuregate.Alpha},
-=======
 	SizeMemoryBackedVolumes:                        {Default: true, PreRelease: featuregate.Beta},
->>>>>>> 0f466983
 	ExecProbeTimeout:                               {Default: true, PreRelease: featuregate.GA}, // lock to default and remove after v1.22 based on KEP #1972 update
 	KubeletCredentialProviders:                     {Default: false, PreRelease: featuregate.Alpha},
 	GracefulNodeShutdown:                           {Default: true, PreRelease: featuregate.Beta},
 	ServiceLBNodePortControl:                       {Default: true, PreRelease: featuregate.Beta},
 	MixedProtocolLBService:                         {Default: false, PreRelease: featuregate.Alpha},
 	VolumeCapacityPriority:                         {Default: false, PreRelease: featuregate.Alpha},
-<<<<<<< HEAD
-	PreferNominatedNode:                            {Default: false, PreRelease: featuregate.Alpha},
-	ProbeTerminationGracePeriod:                    {Default: false, PreRelease: featuregate.Alpha},
-	RunAsGroup:                                     {Default: true, PreRelease: featuregate.GA, LockToDefault: true}, // remove in 1.22
-	PodDeletionCost:                                {Default: false, PreRelease: featuregate.Alpha},
-	TopologyAwareHints:                             {Default: false, PreRelease: featuregate.Alpha},
-	PodAffinityNamespaceSelector:                   {Default: false, PreRelease: featuregate.Alpha},
-	ServiceLoadBalancerClass:                       {Default: false, PreRelease: featuregate.Alpha},
-	LogarithmicScaleDown:                           {Default: false, PreRelease: featuregate.Alpha},
-	IngressClassNamespacedParams:                   {Default: false, PreRelease: featuregate.Alpha},
-	ServiceInternalTrafficPolicy:                   {Default: false, PreRelease: featuregate.Alpha},
-	SuspendJob:                                     {Default: false, PreRelease: featuregate.Alpha},
-	KubeletPodResourcesGetAllocatable:              {Default: false, PreRelease: featuregate.Alpha},
-	NamespaceDefaultLabelName:                      {Default: true, PreRelease: featuregate.Beta}, // graduate to GA and lock to default in 1.22, remove in 1.24
-	CSIVolumeHealth:                                {Default: false, PreRelease: featuregate.Alpha},
-=======
 	PreferNominatedNode:                            {Default: true, PreRelease: featuregate.Beta},
 	ProbeTerminationGracePeriod:                    {Default: false, PreRelease: featuregate.Beta}, // Default to false in beta 1.22, set to true in 1.24
 	NodeSwap:                                       {Default: false, PreRelease: featuregate.Alpha},
@@ -959,7 +915,6 @@
 	MemoryQoS:                                      {Default: false, PreRelease: featuregate.Alpha},
 	CPUManagerPolicyOptions:                        {Default: false, PreRelease: featuregate.Alpha},
 	ControllerManagerLeaderMigration:               {Default: true, PreRelease: featuregate.Beta},
->>>>>>> 0f466983
 
 	// inherited features from generic apiserver, relisted here to get a conflict if it is changed
 	// unintentionally on either side:
