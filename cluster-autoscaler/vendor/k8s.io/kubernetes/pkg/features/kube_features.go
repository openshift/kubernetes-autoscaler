/*
Copyright 2017 The Kubernetes Authors.

Licensed under the Apache License, Version 2.0 (the "License");
you may not use this file except in compliance with the License.
You may obtain a copy of the License at

    http://www.apache.org/licenses/LICENSE-2.0

Unless required by applicable law or agreed to in writing, software
distributed under the License is distributed on an "AS IS" BASIS,
WITHOUT WARRANTIES OR CONDITIONS OF ANY KIND, either express or implied.
See the License for the specific language governing permissions and
limitations under the License.
*/

package features

import (
	apiextensionsfeatures "k8s.io/apiextensions-apiserver/pkg/features"
	"k8s.io/apimachinery/pkg/util/runtime"
	genericfeatures "k8s.io/apiserver/pkg/features"
	utilfeature "k8s.io/apiserver/pkg/util/feature"
	clientfeatures "k8s.io/client-go/features"
	"k8s.io/component-base/featuregate"
)

const (
	// Every feature gate should add method here following this template:
	//
	// // owner: @username
	// // kep: https://kep.k8s.io/NNN
	// // alpha: v1.X
	// MyFeature featuregate.Feature = "MyFeature"
	//
	// Feature gates should be listed in alphabetical, case-sensitive
	// (upper before any lower case character) order. This reduces the risk
	// of code conflicts because changes are more likely to be scattered
	// across the file.

	// owner: @ttakahashi21 @mkimuram
	// kep: https://kep.k8s.io/3294
	// alpha: v1.26
	//
	// Enable usage of Provision of PVCs from snapshots in other namespaces
	CrossNamespaceVolumeDataSource featuregate.Feature = "CrossNamespaceVolumeDataSource"

	// owner: @thockin
	// deprecated: v1.29
	//
	// Enables Service.status.ingress.loadBanace to be set on
	// services of types other than LoadBalancer.
	AllowServiceLBStatusOnNonLB featuregate.Feature = "AllowServiceLBStatusOnNonLB"

	// owner: @bswartz
	// alpha: v1.18
	// beta: v1.24
	//
	// Enables usage of any object for volume data source in PVCs
	AnyVolumeDataSource featuregate.Feature = "AnyVolumeDataSource"

	// owner: @tallclair
	// beta: v1.4
	AppArmor featuregate.Feature = "AppArmor"

	// owner: @tallclair
	// beta: v1.30
	AppArmorFields featuregate.Feature = "AppArmorFields"

	// owner: @danwinship
	// alpha: v1.27
	// beta: v1.29
	// GA: v1.30
	//
	// Enables dual-stack --node-ip in kubelet with external cloud providers
	CloudDualStackNodeIPs featuregate.Feature = "CloudDualStackNodeIPs"

	// owner: @ahmedtd
	// alpha: v1.26
	//
	// Enable ClusterTrustBundle objects and Kubelet integration.
	ClusterTrustBundle featuregate.Feature = "ClusterTrustBundle"

	// owner: @ahmedtd
	// alpha: v1.28
	//
	// Enable ClusterTrustBundle Kubelet projected volumes.  Depends on ClusterTrustBundle.
	ClusterTrustBundleProjection featuregate.Feature = "ClusterTrustBundleProjection"

	// owner: @szuecs
	// alpha: v1.12
	//
	// Enable nodes to change CPUCFSQuotaPeriod
	CPUCFSQuotaPeriod featuregate.Feature = "CustomCPUCFSQuotaPeriod"

	// owner: @ConnorDoyle, @fromanirh (only for GA graduation)
	// alpha: v1.8
	// beta: v1.10
	// GA: v1.26
	//
	// Alternative container-level CPU affinity policies.
	CPUManager featuregate.Feature = "CPUManager"

	// owner: @fromanirh
	// alpha: v1.23
	// beta: see below.
	//
	// Allow fine-tuning of cpumanager policies, experimental, alpha-quality options
	// Per https://groups.google.com/g/kubernetes-sig-architecture/c/Nxsc7pfe5rw/m/vF2djJh0BAAJ
	// We want to avoid a proliferation of feature gates. This feature gate:
	// - will guard *a group* of cpumanager options whose quality level is alpha.
	// - will never graduate to beta or stable.
	// See https://groups.google.com/g/kubernetes-sig-architecture/c/Nxsc7pfe5rw/m/vF2djJh0BAAJ
	// for details about the removal of this feature gate.
	CPUManagerPolicyAlphaOptions featuregate.Feature = "CPUManagerPolicyAlphaOptions"

	// owner: @fromanirh
	// beta: v1.23
	// beta: see below.
	//
	// Allow fine-tuning of cpumanager policies, experimental, beta-quality options
	// Per https://groups.google.com/g/kubernetes-sig-architecture/c/Nxsc7pfe5rw/m/vF2djJh0BAAJ
	// We want to avoid a proliferation of feature gates. This feature gate:
	// - will guard *a group* of cpumanager options whose quality level is beta.
	// - is thus *introduced* as beta
	// - will never graduate to stable.
	// See https://groups.google.com/g/kubernetes-sig-architecture/c/Nxsc7pfe5rw/m/vF2djJh0BAAJ
	// for details about the removal of this feature gate.
	CPUManagerPolicyBetaOptions featuregate.Feature = "CPUManagerPolicyBetaOptions"

	// owner: @fromanirh
	// alpha: v1.22
	// beta: v1.23
	//
	// Allow the usage of options to fine-tune the cpumanager policies.
	CPUManagerPolicyOptions featuregate.Feature = "CPUManagerPolicyOptions"

	// owner: @trierra
	// alpha: v1.23
	//
	// Enables the Portworx in-tree driver to Portworx migration feature.
	CSIMigrationPortworx featuregate.Feature = "CSIMigrationPortworx"

	// owner: @fengzixu
	// alpha: v1.21
	//
	// Enables kubelet to detect CSI volume condition and send the event of the abnormal volume to the corresponding pod that is using it.
	CSIVolumeHealth featuregate.Feature = "CSIVolumeHealth"

	// owner: @nckturner
	// kep:  http://kep.k8s.io/2699
	// alpha: v1.27
	// Enable webhooks in cloud controller manager
	CloudControllerManagerWebhook featuregate.Feature = "CloudControllerManagerWebhook"

	// owner: @adrianreber
	// kep: https://kep.k8s.io/2008
	// alpha: v1.25
	// beta: v1.30
	//
	// Enables container Checkpoint support in the kubelet
	ContainerCheckpoint featuregate.Feature = "ContainerCheckpoint"

	// owner: @helayoty
	// beta: v1.28
	// Set the scheduled time as an annotation in the job.
	CronJobsScheduledAnnotation featuregate.Feature = "CronJobsScheduledAnnotation"

	// owner: @elezar
	// kep: http://kep.k8s.io/4009
	// alpha: v1.28
	// beta: v1.29
	// GA: v1.30
	//
	// Add support for CDI Device IDs in the Device Plugin API.
	DevicePluginCDIDevices featuregate.Feature = "DevicePluginCDIDevices"

	// owner: @andrewsykim
	// alpha: v1.22
	// beta: v1.29
	// GA: v1.31
	//
	// Disable any functionality in kube-apiserver, kube-controller-manager and kubelet related to the `--cloud-provider` component flag.
	DisableCloudProviders featuregate.Feature = "DisableCloudProviders"

	// owner: @andrewsykim
	// alpha: v1.23
	// beta: v1.29
	//
	// Disable in-tree functionality in kubelet to authenticate to cloud provider container registries for image pull credentials.
	DisableKubeletCloudCredentialProviders featuregate.Feature = "DisableKubeletCloudCredentialProviders"

	// owner: @HirazawaUi
	// kep: http://kep.k8s.io/4004
	// alpha: v1.29
	// beta: v1.31
	// DisableNodeKubeProxyVersion disable the status.nodeInfo.kubeProxyVersion field of v1.Node
	DisableNodeKubeProxyVersion featuregate.Feature = "DisableNodeKubeProxyVersion"

	// owner: @pohly
	// kep: http://kep.k8s.io/3063
	// alpha: v1.26
	//
	// Enables support for resources with custom parameters and a lifecycle
	// that is independent of a Pod.
	DynamicResourceAllocation featuregate.Feature = "DynamicResourceAllocation"

	// owner: @harche
	// kep: http://kep.k8s.io/3386
	// alpha: v1.25
	//
	// Allows using event-driven PLEG (pod lifecycle event generator) through kubelet
	// which avoids frequent relisting of containers which helps optimize performance.
	EventedPLEG featuregate.Feature = "EventedPLEG"

	// owner: @andrewsykim @SergeyKanzhelev
	// GA: v1.20
	//
	// Ensure kubelet respects exec probe timeouts. Feature gate exists in-case existing workloads
	// may depend on old behavior where exec probe timeouts were ignored.
	// Lock to default and remove after v1.22 based on user feedback that should be reflected in KEP #1972 update
	ExecProbeTimeout featuregate.Feature = "ExecProbeTimeout"

	// owner: @jpbetz
	// alpha: v1.30
	// Resource create requests using generateName are retried automatically by the apiserver
	// if the generated name conflicts with an existing resource name, up to a maximum number of 7 retries.
	RetryGenerateName featuregate.Feature = "RetryGenerateName"

	// owner: @bobbypage
	// alpha: v1.20
	// beta:  v1.21
	// Adds support for kubelet to detect node shutdown and gracefully terminate pods prior to the node being shutdown.
	GracefulNodeShutdown featuregate.Feature = "GracefulNodeShutdown"

	// owner: @wzshiming
	// alpha: v1.23
	// beta:  v1.24
	// Make the kubelet use shutdown configuration based on pod priority values for graceful shutdown.
	GracefulNodeShutdownBasedOnPodPriority featuregate.Feature = "GracefulNodeShutdownBasedOnPodPriority"

	// owner: @arjunrn @mwielgus @josephburnett @sanposhiho
	// kep: https://kep.k8s.io/1610
	// alpha: v1.20
	// beta:  v1.27
	// GA:  v1.30
	//
	// Add support for the HPA to scale based on metrics from individual containers
	// in target pods
	HPAContainerMetrics featuregate.Feature = "HPAContainerMetrics"

	// owner: @dxist
	// alpha: v1.16
	//
	// Enables support of HPA scaling to zero pods when an object or custom metric is configured.
	HPAScaleToZero featuregate.Feature = "HPAScaleToZero"

	// owner: @deepakkinni @xing-yang
	// kep: https://kep.k8s.io/2680
	// alpha: v1.23
	//
	// Honor Persistent Volume Reclaim Policy when it is "Delete" irrespective of PV-PVC
	// deletion ordering.
	HonorPVReclaimPolicy featuregate.Feature = "HonorPVReclaimPolicy"

	// owner: @leakingtapan
	// alpha: v1.21
	//
	// Disables the AWS EBS in-tree driver.
	InTreePluginAWSUnregister featuregate.Feature = "InTreePluginAWSUnregister"

	// owner: @andyzhangx
	// alpha: v1.21
	//
	// Disables the Azure Disk in-tree driver.
	InTreePluginAzureDiskUnregister featuregate.Feature = "InTreePluginAzureDiskUnregister"

	// owner: @andyzhangx
	// alpha: v1.21
	//
	// Disables the Azure File in-tree driver.
	InTreePluginAzureFileUnregister featuregate.Feature = "InTreePluginAzureFileUnregister"

	// owner: @Jiawei0227
	// alpha: v1.21
	//
	// Disables the GCE PD in-tree driver.
	InTreePluginGCEUnregister featuregate.Feature = "InTreePluginGCEUnregister"

	// owner: @adisky
	// alpha: v1.21
	//
	// Disables the OpenStack Cinder in-tree driver.
	InTreePluginOpenStackUnregister featuregate.Feature = "InTreePluginOpenStackUnregister"

	// owner: @trierra
	// alpha: v1.23
	//
	// Disables the Portworx in-tree driver.
	InTreePluginPortworxUnregister featuregate.Feature = "InTreePluginPortworxUnregister"

	// owner: @divyenpatel
	// alpha: v1.21
	//
	// Disables the vSphere in-tree driver.
	InTreePluginvSphereUnregister featuregate.Feature = "InTreePluginvSphereUnregister"

	// owner: @mimowo
	// kep: https://kep.k8s.io/3850
	// alpha: v1.28
	// beta: v1.29
	//
	// Allows users to specify counting of failed pods per index.
	JobBackoffLimitPerIndex featuregate.Feature = "JobBackoffLimitPerIndex"

	// owner: @mimowo
	// kep: https://kep.k8s.io/4368
	// alpha: v1.30
	//
	// Allows to delegate reconciliation of a Job object to an external controller.
	JobManagedBy featuregate.Feature = "JobManagedBy"

	// owner: @mimowo
	// kep: https://kep.k8s.io/3329
	// alpha: v1.25
	// beta: v1.26
	//
	// Allow users to specify handling of pod failures based on container exit codes
	// and pod conditions.
	JobPodFailurePolicy featuregate.Feature = "JobPodFailurePolicy"

	// owner: @kannon92
	// kep : https://kep.k8s.io/3939
	// alpha: v1.28
	// beta: v1.29
	//
	// Allow users to specify recreating pods of a job only when
	// pods have fully terminated.
	JobPodReplacementPolicy featuregate.Feature = "JobPodReplacementPolicy"

	// owner: @tenzen-y
	// kep: https://kep.k8s.io/3998
	// alpha: v1.30
<<<<<<< HEAD
	//
	// Allow users to specify when a Job can be declared as succeeded
	// based on the set of succeeded pods.
	JobSuccessPolicy featuregate.Feature = "JobSuccessPolicy"

	// owner: @alculquicondor
	// alpha: v1.23
	// beta: v1.24
=======
>>>>>>> b9b8ab00
	//
	// Allow users to specify when a Job can be declared as succeeded
	// based on the set of succeeded pods.
	JobSuccessPolicy featuregate.Feature = "JobSuccessPolicy"

	// owner: @marquiz
	// kep: http://kep.k8s.io/4033
	// alpha: v1.28
	//
	// Enable detection of the kubelet cgroup driver configuration option from
	// the CRI.  The CRI runtime also needs to support this feature in which
	// case the kubelet will ignore the cgroupDriver (--cgroup-driver)
	// configuration option. If runtime doesn't support it, the kubelet will
	// fallback to using it's cgroupDriver option.
	KubeletCgroupDriverFromCRI featuregate.Feature = "KubeletCgroupDriverFromCRI"

	// owner: @AkihiroSuda
	// alpha: v1.22
	//
	// Enables support for running kubelet in a user namespace.
	// The user namespace has to be created before running kubelet.
	// All the node components such as CRI need to be running in the same user namespace.
	KubeletInUserNamespace featuregate.Feature = "KubeletInUserNamespace"

	// owner: @moshe010
	// alpha: v1.27
	//
	// Enable POD resources API to return resources allocated by Dynamic Resource Allocation
	KubeletPodResourcesDynamicResources featuregate.Feature = "KubeletPodResourcesDynamicResources"

	// owner: @moshe010
	// alpha: v1.27
	//
	// Enable POD resources API with Get method
	KubeletPodResourcesGet featuregate.Feature = "KubeletPodResourcesGet"

	// KubeletSeparateDiskGC enables Kubelet to garbage collection images/containers on different filesystems
	// owner: @kannon92
	// kep: https://kep.k8s.io/4191
	// alpha: v1.29
	KubeletSeparateDiskGC featuregate.Feature = "KubeletSeparateDiskGC"

	// owner: @sallyom
	// kep: https://kep.k8s.io/2832
	// alpha: v1.25
	// beta: v1.27
	//
	// Add support for distributed tracing in the kubelet
	KubeletTracing featuregate.Feature = "KubeletTracing"

	// owner: @alexanderConstantinescu
	// kep: http://kep.k8s.io/3836
	// alpha: v1.28
	// beta: v1.30
	//
	// Implement connection draining for terminating nodes for
	// `externalTrafficPolicy: Cluster` services.
	KubeProxyDrainingTerminatingNodes featuregate.Feature = "KubeProxyDrainingTerminatingNodes"

	// owner: @yt2985
	// kep: http://kep.k8s.io/2799
	// alpha: v1.28
	// beta: v1.29
	// GA: v1.30
	//
	// Enables cleaning up of secret-based service account tokens.
	LegacyServiceAccountTokenCleanUp featuregate.Feature = "LegacyServiceAccountTokenCleanUp"

	// owner: @RobertKrawitz
	// alpha: v1.15
	//
	// Allow use of filesystems for ephemeral storage monitoring.
	// Only applies if LocalStorageCapacityIsolation is set.
	LocalStorageCapacityIsolationFSQuotaMonitoring featuregate.Feature = "LocalStorageCapacityIsolationFSQuotaMonitoring"

	// owner: @damemi
	// alpha: v1.21
	// beta: v1.22
	// GA: v1.31
	//
	// Enables scaling down replicas via logarithmic comparison of creation/ready timestamps
	LogarithmicScaleDown featuregate.Feature = "LogarithmicScaleDown"

	// owner: @sanposhiho
	// kep: https://kep.k8s.io/3633
	// alpha: v1.29
	// beta: v1.30
	//
	// Enables the MatchLabelKeys and MismatchLabelKeys in PodAffinity and PodAntiAffinity.
	MatchLabelKeysInPodAffinity featuregate.Feature = "MatchLabelKeysInPodAffinity"

	// owner: @denkensk
	// kep: https://kep.k8s.io/3243
	// alpha: v1.25
	// beta: v1.27
	//
	// Enable MatchLabelKeys in PodTopologySpread.
	MatchLabelKeysInPodTopologySpread featuregate.Feature = "MatchLabelKeysInPodTopologySpread"

	// owner: @krmayankk
	// alpha: v1.24
	//
	// Enables maxUnavailable for StatefulSet
	MaxUnavailableStatefulSet featuregate.Feature = "MaxUnavailableStatefulSet"

	// owner: @cynepco3hahue(alukiano) @cezaryzukowski @k-wiatrzyk
	// alpha: v1.21
	// beta: v1.22
	// Allows setting memory affinity for a container based on NUMA topology
	MemoryManager featuregate.Feature = "MemoryManager"

	// owner: @xiaoxubeii
	// kep: https://kep.k8s.io/2570
	// alpha: v1.22
	//
	// Enables kubelet to support memory QoS with cgroups v2.
	MemoryQoS featuregate.Feature = "MemoryQoS"

	// owner: @sanposhiho
	// kep: https://kep.k8s.io/3022
	// alpha: v1.24
	// beta: v1.25
	// GA: v1.30
	//
	// Enable MinDomains in Pod Topology Spread.
	MinDomainsInPodTopologySpread featuregate.Feature = "MinDomainsInPodTopologySpread"

	// owner: @aojea
	// kep: https://kep.k8s.io/1880
	// alpha: v1.27
	//
	// Enables the dynamic configuration of Service IP ranges
	MultiCIDRServiceAllocator featuregate.Feature = "MultiCIDRServiceAllocator"

	// owner: @jsafrane
	// kep: https://kep.k8s.io/3756
	// alpha: v1.25 (as part of SELinuxMountReadWriteOncePod)
	// beta: v1.27
	// GA: v1.30
	// Robust VolumeManager reconstruction after kubelet restart.
	NewVolumeManagerReconstruction featuregate.Feature = "NewVolumeManagerReconstruction"

	// owner: @danwinship
	// kep: https://kep.k8s.io/3866
	// alpha: v1.29
	// beta: v1.31
	//
	// Allows running kube-proxy with `--mode nftables`.
	NFTablesProxyMode featuregate.Feature = "NFTablesProxyMode"

	// owner: @aravindhp @LorbusChris
	// kep: http://kep.k8s.io/2271
	// alpha: v1.27
	// beta: v1.30
	//
	// Enables querying logs of node services using the /logs endpoint
	NodeLogQuery featuregate.Feature = "NodeLogQuery"

	// owner: @xing-yang @sonasingh46
	// kep: https://kep.k8s.io/2268
	// alpha: v1.24
	// beta: v1.26
	// GA: v1.28
	//
	// Allow pods to failover to a different node in case of non graceful node shutdown
	NodeOutOfServiceVolumeDetach featuregate.Feature = "NodeOutOfServiceVolumeDetach"

	// owner: @iholder101 @kannon92
	// kep: https://kep.k8s.io/2400
	// alpha: v1.22
	// beta1: v1.28 (default=false)
	// beta2: v.1.30 (default=true)

	// Permits kubelet to run with swap enabled.
	NodeSwap featuregate.Feature = "NodeSwap"

	// owner: @mortent, @atiratree, @ravig
	// kep: http://kep.k8s.io/3018
	// alpha: v1.26
	// beta: v1.27
	//
	// Enables PDBUnhealthyPodEvictionPolicy for PodDisruptionBudgets
	PDBUnhealthyPodEvictionPolicy featuregate.Feature = "PDBUnhealthyPodEvictionPolicy"

	// owner: @RomanBednar
	// kep: https://kep.k8s.io/3762
	// alpha: v1.28
	// beta: v1.29
	//
	// Adds a new field to persistent volumes which holds a timestamp of when the volume last transitioned its phase.
	PersistentVolumeLastPhaseTransitionTime featuregate.Feature = "PersistentVolumeLastPhaseTransitionTime"

	// owner: @haircommander
	// kep: https://kep.k8s.io/2364
	// alpha: v1.23
	//
	// Configures the Kubelet to use the CRI to populate pod and container stats, instead of supplimenting with stats from cAdvisor.
	// Requires the CRI implementation supports supplying the required stats.
	PodAndContainerStatsFromCRI featuregate.Feature = "PodAndContainerStatsFromCRI"

	// owner: @ahg-g
	// alpha: v1.21
	// beta: v1.22
	//
	// Enables controlling pod ranking on replicaset scale-down.
	PodDeletionCost featuregate.Feature = "PodDeletionCost"

	// owner: @mimowo
	// kep: https://kep.k8s.io/3329
	// alpha: v1.25
	// beta: v1.26
	//
	// Enables support for appending a dedicated pod condition indicating that
	// the pod is being deleted due to a disruption.
	PodDisruptionConditions featuregate.Feature = "PodDisruptionConditions"

	// owner: @danielvegamyhre
	// kep: https://kep.k8s.io/4017
	// beta: v1.28
	//
	// Set pod completion index as a pod label for Indexed Jobs.
	PodIndexLabel featuregate.Feature = "PodIndexLabel"

	// owner: @ddebroy, @kannon92
	// alpha: v1.25
	// beta: v1.29
	//
	// Enables reporting of PodReadyToStartContainersCondition condition in pod status after pod
	// sandbox creation and network configuration completes successfully
	PodReadyToStartContainersCondition featuregate.Feature = "PodReadyToStartContainersCondition"

	// owner: @wzshiming
	// kep: http://kep.k8s.io/2681
	// alpha: v1.28
	// beta: v1.29
	// GA: v1.30
	//
	// Adds pod.status.hostIPs and downward API
	PodHostIPs featuregate.Feature = "PodHostIPs"

	// owner: @AxeZhan
	// kep: http://kep.k8s.io/3960
	// alpha: v1.29
	// beta: v1.30
	//
	// Enables SleepAction in container lifecycle hooks
	PodLifecycleSleepAction featuregate.Feature = "PodLifecycleSleepAction"

	// owner: @Huang-Wei
	// kep: https://kep.k8s.io/3521
	// alpha: v1.26
	// beta: v1.27
	// stable: v1.30
	//
	// Enable users to specify when a Pod is ready for scheduling.
	PodSchedulingReadiness featuregate.Feature = "PodSchedulingReadiness"

	// owner: @seans3
	// kep: http://kep.k8s.io/4006
	// alpha: v1.30
<<<<<<< HEAD
=======
	// beta: v1.31
>>>>>>> b9b8ab00
	//
	// Enables PortForward to be proxied with a websocket client
	PortForwardWebsockets featuregate.Feature = "PortForwardWebsockets"

	// owner: @jessfraz
	// alpha: v1.12
	//
	// Enables control over ProcMountType for containers.
	ProcMountType featuregate.Feature = "ProcMountType"

	// owner: @sjenning
	// alpha: v1.11
	//
	// Allows resource reservations at the QoS level preventing pods at lower QoS levels from
	// bursting into resources requested at higher QoS levels (memory only for now)
	QOSReserved featuregate.Feature = "QOSReserved"

	// owner: @gnufied
	// kep: https://kep.k8s.io/1790
	// alpha: v1.23
	//
	// Allow users to recover from volume expansion failure
	RecoverVolumeExpansionFailure featuregate.Feature = "RecoverVolumeExpansionFailure"

	// owner: @HirazawaUi
	// kep: https://kep.k8s.io/4369
	// alpha: v1.30
	//
	// Allow almost all printable ASCII characters in environment variables
	RelaxedEnvironmentVariableValidation featuregate.Feature = "RelaxedEnvironmentVariableValidation"

<<<<<<< HEAD
=======
	// owner: @zhangweikop
	// beta: v1.31
	//
	// Enable kubelet tls server to update certificate if the specified certificate files are changed.
	// This feature is useful when specifying tlsCertFile & tlsPrivateKeyFile in kubelet Configuration.
	// No effect for other cases such as using serverTLSbootstap.
	ReloadKubeletServerCertificateFile featuregate.Feature = "ReloadKubeletServerCertificateFile"

>>>>>>> b9b8ab00
	// owner: @mikedanese
	// alpha: v1.7
	// beta: v1.12
	//
	// Gets a server certificate for the kubelet from the Certificate Signing
	// Request API instead of generating one self signed and auto rotates the
	// certificate as expiration approaches.
	RotateKubeletServerCertificate featuregate.Feature = "RotateKubeletServerCertificate"

	// owner: @kiashok
	// kep: https://kep.k8s.io/4216
	// alpha: v1.29
	//
	// Adds support to pull images based on the runtime class specified.
	RuntimeClassInImageCriAPI featuregate.Feature = "RuntimeClassInImageCriApi"

	// owner: @danielvegamyhre
	// kep: https://kep.k8s.io/2413
	// beta: v1.27
	//
	// Allows mutating spec.completions for Indexed job when done in tandem with
	// spec.parallelism. Specifically, spec.completions is mutable iff spec.completions
	// equals to spec.parallelism before and after the update.
	ElasticIndexedJob featuregate.Feature = "ElasticIndexedJob"

	// owner: @sanposhiho
	// kep: http://kep.k8s.io/4247
	// beta: v1.28
	//
	// Enables the scheduler's enhancement called QueueingHints,
	// which benefits to reduce the useless requeueing.
	SchedulerQueueingHints featuregate.Feature = "SchedulerQueueingHints"

	// owner: @atosatto @yuanchen8911
	// kep: http://kep.k8s.io/3902
	// beta: v1.29
	//
	// Decouples Taint Eviction Controller, performing taint-based Pod eviction, from Node Lifecycle Controller.
	SeparateTaintEvictionController featuregate.Feature = "SeparateTaintEvictionController"

	// owner: @munnerz
	// kep: http://kep.k8s.io/4193
	// alpha: v1.29
	// beta: v1.30
	//
	// Controls whether JTIs (UUIDs) are embedded into generated service account tokens, and whether these JTIs are
	// recorded into the audit log for future requests made by these tokens.
	ServiceAccountTokenJTI featuregate.Feature = "ServiceAccountTokenJTI"

	// owner: @munnerz
	// kep: http://kep.k8s.io/4193
	// alpha: v1.29
	// beta: v1.31
	//
	// Controls whether the apiserver supports binding service account tokens to Node objects.
	ServiceAccountTokenNodeBinding featuregate.Feature = "ServiceAccountTokenNodeBinding"

	// owner: @munnerz
	// kep: http://kep.k8s.io/4193
	// alpha: v1.29
	// beta: v1.30
	//
	// Controls whether the apiserver will validate Node claims in service account tokens.
	ServiceAccountTokenNodeBindingValidation featuregate.Feature = "ServiceAccountTokenNodeBindingValidation"

	// owner: @munnerz
	// kep: http://kep.k8s.io/4193
	// alpha: v1.29
	// beta: v1.30
	//
	// Controls whether the apiserver embeds the node name and uid for the associated node when issuing
	// service account tokens bound to Pod objects.
	ServiceAccountTokenPodNodeInfo featuregate.Feature = "ServiceAccountTokenPodNodeInfo"

	// owner: @gauravkghildiyal @robscott
	// kep: https://kep.k8s.io/4444
	// alpha: v1.30
	//
	// Enables trafficDistribution field on Services.
	ServiceTrafficDistribution featuregate.Feature = "ServiceTrafficDistribution"

	// owner: @gauravkghildiyal @robscott
	// kep: https://kep.k8s.io/4444
	// alpha: v1.30
	//
	// Enables trafficDistribution field on Services.
	ServiceTrafficDistribution featuregate.Feature = "ServiceTrafficDistribution"

	// owner: @gjkim42 @SergeyKanzhelev @matthyx @tzneal
	// kep: http://kep.k8s.io/753
	// alpha: v1.28
	// beta: v1.29
	//
	// Introduces sidecar containers, a new type of init container that starts
	// before other containers but remains running for the full duration of the
	// pod's lifecycle and will not block pod termination.
	SidecarContainers featuregate.Feature = "SidecarContainers"

	// owner: @derekwaynecarr
	// alpha: v1.20
	// beta: v1.22
	//
	// Enables kubelet support to size memory backed volumes
	SizeMemoryBackedVolumes featuregate.Feature = "SizeMemoryBackedVolumes"

	// owner: @alexanderConstantinescu
	// kep: http://kep.k8s.io/3458
	// beta: v1.27
	// GA: v1.30
	//
	// Enables less load balancer re-configurations by the service controller
	// (KCCM) as an effect of changing node state.
	StableLoadBalancerNodeSet featuregate.Feature = "StableLoadBalancerNodeSet"

	// owner: @mattcary
	// alpha: v1.22
	// beta: v1.27
	//
	// Enables policies controlling deletion of PVCs created by a StatefulSet.
	StatefulSetAutoDeletePVC featuregate.Feature = "StatefulSetAutoDeletePVC"

	// owner: @psch
	// alpha: v1.26
	// beta: v1.27
	//
	// Enables a StatefulSet to start from an arbitrary non zero ordinal
	StatefulSetStartOrdinal featuregate.Feature = "StatefulSetStartOrdinal"

	// owner: @nilekhc
	// kep: https://kep.k8s.io/4192
	// alpha: v1.30

	// Enables support for the StorageVersionMigrator controller.
	StorageVersionMigrator featuregate.Feature = "StorageVersionMigrator"

	// owner: @robscott
	// kep: https://kep.k8s.io/2433
	// alpha: v1.21
	// beta: v1.23
	//
	// Enables topology aware hints for EndpointSlices
	TopologyAwareHints featuregate.Feature = "TopologyAwareHints"

	// owner: @PiotrProkop
	// kep: https://kep.k8s.io/3545
	// alpha: v1.26
	//
	// Allow fine-tuning of topology manager policies with alpha options.
	// This feature gate:
	// - will guard *a group* of topology manager options whose quality level is alpha.
	// - will never graduate to beta or stable.
	TopologyManagerPolicyAlphaOptions featuregate.Feature = "TopologyManagerPolicyAlphaOptions"

	// owner: @PiotrProkop
	// kep: https://kep.k8s.io/3545
	// alpha: v1.26
	//
	// Allow fine-tuning of topology manager policies with beta options.
	// This feature gate:
	// - will guard *a group* of topology manager options whose quality level is beta.
	// - is thus *introduced* as beta
	// - will never graduate to stable.
	TopologyManagerPolicyBetaOptions featuregate.Feature = "TopologyManagerPolicyBetaOptions"

	// owner: @PiotrProkop
	// kep: https://kep.k8s.io/3545
	// alpha: v1.26
	//
	// Allow the usage of options to fine-tune the topology manager policies.
	TopologyManagerPolicyOptions featuregate.Feature = "TopologyManagerPolicyOptions"

	// owner: @seans3
	// kep: http://kep.k8s.io/4006
<<<<<<< HEAD
=======
	// alpha: v1.29
>>>>>>> b9b8ab00
	// beta: v1.30
	//
	// Enables StreamTranslator proxy to handle WebSockets upgrade requests for the
	// version of the RemoteCommand subprotocol that supports the "close" signal.
	TranslateStreamCloseWebsocketRequests featuregate.Feature = "TranslateStreamCloseWebsocketRequests"

	// owner: @richabanker
	// alpha: v1.28
	//
	// Proxies client to an apiserver capable of serving the request in the event of version skew.
	UnknownVersionInteroperabilityProxy featuregate.Feature = "UnknownVersionInteroperabilityProxy"

	// owner: @rata, @giuseppe
	// kep: https://kep.k8s.io/127
	// alpha: v1.25
	// beta: v1.30
	//
	// Enables user namespace support for stateless pods.
	UserNamespacesSupport featuregate.Feature = "UserNamespacesSupport"

	// owner: @mattcarry, @sunnylovestiramisu
	// kep: https://kep.k8s.io/3751
	// alpha: v1.29
	//
	// Enables user specified volume attributes for persistent volumes, like iops and throughput.
	VolumeAttributesClass featuregate.Feature = "VolumeAttributesClass"

	// owner: @cofyc
	// alpha: v1.21
	VolumeCapacityPriority featuregate.Feature = "VolumeCapacityPriority"

	// owner: @ksubrmnn
	// alpha: v1.14
	//
	// Allows kube-proxy to create DSR loadbalancers for Windows
	WinDSR featuregate.Feature = "WinDSR"

	// owner: @ksubrmnn
	// alpha: v1.14
	// beta: v1.20
	//
	// Allows kube-proxy to run in Overlay mode for Windows
	WinOverlay featuregate.Feature = "WinOverlay"

	// owner: @marosset
	// kep: https://kep.k8s.io/3503
	// alpha: v1.26
	//
	// Enables support for joining Windows containers to a hosts' network namespace.
	WindowsHostNetwork featuregate.Feature = "WindowsHostNetwork"

	// owner: @kerthcet
	// kep: https://kep.k8s.io/3094
	// alpha: v1.25
	// beta: v1.26
	//
	// Allow users to specify whether to take nodeAffinity/nodeTaint into consideration when
	// calculating pod topology spread skew.
	NodeInclusionPolicyInPodTopologySpread featuregate.Feature = "NodeInclusionPolicyInPodTopologySpread"

	// owner: @jsafrane
	// kep: https://kep.k8s.io/1710
	// alpha: v1.25
	// beta: v1.27
	// Speed up container startup by mounting volumes with the correct SELinux label
	// instead of changing each file on the volumes recursively.
	// Initial implementation focused on ReadWriteOncePod volumes.
	SELinuxMountReadWriteOncePod featuregate.Feature = "SELinuxMountReadWriteOncePod"

	// owner: @vinaykul
	// kep: http://kep.k8s.io/1287
	// alpha: v1.27
	//
	// Enables In-Place Pod Vertical Scaling
	InPlacePodVerticalScaling featuregate.Feature = "InPlacePodVerticalScaling"

	// owner: @Sh4d1,@RyanAoh,@rikatz
	// kep: http://kep.k8s.io/1860
	// alpha: v1.29
	// beta: v1.30
	// LoadBalancerIPMode enables the IPMode field in the LoadBalancerIngress status of a Service
	LoadBalancerIPMode featuregate.Feature = "LoadBalancerIPMode"

	// owner: @haircommander
	// kep: http://kep.k8s.io/4210
	// alpha: v1.29
	// beta: v1.30
	// ImageMaximumGCAge enables the Kubelet configuration field of the same name, allowing an admin
	// to specify the age after which an image will be garbage collected.
	ImageMaximumGCAge featuregate.Feature = "ImageMaximumGCAge"

	// owner: @saschagrunert
	// alpha: v1.28
	//
	// Enables user namespace support for Pod Security Standards. Enabling this
	// feature will modify all Pod Security Standard rules to allow setting:
	// spec[.*].securityContext.[runAsNonRoot,runAsUser]
	// This feature gate should only be enabled if all nodes in the cluster
	// support the user namespace feature and have it enabled. The feature gate
	// will not graduate or be enabled by default in future Kubernetes
	// releases.
	UserNamespacesPodSecurityStandards featuregate.Feature = "UserNamespacesPodSecurityStandards"

	// owner: @ahutsunshine
	// beta: v1.30
	//
	// Allows namespace indexer for namespace scope resources in apiserver cache to accelerate list operations.
	StorageNamespaceIndex featuregate.Feature = "StorageNamespaceIndex"

	// owner: @jsafrane
	// kep: https://kep.k8s.io/1710
	// alpha: v1.30
	// Speed up container startup by mounting volumes with the correct SELinux label
	// instead of changing each file on the volumes recursively.
	SELinuxMount featuregate.Feature = "SELinuxMount"

	// owner: @AkihiroSuda
	// kep: https://kep.k8s.io/3857
	// alpha: v1.30
	//
	// Allows recursive read-only mounts.
	RecursiveReadOnlyMounts featuregate.Feature = "RecursiveReadOnlyMounts"
<<<<<<< HEAD
=======

	// owner: @everpeace
	// kep: https://kep.k8s.io/3619
	// alpha: v1.31
	//
	// Enable SupplementalGroupsPolicy feature in PodSecurityContext
	SupplementalGroupsPolicy featuregate.Feature = "SupplementalGroupsPolicy"
>>>>>>> b9b8ab00
)

func init() {
	runtime.Must(utilfeature.DefaultMutableFeatureGate.Add(defaultKubernetesFeatureGates))

	// Register all client-go features with kube's feature gate instance and make all client-go
	// feature checks use kube's instance. The effect is that for kube binaries, client-go
	// features are wired to the existing --feature-gates flag just as all other features
	// are. Further, client-go features automatically support the existing mechanisms for
	// feature enablement metrics and test overrides.
	ca := &clientAdapter{utilfeature.DefaultMutableFeatureGate}
	runtime.Must(clientfeatures.AddFeaturesToExistingFeatureGates(ca))
	clientfeatures.ReplaceFeatureGates(ca)
}

// defaultKubernetesFeatureGates consists of all known Kubernetes-specific feature keys.
// To add a new feature, define a key for it above and add it here. The features will be
// available throughout Kubernetes binaries.
//
// Entries are separated from each other with blank lines to avoid sweeping gofmt changes
// when adding or removing one entry.
var defaultKubernetesFeatureGates = map[featuregate.Feature]featuregate.FeatureSpec{
	CrossNamespaceVolumeDataSource: {Default: false, PreRelease: featuregate.Alpha},

	AllowServiceLBStatusOnNonLB: {Default: false, PreRelease: featuregate.Deprecated}, // remove after 1.29

	AnyVolumeDataSource: {Default: true, PreRelease: featuregate.Beta}, // on by default in 1.24

	AppArmor: {Default: true, PreRelease: featuregate.Beta},

	AppArmorFields: {Default: true, PreRelease: featuregate.Beta},

	CloudDualStackNodeIPs: {Default: true, PreRelease: featuregate.GA, LockToDefault: true}, // remove in 1.32

	ClusterTrustBundle: {Default: false, PreRelease: featuregate.Alpha},

	ClusterTrustBundleProjection: {Default: false, PreRelease: featuregate.Alpha},

	CPUCFSQuotaPeriod: {Default: false, PreRelease: featuregate.Alpha},

	CPUManager: {Default: true, PreRelease: featuregate.GA, LockToDefault: true}, // GA in 1.26

	CPUManagerPolicyAlphaOptions: {Default: false, PreRelease: featuregate.Alpha},

	CPUManagerPolicyBetaOptions: {Default: true, PreRelease: featuregate.Beta},

	CPUManagerPolicyOptions: {Default: true, PreRelease: featuregate.Beta},

	CSIMigrationPortworx: {Default: false, PreRelease: featuregate.Beta}, // Off by default (requires Portworx CSI driver)

	CSIVolumeHealth: {Default: false, PreRelease: featuregate.Alpha},

<<<<<<< HEAD
	SkipReadOnlyValidationGCE: {Default: true, PreRelease: featuregate.Deprecated}, // remove in 1.31

	CloudControllerManagerWebhook: {Default: false, PreRelease: featuregate.Alpha},

	ContainerCheckpoint: {Default: true, PreRelease: featuregate.Beta},

	ConsistentHTTPGetHandlers: {Default: true, PreRelease: featuregate.GA, LockToDefault: true}, // remove in 1.31
=======
	CloudControllerManagerWebhook: {Default: false, PreRelease: featuregate.Alpha},

	ContainerCheckpoint: {Default: true, PreRelease: featuregate.Beta},
>>>>>>> b9b8ab00

	CronJobsScheduledAnnotation: {Default: true, PreRelease: featuregate.Beta},

	DisableCloudProviders: {Default: true, PreRelease: featuregate.GA, LockToDefault: true},

	DisableKubeletCloudCredentialProviders: {Default: true, PreRelease: featuregate.GA, LockToDefault: true},

	DisableNodeKubeProxyVersion: {Default: true, PreRelease: featuregate.Beta},

	DevicePluginCDIDevices: {Default: true, PreRelease: featuregate.GA},

	DynamicResourceAllocation: {Default: false, PreRelease: featuregate.Alpha},

	EventedPLEG: {Default: false, PreRelease: featuregate.Alpha},

	ExecProbeTimeout: {Default: true, PreRelease: featuregate.GA}, // lock to default and remove after v1.22 based on KEP #1972 update

	RetryGenerateName: {Default: true, PreRelease: featuregate.Beta},

	GracefulNodeShutdown: {Default: true, PreRelease: featuregate.Beta},

	GracefulNodeShutdownBasedOnPodPriority: {Default: true, PreRelease: featuregate.Beta},

	HPAContainerMetrics: {Default: true, PreRelease: featuregate.GA, LockToDefault: true}, // remove in 1.32

	HonorPVReclaimPolicy: {Default: false, PreRelease: featuregate.Alpha},

	ImageMaximumGCAge: {Default: true, PreRelease: featuregate.Beta},

	InTreePluginAWSUnregister: {Default: false, PreRelease: featuregate.Alpha},

	InTreePluginAzureDiskUnregister: {Default: false, PreRelease: featuregate.Alpha},

	InTreePluginAzureFileUnregister: {Default: false, PreRelease: featuregate.Alpha},

	InTreePluginGCEUnregister: {Default: false, PreRelease: featuregate.Alpha},

	InTreePluginOpenStackUnregister: {Default: false, PreRelease: featuregate.Alpha},

	InTreePluginPortworxUnregister: {Default: false, PreRelease: featuregate.Alpha},

	InTreePluginvSphereUnregister: {Default: false, PreRelease: featuregate.Alpha},

	JobBackoffLimitPerIndex: {Default: true, PreRelease: featuregate.Beta},

	JobManagedBy: {Default: false, PreRelease: featuregate.Alpha},

	JobPodFailurePolicy: {Default: true, PreRelease: featuregate.Beta},

	JobPodReplacementPolicy: {Default: true, PreRelease: featuregate.Beta},

	JobSuccessPolicy: {Default: false, PreRelease: featuregate.Alpha},
<<<<<<< HEAD

	JobReadyPods: {Default: true, PreRelease: featuregate.GA, LockToDefault: true}, // remove in 1.31
=======
>>>>>>> b9b8ab00

	KubeletCgroupDriverFromCRI: {Default: false, PreRelease: featuregate.Alpha},

	KubeletInUserNamespace: {Default: false, PreRelease: featuregate.Alpha},

	KubeletPodResourcesDynamicResources: {Default: false, PreRelease: featuregate.Alpha},

	KubeletPodResourcesGet: {Default: false, PreRelease: featuregate.Alpha},

	KubeletSeparateDiskGC: {Default: false, PreRelease: featuregate.Alpha},

	KubeletTracing: {Default: true, PreRelease: featuregate.Beta},

	KubeProxyDrainingTerminatingNodes: {Default: true, PreRelease: featuregate.Beta},

	LegacyServiceAccountTokenCleanUp: {Default: true, PreRelease: featuregate.GA, LockToDefault: true}, // GA in 1.30; remove in 1.32

	LocalStorageCapacityIsolationFSQuotaMonitoring: {Default: false, PreRelease: featuregate.Alpha},

	LogarithmicScaleDown: {Default: true, PreRelease: featuregate.GA, LockToDefault: true},

	MatchLabelKeysInPodAffinity: {Default: true, PreRelease: featuregate.Beta},

	MatchLabelKeysInPodTopologySpread: {Default: true, PreRelease: featuregate.Beta},

	MaxUnavailableStatefulSet: {Default: false, PreRelease: featuregate.Alpha},

	MemoryManager: {Default: true, PreRelease: featuregate.Beta},

	MemoryQoS: {Default: false, PreRelease: featuregate.Alpha},

	MinDomainsInPodTopologySpread: {Default: true, PreRelease: featuregate.GA, LockToDefault: true}, // remove in 1.32

	MultiCIDRServiceAllocator: {Default: false, PreRelease: featuregate.Alpha},

	NewVolumeManagerReconstruction: {Default: true, PreRelease: featuregate.GA, LockToDefault: true}, // remove in 1.32

	NFTablesProxyMode: {Default: true, PreRelease: featuregate.Beta},

	NodeLogQuery: {Default: false, PreRelease: featuregate.Beta},

	NodeOutOfServiceVolumeDetach: {Default: true, PreRelease: featuregate.GA, LockToDefault: true}, // remove in 1.31

	NodeSwap: {Default: true, PreRelease: featuregate.Beta},

	PDBUnhealthyPodEvictionPolicy: {Default: true, PreRelease: featuregate.Beta},

	PersistentVolumeLastPhaseTransitionTime: {Default: true, PreRelease: featuregate.Beta},

	PodAndContainerStatsFromCRI: {Default: false, PreRelease: featuregate.Alpha},

	PodDeletionCost: {Default: true, PreRelease: featuregate.Beta},

	PodDisruptionConditions: {Default: true, PreRelease: featuregate.Beta},

	PodReadyToStartContainersCondition: {Default: true, PreRelease: featuregate.Beta},

	PodHostIPs: {Default: true, PreRelease: featuregate.GA, LockToDefault: true}, // remove in 1.32

	PodLifecycleSleepAction: {Default: true, PreRelease: featuregate.Beta},

	PodSchedulingReadiness: {Default: true, PreRelease: featuregate.GA, LockToDefault: true}, // GA in 1.30; remove in 1.32

<<<<<<< HEAD
	PortForwardWebsockets: {Default: false, PreRelease: featuregate.Alpha},
=======
	PortForwardWebsockets: {Default: true, PreRelease: featuregate.Beta},
>>>>>>> b9b8ab00

	ProcMountType: {Default: false, PreRelease: featuregate.Alpha},

	QOSReserved: {Default: false, PreRelease: featuregate.Alpha},

	RecoverVolumeExpansionFailure: {Default: false, PreRelease: featuregate.Alpha},

	RelaxedEnvironmentVariableValidation: {Default: false, PreRelease: featuregate.Alpha},

<<<<<<< HEAD
=======
	ReloadKubeletServerCertificateFile: {Default: true, PreRelease: featuregate.Beta},

>>>>>>> b9b8ab00
	RotateKubeletServerCertificate: {Default: true, PreRelease: featuregate.Beta},

	RuntimeClassInImageCriAPI: {Default: false, PreRelease: featuregate.Alpha},

	ElasticIndexedJob: {Default: true, PreRelease: featuregate.Beta},

	SchedulerQueueingHints: {Default: false, PreRelease: featuregate.Beta},

	SeparateTaintEvictionController: {Default: true, PreRelease: featuregate.Beta},

	ServiceAccountTokenJTI: {Default: true, PreRelease: featuregate.Beta},

	ServiceAccountTokenPodNodeInfo: {Default: true, PreRelease: featuregate.Beta},

	ServiceAccountTokenNodeBinding: {Default: true, PreRelease: featuregate.Beta},

	ServiceAccountTokenNodeBindingValidation: {Default: true, PreRelease: featuregate.Beta},

	ServiceTrafficDistribution: {Default: false, PreRelease: featuregate.Alpha},

	ServiceTrafficDistribution: {Default: false, PreRelease: featuregate.Alpha},

	SidecarContainers: {Default: true, PreRelease: featuregate.Beta},

	SizeMemoryBackedVolumes: {Default: true, PreRelease: featuregate.Beta},

	StableLoadBalancerNodeSet: {Default: true, PreRelease: featuregate.GA, LockToDefault: true}, // GA in 1.30, remove in 1.31

	StatefulSetAutoDeletePVC: {Default: true, PreRelease: featuregate.Beta},

	StatefulSetStartOrdinal: {Default: true, PreRelease: featuregate.Beta},

	StorageVersionMigrator: {Default: false, PreRelease: featuregate.Alpha},

	TopologyAwareHints: {Default: true, PreRelease: featuregate.Beta},

	TopologyManagerPolicyAlphaOptions: {Default: false, PreRelease: featuregate.Alpha},

	TopologyManagerPolicyBetaOptions: {Default: true, PreRelease: featuregate.Beta},

	TopologyManagerPolicyOptions: {Default: true, PreRelease: featuregate.Beta},

	TranslateStreamCloseWebsocketRequests: {Default: true, PreRelease: featuregate.Beta},

	UnknownVersionInteroperabilityProxy: {Default: false, PreRelease: featuregate.Alpha},

	VolumeAttributesClass: {Default: false, PreRelease: featuregate.Alpha},

	VolumeCapacityPriority: {Default: false, PreRelease: featuregate.Alpha},

	UserNamespacesSupport: {Default: false, PreRelease: featuregate.Beta},

	WinDSR: {Default: false, PreRelease: featuregate.Alpha},

	WinOverlay: {Default: true, PreRelease: featuregate.Beta},

	WindowsHostNetwork: {Default: true, PreRelease: featuregate.Alpha},

	NodeInclusionPolicyInPodTopologySpread: {Default: true, PreRelease: featuregate.Beta},

	SELinuxMountReadWriteOncePod: {Default: true, PreRelease: featuregate.Beta},

	InPlacePodVerticalScaling: {Default: false, PreRelease: featuregate.Alpha},

	PodIndexLabel: {Default: true, PreRelease: featuregate.Beta},

	LoadBalancerIPMode: {Default: true, PreRelease: featuregate.Beta},

	UserNamespacesPodSecurityStandards: {Default: false, PreRelease: featuregate.Alpha},

	SELinuxMount: {Default: false, PreRelease: featuregate.Alpha},

	SupplementalGroupsPolicy: {Default: false, PreRelease: featuregate.Alpha},

	// inherited features from generic apiserver, relisted here to get a conflict if it is changed
	// unintentionally on either side:

	genericfeatures.AdmissionWebhookMatchConditions: {Default: true, PreRelease: featuregate.GA, LockToDefault: true}, // remove in 1.33

	genericfeatures.AggregatedDiscoveryEndpoint: {Default: true, PreRelease: featuregate.GA, LockToDefault: true}, // remove in 1.33

	genericfeatures.APIListChunking: {Default: true, PreRelease: featuregate.GA, LockToDefault: true}, // remove in 1.32

	genericfeatures.APIPriorityAndFairness: {Default: true, PreRelease: featuregate.GA, LockToDefault: true}, // remove in 1.31

	genericfeatures.APIResponseCompression: {Default: true, PreRelease: featuregate.Beta},

	genericfeatures.APIServerIdentity: {Default: true, PreRelease: featuregate.Beta},

	genericfeatures.APIServerTracing: {Default: true, PreRelease: featuregate.Beta},

	genericfeatures.APIServingWithRoutine: {Default: true, PreRelease: featuregate.Beta},

	genericfeatures.ConsistentListFromCache: {Default: false, PreRelease: featuregate.Alpha},

	genericfeatures.CustomResourceValidationExpressions: {Default: true, PreRelease: featuregate.GA, LockToDefault: true}, // remove in 1.31

	genericfeatures.EfficientWatchResumption: {Default: true, PreRelease: featuregate.GA, LockToDefault: true},

	genericfeatures.KMSv1: {Default: false, PreRelease: featuregate.Deprecated},

	genericfeatures.KMSv2: {Default: true, PreRelease: featuregate.GA, LockToDefault: true}, // remove in 1.31

	genericfeatures.KMSv2KDF: {Default: true, PreRelease: featuregate.GA, LockToDefault: true}, // remove in 1.31

	genericfeatures.MutatingAdmissionPolicy: {Default: false, PreRelease: featuregate.Alpha},

	genericfeatures.OpenAPIEnums: {Default: true, PreRelease: featuregate.Beta},

	genericfeatures.RemainingItemCount: {Default: true, PreRelease: featuregate.GA, LockToDefault: true},

<<<<<<< HEAD
=======
	genericfeatures.ResilientWatchCacheInitialization: {Default: true, PreRelease: featuregate.Beta},

>>>>>>> b9b8ab00
	genericfeatures.SeparateCacheWatchRPC: {Default: true, PreRelease: featuregate.Beta},

	genericfeatures.ServerSideApply: {Default: true, PreRelease: featuregate.GA, LockToDefault: true}, // remove in 1.29

	genericfeatures.ServerSideFieldValidation: {Default: true, PreRelease: featuregate.GA, LockToDefault: true}, // remove in 1.29

	genericfeatures.StorageVersionAPI: {Default: false, PreRelease: featuregate.Alpha},

	genericfeatures.StorageVersionHash: {Default: true, PreRelease: featuregate.Beta},

<<<<<<< HEAD
=======
	genericfeatures.StrictCostEnforcementForVAP: {Default: false, PreRelease: featuregate.Beta},

	genericfeatures.StrictCostEnforcementForWebhooks: {Default: false, PreRelease: featuregate.Beta},

>>>>>>> b9b8ab00
	genericfeatures.StructuredAuthenticationConfiguration: {Default: true, PreRelease: featuregate.Beta},

	genericfeatures.StructuredAuthorizationConfiguration: {Default: true, PreRelease: featuregate.Beta},

	genericfeatures.UnauthenticatedHTTP2DOSMitigation: {Default: true, PreRelease: featuregate.Beta},

	genericfeatures.ValidatingAdmissionPolicy: {Default: true, PreRelease: featuregate.GA, LockToDefault: true}, // remove in 1.32

	genericfeatures.WatchBookmark: {Default: true, PreRelease: featuregate.GA, LockToDefault: true},

	genericfeatures.WatchFromStorageWithoutResourceVersion: {Default: false, PreRelease: featuregate.Beta},

	genericfeatures.WatchList: {Default: false, PreRelease: featuregate.Alpha},

	genericfeatures.ZeroLimitedNominalConcurrencyShares: {Default: true, PreRelease: featuregate.GA, LockToDefault: true}, // remove in 1.32

	// inherited features from apiextensions-apiserver, relisted here to get a conflict if it is changed
	// unintentionally on either side:

	apiextensionsfeatures.CRDValidationRatcheting: {Default: true, PreRelease: featuregate.Beta},

<<<<<<< HEAD
	apiextensionsfeatures.CustomResourceFieldSelectors: {Default: false, PreRelease: featuregate.Alpha},
=======
	apiextensionsfeatures.CustomResourceFieldSelectors: {Default: true, PreRelease: featuregate.Beta},
>>>>>>> b9b8ab00

	// features that enable backwards compatibility but are scheduled to be removed
	// ...
	HPAScaleToZero: {Default: false, PreRelease: featuregate.Alpha},

	StorageNamespaceIndex: {Default: true, PreRelease: featuregate.Beta},

	RecursiveReadOnlyMounts: {Default: false, PreRelease: featuregate.Alpha},
}<|MERGE_RESOLUTION|>--- conflicted
+++ resolved
@@ -341,17 +341,6 @@
 	// owner: @tenzen-y
 	// kep: https://kep.k8s.io/3998
 	// alpha: v1.30
-<<<<<<< HEAD
-	//
-	// Allow users to specify when a Job can be declared as succeeded
-	// based on the set of succeeded pods.
-	JobSuccessPolicy featuregate.Feature = "JobSuccessPolicy"
-
-	// owner: @alculquicondor
-	// alpha: v1.23
-	// beta: v1.24
-=======
->>>>>>> b9b8ab00
 	//
 	// Allow users to specify when a Job can be declared as succeeded
 	// based on the set of succeeded pods.
@@ -612,10 +601,7 @@
 	// owner: @seans3
 	// kep: http://kep.k8s.io/4006
 	// alpha: v1.30
-<<<<<<< HEAD
-=======
 	// beta: v1.31
->>>>>>> b9b8ab00
 	//
 	// Enables PortForward to be proxied with a websocket client
 	PortForwardWebsockets featuregate.Feature = "PortForwardWebsockets"
@@ -647,8 +633,6 @@
 	// Allow almost all printable ASCII characters in environment variables
 	RelaxedEnvironmentVariableValidation featuregate.Feature = "RelaxedEnvironmentVariableValidation"
 
-<<<<<<< HEAD
-=======
 	// owner: @zhangweikop
 	// beta: v1.31
 	//
@@ -657,7 +641,6 @@
 	// No effect for other cases such as using serverTLSbootstap.
 	ReloadKubeletServerCertificateFile featuregate.Feature = "ReloadKubeletServerCertificateFile"
 
->>>>>>> b9b8ab00
 	// owner: @mikedanese
 	// alpha: v1.7
 	// beta: v1.12
@@ -731,13 +714,6 @@
 	// Controls whether the apiserver embeds the node name and uid for the associated node when issuing
 	// service account tokens bound to Pod objects.
 	ServiceAccountTokenPodNodeInfo featuregate.Feature = "ServiceAccountTokenPodNodeInfo"
-
-	// owner: @gauravkghildiyal @robscott
-	// kep: https://kep.k8s.io/4444
-	// alpha: v1.30
-	//
-	// Enables trafficDistribution field on Services.
-	ServiceTrafficDistribution featuregate.Feature = "ServiceTrafficDistribution"
 
 	// owner: @gauravkghildiyal @robscott
 	// kep: https://kep.k8s.io/4444
@@ -831,10 +807,7 @@
 
 	// owner: @seans3
 	// kep: http://kep.k8s.io/4006
-<<<<<<< HEAD
-=======
-	// alpha: v1.29
->>>>>>> b9b8ab00
+	// alpha: v1.29
 	// beta: v1.30
 	//
 	// Enables StreamTranslator proxy to handle WebSockets upgrade requests for the
@@ -957,8 +930,6 @@
 	//
 	// Allows recursive read-only mounts.
 	RecursiveReadOnlyMounts featuregate.Feature = "RecursiveReadOnlyMounts"
-<<<<<<< HEAD
-=======
 
 	// owner: @everpeace
 	// kep: https://kep.k8s.io/3619
@@ -966,7 +937,6 @@
 	//
 	// Enable SupplementalGroupsPolicy feature in PodSecurityContext
 	SupplementalGroupsPolicy featuregate.Feature = "SupplementalGroupsPolicy"
->>>>>>> b9b8ab00
 )
 
 func init() {
@@ -1019,20 +989,10 @@
 
 	CSIVolumeHealth: {Default: false, PreRelease: featuregate.Alpha},
 
-<<<<<<< HEAD
-	SkipReadOnlyValidationGCE: {Default: true, PreRelease: featuregate.Deprecated}, // remove in 1.31
-
 	CloudControllerManagerWebhook: {Default: false, PreRelease: featuregate.Alpha},
 
 	ContainerCheckpoint: {Default: true, PreRelease: featuregate.Beta},
 
-	ConsistentHTTPGetHandlers: {Default: true, PreRelease: featuregate.GA, LockToDefault: true}, // remove in 1.31
-=======
-	CloudControllerManagerWebhook: {Default: false, PreRelease: featuregate.Alpha},
-
-	ContainerCheckpoint: {Default: true, PreRelease: featuregate.Beta},
->>>>>>> b9b8ab00
-
 	CronJobsScheduledAnnotation: {Default: true, PreRelease: featuregate.Beta},
 
 	DisableCloudProviders: {Default: true, PreRelease: featuregate.GA, LockToDefault: true},
@@ -1084,11 +1044,6 @@
 	JobPodReplacementPolicy: {Default: true, PreRelease: featuregate.Beta},
 
 	JobSuccessPolicy: {Default: false, PreRelease: featuregate.Alpha},
-<<<<<<< HEAD
-
-	JobReadyPods: {Default: true, PreRelease: featuregate.GA, LockToDefault: true}, // remove in 1.31
-=======
->>>>>>> b9b8ab00
 
 	KubeletCgroupDriverFromCRI: {Default: false, PreRelease: featuregate.Alpha},
 
@@ -1152,11 +1107,7 @@
 
 	PodSchedulingReadiness: {Default: true, PreRelease: featuregate.GA, LockToDefault: true}, // GA in 1.30; remove in 1.32
 
-<<<<<<< HEAD
-	PortForwardWebsockets: {Default: false, PreRelease: featuregate.Alpha},
-=======
 	PortForwardWebsockets: {Default: true, PreRelease: featuregate.Beta},
->>>>>>> b9b8ab00
 
 	ProcMountType: {Default: false, PreRelease: featuregate.Alpha},
 
@@ -1166,11 +1117,8 @@
 
 	RelaxedEnvironmentVariableValidation: {Default: false, PreRelease: featuregate.Alpha},
 
-<<<<<<< HEAD
-=======
 	ReloadKubeletServerCertificateFile: {Default: true, PreRelease: featuregate.Beta},
 
->>>>>>> b9b8ab00
 	RotateKubeletServerCertificate: {Default: true, PreRelease: featuregate.Beta},
 
 	RuntimeClassInImageCriAPI: {Default: false, PreRelease: featuregate.Alpha},
@@ -1188,8 +1136,6 @@
 	ServiceAccountTokenNodeBinding: {Default: true, PreRelease: featuregate.Beta},
 
 	ServiceAccountTokenNodeBindingValidation: {Default: true, PreRelease: featuregate.Beta},
-
-	ServiceTrafficDistribution: {Default: false, PreRelease: featuregate.Alpha},
 
 	ServiceTrafficDistribution: {Default: false, PreRelease: featuregate.Alpha},
 
@@ -1282,11 +1228,8 @@
 
 	genericfeatures.RemainingItemCount: {Default: true, PreRelease: featuregate.GA, LockToDefault: true},
 
-<<<<<<< HEAD
-=======
 	genericfeatures.ResilientWatchCacheInitialization: {Default: true, PreRelease: featuregate.Beta},
 
->>>>>>> b9b8ab00
 	genericfeatures.SeparateCacheWatchRPC: {Default: true, PreRelease: featuregate.Beta},
 
 	genericfeatures.ServerSideApply: {Default: true, PreRelease: featuregate.GA, LockToDefault: true}, // remove in 1.29
@@ -1297,13 +1240,10 @@
 
 	genericfeatures.StorageVersionHash: {Default: true, PreRelease: featuregate.Beta},
 
-<<<<<<< HEAD
-=======
 	genericfeatures.StrictCostEnforcementForVAP: {Default: false, PreRelease: featuregate.Beta},
 
 	genericfeatures.StrictCostEnforcementForWebhooks: {Default: false, PreRelease: featuregate.Beta},
 
->>>>>>> b9b8ab00
 	genericfeatures.StructuredAuthenticationConfiguration: {Default: true, PreRelease: featuregate.Beta},
 
 	genericfeatures.StructuredAuthorizationConfiguration: {Default: true, PreRelease: featuregate.Beta},
@@ -1325,11 +1265,7 @@
 
 	apiextensionsfeatures.CRDValidationRatcheting: {Default: true, PreRelease: featuregate.Beta},
 
-<<<<<<< HEAD
-	apiextensionsfeatures.CustomResourceFieldSelectors: {Default: false, PreRelease: featuregate.Alpha},
-=======
 	apiextensionsfeatures.CustomResourceFieldSelectors: {Default: true, PreRelease: featuregate.Beta},
->>>>>>> b9b8ab00
 
 	// features that enable backwards compatibility but are scheduled to be removed
 	// ...
