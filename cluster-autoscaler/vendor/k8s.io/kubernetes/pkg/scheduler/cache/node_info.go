/*
Copyright 2015 The Kubernetes Authors.

Licensed under the Apache License, Version 2.0 (the "License");
you may not use this file except in compliance with the License.
You may obtain a copy of the License at

    http://www.apache.org/licenses/LICENSE-2.0

Unless required by applicable law or agreed to in writing, software
distributed under the License is distributed on an "AS IS" BASIS,
WITHOUT WARRANTIES OR CONDITIONS OF ANY KIND, either express or implied.
See the License for the specific language governing permissions and
limitations under the License.
*/

package cache

import (
	"errors"
	"fmt"
	"sync"
	"sync/atomic"

	"k8s.io/klog"

	"k8s.io/api/core/v1"
	"k8s.io/apimachinery/pkg/api/resource"
	v1helper "k8s.io/kubernetes/pkg/apis/core/v1/helper"
	priorityutil "k8s.io/kubernetes/pkg/scheduler/algorithm/priorities/util"
)

var (
	emptyResource = Resource{}
	generation    int64
)

// ImageStateSummary provides summarized information about the state of an image.
type ImageStateSummary struct {
	// Size of the image
	Size int64
	// Used to track how many nodes have this image
	NumNodes int
}

// NodeInfo is node level aggregated information.
type NodeInfo struct {
	// Overall node information.
	node *v1.Node

	pods             []*v1.Pod
	podsWithAffinity []*v1.Pod
	usedPorts        HostPortInfo

	// Total requested resource of all pods on this node.
	// It includes assumed pods which scheduler sends binding to apiserver but
	// didn't get it as scheduled yet.
	requestedResource *Resource
	nonzeroRequest    *Resource
	// We store allocatedResources (which is Node.Status.Allocatable.*) explicitly
	// as int64, to avoid conversions and accessing map.
	allocatableResource *Resource

	// Cached taints of the node for faster lookup.
	taints    []v1.Taint
	taintsErr error

	// imageStates holds the entry of an image if and only if this image is on the node. The entry can be used for
	// checking an image's existence and advanced usage (e.g., image locality scheduling policy) based on the image
	// state information.
	imageStates map[string]*ImageStateSummary

	// TransientInfo holds the information pertaining to a scheduling cycle. This will be destructed at the end of
	// scheduling cycle.
	// TODO: @ravig. Remove this once we have a clear approach for message passing across predicates and priorities.
	TransientInfo *TransientSchedulerInfo

	// Cached conditions of node for faster lookup.
	memoryPressureCondition v1.ConditionStatus
	diskPressureCondition   v1.ConditionStatus
	pidPressureCondition    v1.ConditionStatus

	// Whenever NodeInfo changes, generation is bumped.
	// This is used to avoid cloning it if the object didn't change.
	generation int64
}

//initializeNodeTransientInfo initializes transient information pertaining to node.
func initializeNodeTransientInfo() nodeTransientInfo {
	return nodeTransientInfo{AllocatableVolumesCount: 0, RequestedVolumes: 0}
}

// nextGeneration: Let's make sure history never forgets the name...
// Increments the generation number monotonically ensuring that generation numbers never collide.
// Collision of the generation numbers would be particularly problematic if a node was deleted and
// added back with the same name. See issue#63262.
func nextGeneration() int64 {
	return atomic.AddInt64(&generation, 1)
}

// nodeTransientInfo contains transient node information while scheduling.
type nodeTransientInfo struct {
	// AllocatableVolumesCount contains number of volumes that could be attached to node.
	AllocatableVolumesCount int
	// Requested number of volumes on a particular node.
	RequestedVolumes int
}

// TransientSchedulerInfo is a transient structure which is destructed at the end of each scheduling cycle.
// It consists of items that are valid for a scheduling cycle and is used for message passing across predicates and
// priorities. Some examples which could be used as fields are number of volumes being used on node, current utilization
// on node etc.
// IMPORTANT NOTE: Make sure that each field in this structure is documented along with usage. Expand this structure
// only when absolutely needed as this data structure will be created and destroyed during every scheduling cycle.
type TransientSchedulerInfo struct {
	TransientLock sync.Mutex
	// NodeTransInfo holds the information related to nodeTransientInformation. NodeName is the key here.
	TransNodeInfo nodeTransientInfo
}

// NewTransientSchedulerInfo returns a new scheduler transient structure with initialized values.
func NewTransientSchedulerInfo() *TransientSchedulerInfo {
	tsi := &TransientSchedulerInfo{
		TransNodeInfo: initializeNodeTransientInfo(),
	}
	return tsi
}

// ResetTransientSchedulerInfo resets the TransientSchedulerInfo.
func (transientSchedInfo *TransientSchedulerInfo) ResetTransientSchedulerInfo() {
	transientSchedInfo.TransientLock.Lock()
	defer transientSchedInfo.TransientLock.Unlock()
	// Reset TransientNodeInfo.
	transientSchedInfo.TransNodeInfo.AllocatableVolumesCount = 0
	transientSchedInfo.TransNodeInfo.RequestedVolumes = 0
}

// Resource is a collection of compute resource.
type Resource struct {
	MilliCPU         int64
	Memory           int64
	EphemeralStorage int64
	// We store allowedPodNumber (which is Node.Status.Allocatable.Pods().Value())
	// explicitly as int, to avoid conversions and improve performance.
	AllowedPodNumber int
	// ScalarResources
	ScalarResources map[v1.ResourceName]int64
}

// NewResource creates a Resource from ResourceList
func NewResource(rl v1.ResourceList) *Resource {
	r := &Resource{}
	r.Add(rl)
	return r
}

// Add adds ResourceList into Resource.
func (r *Resource) Add(rl v1.ResourceList) {
	if r == nil {
		return
	}

	for rName, rQuant := range rl {
		switch rName {
		case v1.ResourceCPU:
			r.MilliCPU += rQuant.MilliValue()
		case v1.ResourceMemory:
			r.Memory += rQuant.Value()
		case v1.ResourcePods:
			r.AllowedPodNumber += int(rQuant.Value())
		case v1.ResourceEphemeralStorage:
			r.EphemeralStorage += rQuant.Value()
		default:
			if v1helper.IsScalarResourceName(rName) {
				r.AddScalar(rName, rQuant.Value())
			}
		}
	}
}

// ResourceList returns a resource list of this resource.
func (r *Resource) ResourceList() v1.ResourceList {
	result := v1.ResourceList{
		v1.ResourceCPU:              *resource.NewMilliQuantity(r.MilliCPU, resource.DecimalSI),
		v1.ResourceMemory:           *resource.NewQuantity(r.Memory, resource.BinarySI),
		v1.ResourcePods:             *resource.NewQuantity(int64(r.AllowedPodNumber), resource.BinarySI),
		v1.ResourceEphemeralStorage: *resource.NewQuantity(r.EphemeralStorage, resource.BinarySI),
	}
	for rName, rQuant := range r.ScalarResources {
		if v1helper.IsHugePageResourceName(rName) {
			result[rName] = *resource.NewQuantity(rQuant, resource.BinarySI)
		} else {
			result[rName] = *resource.NewQuantity(rQuant, resource.DecimalSI)
		}
	}
	return result
}

// Clone returns a copy of this resource.
func (r *Resource) Clone() *Resource {
	res := &Resource{
		MilliCPU:         r.MilliCPU,
		Memory:           r.Memory,
		AllowedPodNumber: r.AllowedPodNumber,
		EphemeralStorage: r.EphemeralStorage,
	}
	if r.ScalarResources != nil {
		res.ScalarResources = make(map[v1.ResourceName]int64)
		for k, v := range r.ScalarResources {
			res.ScalarResources[k] = v
		}
	}
	return res
}

// AddScalar adds a resource by a scalar value of this resource.
func (r *Resource) AddScalar(name v1.ResourceName, quantity int64) {
	r.SetScalar(name, r.ScalarResources[name]+quantity)
}

// SetScalar sets a resource by a scalar value of this resource.
func (r *Resource) SetScalar(name v1.ResourceName, quantity int64) {
	// Lazily allocate scalar resource map.
	if r.ScalarResources == nil {
		r.ScalarResources = map[v1.ResourceName]int64{}
	}
	r.ScalarResources[name] = quantity
}

// SetMaxResource compares with ResourceList and takes max value for each Resource.
func (r *Resource) SetMaxResource(rl v1.ResourceList) {
	if r == nil {
		return
	}

	for rName, rQuantity := range rl {
		switch rName {
		case v1.ResourceMemory:
			if mem := rQuantity.Value(); mem > r.Memory {
				r.Memory = mem
			}
		case v1.ResourceCPU:
			if cpu := rQuantity.MilliValue(); cpu > r.MilliCPU {
				r.MilliCPU = cpu
			}
		case v1.ResourceEphemeralStorage:
			if ephemeralStorage := rQuantity.Value(); ephemeralStorage > r.EphemeralStorage {
				r.EphemeralStorage = ephemeralStorage
			}
		default:
			if v1helper.IsScalarResourceName(rName) {
				value := rQuantity.Value()
				if value > r.ScalarResources[rName] {
					r.SetScalar(rName, value)
				}
			}
		}
	}
}

// NewNodeInfo returns a ready to use empty NodeInfo object.
// If any pods are given in arguments, their information will be aggregated in
// the returned object.
func NewNodeInfo(pods ...*v1.Pod) *NodeInfo {
	ni := &NodeInfo{
		requestedResource:   &Resource{},
		nonzeroRequest:      &Resource{},
		allocatableResource: &Resource{},
		TransientInfo:       NewTransientSchedulerInfo(),
		generation:          nextGeneration(),
		usedPorts:           make(HostPortInfo),
		imageStates:         make(map[string]*ImageStateSummary),
	}
	for _, pod := range pods {
		ni.AddPod(pod)
	}
	return ni
}

// Node returns overall information about this node.
func (n *NodeInfo) Node() *v1.Node {
	if n == nil {
		return nil
	}
	return n.node
}

// Pods return all pods scheduled (including assumed to be) on this node.
func (n *NodeInfo) Pods() []*v1.Pod {
	if n == nil {
		return nil
	}
	return n.pods
}

// SetPods sets all pods scheduled (including assumed to be) on this node.
func (n *NodeInfo) SetPods(pods []*v1.Pod) {
	n.pods = pods
}

// UsedPorts returns used ports on this node.
func (n *NodeInfo) UsedPorts() HostPortInfo {
	if n == nil {
		return nil
	}
	return n.usedPorts
}

// SetUsedPorts sets the used ports on this node.
func (n *NodeInfo) SetUsedPorts(newUsedPorts HostPortInfo) {
	n.usedPorts = newUsedPorts
}

// ImageStates returns the state information of all images.
func (n *NodeInfo) ImageStates() map[string]*ImageStateSummary {
	if n == nil {
		return nil
	}
	return n.imageStates
}

// SetImageStates sets the state information of all images.
func (n *NodeInfo) SetImageStates(newImageStates map[string]*ImageStateSummary) {
	n.imageStates = newImageStates
}

// PodsWithAffinity return all pods with (anti)affinity constraints on this node.
func (n *NodeInfo) PodsWithAffinity() []*v1.Pod {
	if n == nil {
		return nil
	}
	return n.podsWithAffinity
}

// AllowedPodNumber returns the number of the allowed pods on this node.
func (n *NodeInfo) AllowedPodNumber() int {
	if n == nil || n.allocatableResource == nil {
		return 0
	}
	return n.allocatableResource.AllowedPodNumber
}

// Taints returns the taints list on this node.
func (n *NodeInfo) Taints() ([]v1.Taint, error) {
	if n == nil {
		return nil, nil
	}
	return n.taints, n.taintsErr
}

// SetTaints sets the taints list on this node.
func (n *NodeInfo) SetTaints(newTaints []v1.Taint) {
	n.taints = newTaints
}

// MemoryPressureCondition returns the memory pressure condition status on this node.
func (n *NodeInfo) MemoryPressureCondition() v1.ConditionStatus {
	if n == nil {
		return v1.ConditionUnknown
	}
	return n.memoryPressureCondition
}

// DiskPressureCondition returns the disk pressure condition status on this node.
func (n *NodeInfo) DiskPressureCondition() v1.ConditionStatus {
	if n == nil {
		return v1.ConditionUnknown
	}
	return n.diskPressureCondition
}

// PIDPressureCondition returns the pid pressure condition status on this node.
func (n *NodeInfo) PIDPressureCondition() v1.ConditionStatus {
	if n == nil {
		return v1.ConditionUnknown
	}
	return n.pidPressureCondition
}

// RequestedResource returns aggregated resource request of pods on this node.
func (n *NodeInfo) RequestedResource() Resource {
	if n == nil {
		return emptyResource
	}
	return *n.requestedResource
}

// SetRequestedResource sets the aggregated resource request of pods on this node.
func (n *NodeInfo) SetRequestedResource(newResource *Resource) {
	n.requestedResource = newResource
}

// NonZeroRequest returns aggregated nonzero resource request of pods on this node.
func (n *NodeInfo) NonZeroRequest() Resource {
	if n == nil {
		return emptyResource
	}
	return *n.nonzeroRequest
}

// SetNonZeroRequest sets the aggregated nonzero resource request of pods on this node.
func (n *NodeInfo) SetNonZeroRequest(newResource *Resource) {
	n.nonzeroRequest = newResource
}

// AllocatableResource returns allocatable resources on a given node.
func (n *NodeInfo) AllocatableResource() Resource {
	if n == nil {
		return emptyResource
	}
	return *n.allocatableResource
}

// SetAllocatableResource sets the allocatableResource information of given node.
func (n *NodeInfo) SetAllocatableResource(allocatableResource *Resource) {
	n.allocatableResource = allocatableResource
	n.generation = nextGeneration()
}

// GetGeneration returns the generation on this node.
func (n *NodeInfo) GetGeneration() int64 {
	if n == nil {
		return 0
	}
	return n.generation
}

// SetGeneration sets the generation on this node. This is for testing only.
func (n *NodeInfo) SetGeneration(newGeneration int64) {
	n.generation = newGeneration
}

// Clone returns a copy of this node.
func (n *NodeInfo) Clone() *NodeInfo {
	clone := &NodeInfo{
		node:                    n.node,
		requestedResource:       n.requestedResource.Clone(),
		nonzeroRequest:          n.nonzeroRequest.Clone(),
		allocatableResource:     n.allocatableResource.Clone(),
		taintsErr:               n.taintsErr,
		TransientInfo:           n.TransientInfo,
		memoryPressureCondition: n.memoryPressureCondition,
		diskPressureCondition:   n.diskPressureCondition,
		pidPressureCondition:    n.pidPressureCondition,
<<<<<<< HEAD
		usedPorts:               make(util.HostPortInfo),
=======
		usedPorts:               make(HostPortInfo),
>>>>>>> e9a81cf8
		imageStates:             n.imageStates,
		generation:              n.generation,
	}
	if len(n.pods) > 0 {
		clone.pods = append([]*v1.Pod(nil), n.pods...)
	}
	if len(n.usedPorts) > 0 {
<<<<<<< HEAD
		// util.HostPortInfo is a map-in-map struct
		// make sure it's deep copied
		for ip, portMap := range n.usedPorts {
			clone.usedPorts[ip] = make(map[util.ProtocolPort]struct{})
=======
		// HostPortInfo is a map-in-map struct
		// make sure it's deep copied
		for ip, portMap := range n.usedPorts {
			clone.usedPorts[ip] = make(map[ProtocolPort]struct{})
>>>>>>> e9a81cf8
			for protocolPort, v := range portMap {
				clone.usedPorts[ip][protocolPort] = v
			}
		}
	}
	if len(n.podsWithAffinity) > 0 {
		clone.podsWithAffinity = append([]*v1.Pod(nil), n.podsWithAffinity...)
	}
	if len(n.taints) > 0 {
		clone.taints = append([]v1.Taint(nil), n.taints...)
	}
	return clone
}

// VolumeLimits returns volume limits associated with the node
func (n *NodeInfo) VolumeLimits() map[v1.ResourceName]int64 {
	volumeLimits := map[v1.ResourceName]int64{}
	for k, v := range n.AllocatableResource().ScalarResources {
		if v1helper.IsAttachableVolumeResourceName(k) {
			volumeLimits[k] = v
		}
	}
	return volumeLimits
}

// String returns representation of human readable format of this NodeInfo.
func (n *NodeInfo) String() string {
	podKeys := make([]string, len(n.pods))
	for i, pod := range n.pods {
		podKeys[i] = pod.Name
	}
	return fmt.Sprintf("&NodeInfo{Pods:%v, RequestedResource:%#v, NonZeroRequest: %#v, UsedPort: %#v, AllocatableResource:%#v}",
		podKeys, n.requestedResource, n.nonzeroRequest, n.usedPorts, n.allocatableResource)
}

func hasPodAffinityConstraints(pod *v1.Pod) bool {
	affinity := pod.Spec.Affinity
	return affinity != nil && (affinity.PodAffinity != nil || affinity.PodAntiAffinity != nil)
}

// AddPod adds pod information to this NodeInfo.
func (n *NodeInfo) AddPod(pod *v1.Pod) {
	res, non0CPU, non0Mem := calculateResource(pod)
	n.requestedResource.MilliCPU += res.MilliCPU
	n.requestedResource.Memory += res.Memory
	n.requestedResource.EphemeralStorage += res.EphemeralStorage
	if n.requestedResource.ScalarResources == nil && len(res.ScalarResources) > 0 {
		n.requestedResource.ScalarResources = map[v1.ResourceName]int64{}
	}
	for rName, rQuant := range res.ScalarResources {
		n.requestedResource.ScalarResources[rName] += rQuant
	}
	n.nonzeroRequest.MilliCPU += non0CPU
	n.nonzeroRequest.Memory += non0Mem
	n.pods = append(n.pods, pod)
	if hasPodAffinityConstraints(pod) {
		n.podsWithAffinity = append(n.podsWithAffinity, pod)
	}

	// Consume ports when pods added.
	n.UpdateUsedPorts(pod, true)

	n.generation = nextGeneration()
}

// RemovePod subtracts pod information from this NodeInfo.
func (n *NodeInfo) RemovePod(pod *v1.Pod) error {
	k1, err := GetPodKey(pod)
	if err != nil {
		return err
	}

	for i := range n.podsWithAffinity {
		k2, err := GetPodKey(n.podsWithAffinity[i])
		if err != nil {
			klog.Errorf("Cannot get pod key, err: %v", err)
			continue
		}
		if k1 == k2 {
			// delete the element
			n.podsWithAffinity[i] = n.podsWithAffinity[len(n.podsWithAffinity)-1]
			n.podsWithAffinity = n.podsWithAffinity[:len(n.podsWithAffinity)-1]
			break
		}
	}
	for i := range n.pods {
		k2, err := GetPodKey(n.pods[i])
		if err != nil {
			klog.Errorf("Cannot get pod key, err: %v", err)
			continue
		}
		if k1 == k2 {
			// delete the element
			n.pods[i] = n.pods[len(n.pods)-1]
			n.pods = n.pods[:len(n.pods)-1]
			// reduce the resource data
			res, non0CPU, non0Mem := calculateResource(pod)

			n.requestedResource.MilliCPU -= res.MilliCPU
			n.requestedResource.Memory -= res.Memory
			n.requestedResource.EphemeralStorage -= res.EphemeralStorage
			if len(res.ScalarResources) > 0 && n.requestedResource.ScalarResources == nil {
				n.requestedResource.ScalarResources = map[v1.ResourceName]int64{}
			}
			for rName, rQuant := range res.ScalarResources {
				n.requestedResource.ScalarResources[rName] -= rQuant
			}
			n.nonzeroRequest.MilliCPU -= non0CPU
			n.nonzeroRequest.Memory -= non0Mem

			// Release ports when remove Pods.
			n.UpdateUsedPorts(pod, false)

			n.generation = nextGeneration()

			return nil
		}
	}
	return fmt.Errorf("no corresponding pod %s in pods of node %s", pod.Name, n.node.Name)
}

func calculateResource(pod *v1.Pod) (res Resource, non0CPU int64, non0Mem int64) {
	resPtr := &res
	for _, c := range pod.Spec.Containers {
		resPtr.Add(c.Resources.Requests)

		non0CPUReq, non0MemReq := priorityutil.GetNonzeroRequests(&c.Resources.Requests)
		non0CPU += non0CPUReq
		non0Mem += non0MemReq
		// No non-zero resources for GPUs or opaque resources.
	}

	return
}

// UpdateUsedPorts updates the UsedPorts of NodeInfo.
func (n *NodeInfo) UpdateUsedPorts(pod *v1.Pod, add bool) {
	for j := range pod.Spec.Containers {
		container := &pod.Spec.Containers[j]
		for k := range container.Ports {
			podPort := &container.Ports[k]
			if add {
				n.usedPorts.Add(podPort.HostIP, string(podPort.Protocol), podPort.HostPort)
			} else {
				n.usedPorts.Remove(podPort.HostIP, string(podPort.Protocol), podPort.HostPort)
			}
		}
	}
}

// SetNode sets the overall node information.
func (n *NodeInfo) SetNode(node *v1.Node) error {
	n.node = node

	n.allocatableResource = NewResource(node.Status.Allocatable)

	n.taints = node.Spec.Taints
	for i := range node.Status.Conditions {
		cond := &node.Status.Conditions[i]
		switch cond.Type {
		case v1.NodeMemoryPressure:
			n.memoryPressureCondition = cond.Status
		case v1.NodeDiskPressure:
			n.diskPressureCondition = cond.Status
		case v1.NodePIDPressure:
			n.pidPressureCondition = cond.Status
		default:
			// We ignore other conditions.
		}
	}
	n.TransientInfo = NewTransientSchedulerInfo()
	n.generation = nextGeneration()
	return nil
}

// RemoveNode removes the overall information about the node.
func (n *NodeInfo) RemoveNode(node *v1.Node) error {
	// We don't remove NodeInfo for because there can still be some pods on this node -
	// this is because notifications about pods are delivered in a different watch,
	// and thus can potentially be observed later, even though they happened before
	// node removal. This is handled correctly in cache.go file.
	n.node = nil
	n.allocatableResource = &Resource{}
	n.taints, n.taintsErr = nil, nil
	n.memoryPressureCondition = v1.ConditionUnknown
	n.diskPressureCondition = v1.ConditionUnknown
	n.pidPressureCondition = v1.ConditionUnknown
	n.imageStates = make(map[string]*ImageStateSummary)
	n.generation = nextGeneration()
	return nil
}

// FilterOutPods receives a list of pods and filters out those whose node names
// are equal to the node of this NodeInfo, but are not found in the pods of this NodeInfo.
//
// Preemption logic simulates removal of pods on a node by removing them from the
// corresponding NodeInfo. In order for the simulation to work, we call this method
// on the pods returned from SchedulerCache, so that predicate functions see
// only the pods that are not removed from the NodeInfo.
func (n *NodeInfo) FilterOutPods(pods []*v1.Pod) []*v1.Pod {
	node := n.Node()
	if node == nil {
		return pods
	}
	filtered := make([]*v1.Pod, 0, len(pods))
	for _, p := range pods {
		if p.Spec.NodeName != node.Name {
			filtered = append(filtered, p)
			continue
		}
		// If pod is on the given node, add it to 'filtered' only if it is present in nodeInfo.
		podKey, _ := GetPodKey(p)
		for _, np := range n.Pods() {
			npodkey, _ := GetPodKey(np)
			if npodkey == podKey {
				filtered = append(filtered, p)
				break
			}
		}
	}
	return filtered
}

// GetPodKey returns the string key of a pod.
func GetPodKey(pod *v1.Pod) (string, error) {
	uid := string(pod.UID)
	if len(uid) == 0 {
		return "", errors.New("Cannot get cache key for pod with empty UID")
	}
	return uid, nil
}

// Filter implements PodFilter interface. It returns false only if the pod node name
// matches NodeInfo.node and the pod is not found in the pods list. Otherwise,
// returns true.
func (n *NodeInfo) Filter(pod *v1.Pod) bool {
	if pod.Spec.NodeName != n.node.Name {
		return true
	}
	for _, p := range n.pods {
		if p.Name == pod.Name && p.Namespace == pod.Namespace {
			return true
		}
	}
	return false
}<|MERGE_RESOLUTION|>--- conflicted
+++ resolved
@@ -442,11 +442,7 @@
 		memoryPressureCondition: n.memoryPressureCondition,
 		diskPressureCondition:   n.diskPressureCondition,
 		pidPressureCondition:    n.pidPressureCondition,
-<<<<<<< HEAD
-		usedPorts:               make(util.HostPortInfo),
-=======
 		usedPorts:               make(HostPortInfo),
->>>>>>> e9a81cf8
 		imageStates:             n.imageStates,
 		generation:              n.generation,
 	}
@@ -454,17 +450,10 @@
 		clone.pods = append([]*v1.Pod(nil), n.pods...)
 	}
 	if len(n.usedPorts) > 0 {
-<<<<<<< HEAD
-		// util.HostPortInfo is a map-in-map struct
-		// make sure it's deep copied
-		for ip, portMap := range n.usedPorts {
-			clone.usedPorts[ip] = make(map[util.ProtocolPort]struct{})
-=======
 		// HostPortInfo is a map-in-map struct
 		// make sure it's deep copied
 		for ip, portMap := range n.usedPorts {
 			clone.usedPorts[ip] = make(map[ProtocolPort]struct{})
->>>>>>> e9a81cf8
 			for protocolPort, v := range portMap {
 				clone.usedPorts[ip][protocolPort] = v
 			}
