--- conflicted
+++ resolved
@@ -794,11 +794,7 @@
 
 	// In this case, we try to requeue this Pod to activeQ/backoffQ.
 	queue := p.requeuePodViaQueueingHint(logger, pInfo, schedulingHint, ScheduleAttemptFailure)
-<<<<<<< HEAD
-	logger.V(6).Info("Pod moved to an internal scheduling queue", "pod", klog.KObj(pod), "event", ScheduleAttemptFailure, "queue", queue, "schedulingCycle", podSchedulingCycle)
-=======
 	logger.V(3).Info("Pod moved to an internal scheduling queue", "pod", klog.KObj(pod), "event", ScheduleAttemptFailure, "queue", queue, "schedulingCycle", podSchedulingCycle, "hint", schedulingHint, "unschedulable plugins", rejectorPlugins)
->>>>>>> 33fb7885
 	if queue == activeQ {
 		// When the Pod is moved to activeQ, need to let p.cond know so that the Pod will be pop()ed out.
 		p.cond.Broadcast()
