--- conflicted
+++ resolved
@@ -72,8 +72,6 @@
 	//           - a Pod that is deleted
 	//           - a Pod that was assumed, but gets un-assumed due to some errors in the binding cycle.
 	//           - an existing Pod that was unscheduled but gets scheduled to a Node.
-<<<<<<< HEAD
-=======
 	//
 	// Note that the Pod event type includes the events for the unscheduled Pod itself.
 	// i.e., when unscheduled Pods are updated, the scheduling queue checks with Pod/Update QueueingHint(s) whether the update may make the pods schedulable,
@@ -85,7 +83,6 @@
 	// the previous rejection from noderesources plugin can be resolved.
 	// this plugin would implement QueueingHint for Pod/Update event
 	// that returns Queue when such label changes are made in unscheduled Pods.
->>>>>>> b9b8ab00
 	Pod GVK = "Pod"
 	// A note about NodeAdd event and UpdateNodeTaint event:
 	// NodeAdd QueueingHint isn't always called because of the internal feature called preCheck.
