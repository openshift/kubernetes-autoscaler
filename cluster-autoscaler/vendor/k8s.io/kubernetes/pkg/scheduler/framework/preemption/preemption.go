/*
Copyright 2021 The Kubernetes Authors.

Licensed under the Apache License, Version 2.0 (the "License");
you may not use this file except in compliance with the License.
You may obtain a copy of the License at

    http://www.apache.org/licenses/LICENSE-2.0

Unless required by applicable law or agreed to in writing, software
distributed under the License is distributed on an "AS IS" BASIS,
WITHOUT WARRANTIES OR CONDITIONS OF ANY KIND, either express or implied.
See the License for the specific language governing permissions and
limitations under the License.
*/

package preemption

import (
	"context"
	"errors"
	"fmt"
	"math"
	"sync"
	"sync/atomic"

	v1 "k8s.io/api/core/v1"
	policy "k8s.io/api/policy/v1"
	metav1 "k8s.io/apimachinery/pkg/apis/meta/v1"
	"k8s.io/apimachinery/pkg/labels"
	utilerrors "k8s.io/apimachinery/pkg/util/errors"
	"k8s.io/apiserver/pkg/util/feature"
	corev1apply "k8s.io/client-go/applyconfigurations/core/v1"
	corelisters "k8s.io/client-go/listers/core/v1"
	policylisters "k8s.io/client-go/listers/policy/v1"
	corev1helpers "k8s.io/component-helpers/scheduling/corev1"
	"k8s.io/klog/v2"
	extenderv1 "k8s.io/kube-scheduler/extender/v1"
	"k8s.io/kubernetes/pkg/features"
	"k8s.io/kubernetes/pkg/scheduler/framework"
	"k8s.io/kubernetes/pkg/scheduler/framework/parallelize"
	"k8s.io/kubernetes/pkg/scheduler/metrics"
	"k8s.io/kubernetes/pkg/scheduler/util"
)

const (
	// fieldManager used to add pod disruption condition to the victim pods
	fieldManager = "KubeScheduler"
)

// Candidate represents a nominated node on which the preemptor can be scheduled,
// along with the list of victims that should be evicted for the preemptor to fit the node.
type Candidate interface {
	// Victims wraps a list of to-be-preempted Pods and the number of PDB violation.
	Victims() *extenderv1.Victims
	// Name returns the target node name where the preemptor gets nominated to run.
	Name() string
}

type candidate struct {
	victims *extenderv1.Victims
	name    string
}

// Victims returns s.victims.
func (s *candidate) Victims() *extenderv1.Victims {
	return s.victims
}

// Name returns s.name.
func (s *candidate) Name() string {
	return s.name
}

type candidateList struct {
	idx   int32
	items []Candidate
}

func newCandidateList(size int32) *candidateList {
	return &candidateList{idx: -1, items: make([]Candidate, size)}
}

// add adds a new candidate to the internal array atomically.
func (cl *candidateList) add(c *candidate) {
	if idx := atomic.AddInt32(&cl.idx, 1); idx < int32(len(cl.items)) {
		cl.items[idx] = c
	}
}

// size returns the number of candidate stored. Note that some add() operations
// might still be executing when this is called, so care must be taken to
// ensure that all add() operations complete before accessing the elements of
// the list.
func (cl *candidateList) size() int32 {
	n := atomic.LoadInt32(&cl.idx) + 1
	if n >= int32(len(cl.items)) {
		n = int32(len(cl.items))
	}
	return n
}

// get returns the internal candidate array. This function is NOT atomic and
// assumes that all add() operations have been completed.
func (cl *candidateList) get() []Candidate {
	return cl.items[:cl.size()]
}

// Interface is expected to be implemented by different preemption plugins as all those member
// methods might have different behavior compared with the default preemption.
type Interface interface {
	// GetOffsetAndNumCandidates chooses a random offset and calculates the number of candidates that should be
	// shortlisted for dry running preemption.
	GetOffsetAndNumCandidates(nodes int32) (int32, int32)
	// CandidatesToVictimsMap builds a map from the target node to a list of to-be-preempted Pods and the number of PDB violation.
	CandidatesToVictimsMap(candidates []Candidate) map[string]*extenderv1.Victims
	// PodEligibleToPreemptOthers returns one bool and one string. The bool indicates whether this pod should be considered for
	// preempting other pods or not. The string includes the reason if this pod isn't eligible.
	PodEligibleToPreemptOthers(pod *v1.Pod, nominatedNodeStatus *framework.Status) (bool, string)
	// SelectVictimsOnNode finds minimum set of pods on the given node that should be preempted in order to make enough room
	// for "pod" to be scheduled.
	// Note that both `state` and `nodeInfo` are deep copied.
	SelectVictimsOnNode(ctx context.Context, state *framework.CycleState,
		pod *v1.Pod, nodeInfo *framework.NodeInfo, pdbs []*policy.PodDisruptionBudget) ([]*v1.Pod, int, *framework.Status)
}

type Evaluator struct {
	PluginName string
	Handler    framework.Handle
	PodLister  corelisters.PodLister
	PdbLister  policylisters.PodDisruptionBudgetLister
	State      *framework.CycleState
	Interface
}

// Preempt returns a PostFilterResult carrying suggested nominatedNodeName, along with a Status.
// The semantics of returned <PostFilterResult, Status> varies on different scenarios:
//
//   - <nil, Error>. This denotes it's a transient/rare error that may be self-healed in future cycles.
//
//   - <nil, Unschedulable>. This status is mostly as expected like the preemptor is waiting for the
//     victims to be fully terminated.
//
//   - In both cases above, a nil PostFilterResult is returned to keep the pod's nominatedNodeName unchanged.
//
//   - <non-nil PostFilterResult, Unschedulable>. It indicates the pod cannot be scheduled even with preemption.
//     In this case, a non-nil PostFilterResult is returned and result.NominatingMode instructs how to deal with
//     the nominatedNodeName.
//
//   - <non-nil PostFilterResult, Success>. It's the regular happy path
//     and the non-empty nominatedNodeName will be applied to the preemptor pod.
func (ev *Evaluator) Preempt(ctx context.Context, pod *v1.Pod, m framework.NodeToStatusMap) (*framework.PostFilterResult, *framework.Status) {
	// 0) Fetch the latest version of <pod>.
	// It's safe to directly fetch pod here. Because the informer cache has already been
	// initialized when creating the Scheduler obj.
	// However, tests may need to manually initialize the shared pod informer.
	podNamespace, podName := pod.Namespace, pod.Name
	pod, err := ev.PodLister.Pods(pod.Namespace).Get(pod.Name)
	if err != nil {
		klog.ErrorS(err, "Getting the updated preemptor pod object", "pod", klog.KRef(podNamespace, podName))
		return nil, framework.AsStatus(err)
	}

	// 1) Ensure the preemptor is eligible to preempt other pods.
	if ok, msg := ev.PodEligibleToPreemptOthers(pod, m[pod.Status.NominatedNodeName]); !ok {
		klog.V(5).InfoS("Pod is not eligible for preemption", "pod", klog.KObj(pod), "reason", msg)
		return nil, framework.NewStatus(framework.Unschedulable, msg)
	}

	// 2) Find all preemption candidates.
	candidates, nodeToStatusMap, err := ev.findCandidates(ctx, pod, m)
	if err != nil && len(candidates) == 0 {
		return nil, framework.AsStatus(err)
	}

	// Return a FitError only when there are no candidates that fit the pod.
	if len(candidates) == 0 {
		fitError := &framework.FitError{
			Pod:         pod,
			NumAllNodes: len(nodeToStatusMap),
			Diagnosis: framework.Diagnosis{
				NodeToStatusMap: nodeToStatusMap,
				// Leave FailedPlugins as nil as it won't be used on moving Pods.
			},
		}
		// Specify nominatedNodeName to clear the pod's nominatedNodeName status, if applicable.
		return framework.NewPostFilterResultWithNominatedNode(""), framework.NewStatus(framework.Unschedulable, fitError.Error())
	}

	// 3) Interact with registered Extenders to filter out some candidates if needed.
	candidates, status := ev.callExtenders(pod, candidates)
	if !status.IsSuccess() {
		return nil, status
	}

	// 4) Find the best candidate.
	bestCandidate := ev.SelectCandidate(candidates)
	if bestCandidate == nil || len(bestCandidate.Name()) == 0 {
		return nil, framework.NewStatus(framework.Unschedulable, "no candidate node for preemption")
	}

	// 5) Perform preparation work before nominating the selected candidate.
	if status := ev.prepareCandidate(ctx, bestCandidate, pod, ev.PluginName); !status.IsSuccess() {
		return nil, status
	}

	return framework.NewPostFilterResultWithNominatedNode(bestCandidate.Name()), framework.NewStatus(framework.Success)
}

// FindCandidates calculates a slice of preemption candidates.
// Each candidate is executable to make the given <pod> schedulable.
func (ev *Evaluator) findCandidates(ctx context.Context, pod *v1.Pod, m framework.NodeToStatusMap) ([]Candidate, framework.NodeToStatusMap, error) {
	allNodes, err := ev.Handler.SnapshotSharedLister().NodeInfos().List()
	if err != nil {
		return nil, nil, err
	}
	if len(allNodes) == 0 {
		return nil, nil, errors.New("no nodes available")
	}
	potentialNodes, unschedulableNodeStatus := nodesWherePreemptionMightHelp(allNodes, m)
	if len(potentialNodes) == 0 {
		klog.V(3).InfoS("Preemption will not help schedule pod on any node", "pod", klog.KObj(pod))
		// In this case, we should clean-up any existing nominated node name of the pod.
		if err := util.ClearNominatedNodeName(ctx, ev.Handler.ClientSet(), pod); err != nil {
			klog.ErrorS(err, "Cannot clear 'NominatedNodeName' field of pod", "pod", klog.KObj(pod))
			// We do not return as this error is not critical.
		}
		return nil, unschedulableNodeStatus, nil
	}

	pdbs, err := getPodDisruptionBudgets(ev.PdbLister)
	if err != nil {
		return nil, nil, err
	}

	offset, numCandidates := ev.GetOffsetAndNumCandidates(int32(len(potentialNodes)))
	if klogV := klog.V(5); klogV.Enabled() {
		var sample []string
		for i := offset; i < offset+10 && i < int32(len(potentialNodes)); i++ {
			sample = append(sample, potentialNodes[i].Node().Name)
		}
		klogV.InfoS("Selecting candidates from a pool of nodes", "potentialNodesCount", len(potentialNodes), "offset", offset, "sampleLength", len(sample), "sample", sample, "candidates", numCandidates)
	}
	candidates, nodeStatuses, err := ev.DryRunPreemption(ctx, pod, potentialNodes, pdbs, offset, numCandidates)
	for node, nodeStatus := range unschedulableNodeStatus {
		nodeStatuses[node] = nodeStatus
	}
	return candidates, nodeStatuses, err
}

// callExtenders calls given <extenders> to select the list of feasible candidates.
// We will only check <candidates> with extenders that support preemption.
// Extenders which do not support preemption may later prevent preemptor from being scheduled on the nominated
// node. In that case, scheduler will find a different host for the preemptor in subsequent scheduling cycles.
func (ev *Evaluator) callExtenders(pod *v1.Pod, candidates []Candidate) ([]Candidate, *framework.Status) {
	extenders := ev.Handler.Extenders()
	nodeLister := ev.Handler.SnapshotSharedLister().NodeInfos()
	if len(extenders) == 0 {
		return candidates, nil
	}

	// Migrate candidate slice to victimsMap to adapt to the Extender interface.
	// It's only applicable for candidate slice that have unique nominated node name.
	victimsMap := ev.CandidatesToVictimsMap(candidates)
	if len(victimsMap) == 0 {
		return candidates, nil
	}
	for _, extender := range extenders {
		if !extender.SupportsPreemption() || !extender.IsInterested(pod) {
			continue
		}
		nodeNameToVictims, err := extender.ProcessPreemption(pod, victimsMap, nodeLister)
		if err != nil {
			if extender.IsIgnorable() {
				klog.InfoS("Skipping extender as it returned error and has ignorable flag set",
					"extender", extender, "err", err)
				continue
			}
			return nil, framework.AsStatus(err)
		}
		// Check if the returned victims are valid.
		for nodeName, victims := range nodeNameToVictims {
			if victims == nil || len(victims.Pods) == 0 {
				if extender.IsIgnorable() {
					delete(nodeNameToVictims, nodeName)
					klog.InfoS("Ignoring node without victims", "node", klog.KRef("", nodeName))
					continue
				}
				return nil, framework.AsStatus(fmt.Errorf("expected at least one victim pod on node %q", nodeName))
			}
		}

		// Replace victimsMap with new result after preemption. So the
		// rest of extenders can continue use it as parameter.
		victimsMap = nodeNameToVictims

		// If node list becomes empty, no preemption can happen regardless of other extenders.
		if len(victimsMap) == 0 {
			break
		}
	}

	var newCandidates []Candidate
	for nodeName := range victimsMap {
		newCandidates = append(newCandidates, &candidate{
			victims: victimsMap[nodeName],
			name:    nodeName,
		})
	}
	return newCandidates, nil
}

// SelectCandidate chooses the best-fit candidate from given <candidates> and return it.
// NOTE: This method is exported for easier testing in default preemption.
func (ev *Evaluator) SelectCandidate(candidates []Candidate) Candidate {
	if len(candidates) == 0 {
		return nil
	}
	if len(candidates) == 1 {
		return candidates[0]
	}

	victimsMap := ev.CandidatesToVictimsMap(candidates)
	candidateNode := pickOneNodeForPreemption(victimsMap)

	// Same as candidatesToVictimsMap, this logic is not applicable for out-of-tree
	// preemption plugins that exercise different candidates on the same nominated node.
	if victims := victimsMap[candidateNode]; victims != nil {
		return &candidate{
			victims: victims,
			name:    candidateNode,
		}
	}

	// We shouldn't reach here.
	klog.ErrorS(errors.New("no candidate selected"), "Should not reach here", "candidates", candidates)
	// To not break the whole flow, return the first candidate.
	return candidates[0]
}

// prepareCandidate does some preparation work before nominating the selected candidate:
// - Evict the victim pods
// - Reject the victim pods if they are in waitingPod map
// - Clear the low-priority pods' nominatedNodeName status if needed
func (ev *Evaluator) prepareCandidate(ctx context.Context, c Candidate, pod *v1.Pod, pluginName string) *framework.Status {
	fh := ev.Handler
	cs := ev.Handler.ClientSet()

	ctx, cancel := context.WithCancel(ctx)
	defer cancel()
	errCh := parallelize.NewErrorChannel()
	preemptPod := func(index int) {
		victim := c.Victims().Pods[index]
		// If the victim is a WaitingPod, send a reject message to the PermitPlugin.
		// Otherwise we should delete the victim.
		if waitingPod := fh.GetWaitingPod(victim.UID); waitingPod != nil {
			waitingPod.Reject(pluginName, "preempted")
		} else {
			if feature.DefaultFeatureGate.Enabled(features.PodDisruptionConditions) {
				victimPodApply := corev1apply.Pod(victim.Name, victim.Namespace).WithStatus(corev1apply.PodStatus())
				victimPodApply.Status.WithConditions(corev1apply.PodCondition().
					WithType(v1.DisruptionTarget).
					WithStatus(v1.ConditionTrue).
<<<<<<< HEAD
					WithReason("PreemptionByKubeScheduler").
=======
					WithReason(v1.PodReasonPreemptionByScheduler).
>>>>>>> d3ec0c4d
					WithMessage(fmt.Sprintf("%s: preempting to accommodate a higher priority pod", pod.Spec.SchedulerName)).
					WithLastTransitionTime(metav1.Now()),
				)

				if _, err := cs.CoreV1().Pods(victim.Namespace).ApplyStatus(ctx, victimPodApply, metav1.ApplyOptions{FieldManager: fieldManager, Force: true}); err != nil {
					klog.ErrorS(err, "Preparing pod preemption", "pod", klog.KObj(victim), "preemptor", klog.KObj(pod))
					errCh.SendErrorWithCancel(err, cancel)
					return
				}
			}
			if err := util.DeletePod(ctx, cs, victim); err != nil {
				klog.ErrorS(err, "Preempting pod", "pod", klog.KObj(victim), "preemptor", klog.KObj(pod))
				errCh.SendErrorWithCancel(err, cancel)
				return
			}
		}
		fh.EventRecorder().Eventf(victim, pod, v1.EventTypeNormal, "Preempted", "Preempting", "Preempted by a pod on node %v", c.Name())
	}

	fh.Parallelizer().Until(ctx, len(c.Victims().Pods), preemptPod, ev.PluginName)
	if err := errCh.ReceiveError(); err != nil {
		return framework.AsStatus(err)
	}

	metrics.PreemptionVictims.Observe(float64(len(c.Victims().Pods)))

	// Lower priority pods nominated to run on this node, may no longer fit on
	// this node. So, we should remove their nomination. Removing their
	// nomination updates these pods and moves them to the active queue. It
	// lets scheduler find another place for them.
	nominatedPods := getLowerPriorityNominatedPods(fh, pod, c.Name())
	if err := util.ClearNominatedNodeName(ctx, cs, nominatedPods...); err != nil {
		klog.ErrorS(err, "Cannot clear 'NominatedNodeName' field")
		// We do not return as this error is not critical.
	}

	return nil
}

// nodesWherePreemptionMightHelp returns a list of nodes with failed predicates
// that may be satisfied by removing pods from the node.
func nodesWherePreemptionMightHelp(nodes []*framework.NodeInfo, m framework.NodeToStatusMap) ([]*framework.NodeInfo, framework.NodeToStatusMap) {
	var potentialNodes []*framework.NodeInfo
	nodeStatuses := make(framework.NodeToStatusMap)
	for _, node := range nodes {
		name := node.Node().Name
		// We rely on the status by each plugin - 'Unschedulable' or 'UnschedulableAndUnresolvable'
		// to determine whether preemption may help or not on the node.
		if m[name].Code() == framework.UnschedulableAndUnresolvable {
			nodeStatuses[node.Node().Name] = framework.NewStatus(framework.UnschedulableAndUnresolvable, "Preemption is not helpful for scheduling")
			continue
		}
		potentialNodes = append(potentialNodes, node)
	}
	return potentialNodes, nodeStatuses
}

func getPodDisruptionBudgets(pdbLister policylisters.PodDisruptionBudgetLister) ([]*policy.PodDisruptionBudget, error) {
	if pdbLister != nil {
		return pdbLister.List(labels.Everything())
	}
	return nil, nil
}

// pickOneNodeForPreemption chooses one node among the given nodes. It assumes
// pods in each map entry are ordered by decreasing priority.
// It picks a node based on the following criteria:
// 1. A node with minimum number of PDB violations.
// 2. A node with minimum highest priority victim is picked.
// 3. Ties are broken by sum of priorities of all victims.
// 4. If there are still ties, node with the minimum number of victims is picked.
// 5. If there are still ties, node with the latest start time of all highest priority victims is picked.
// 6. If there are still ties, the first such node is picked (sort of randomly).
// The 'minNodes1' and 'minNodes2' are being reused here to save the memory
// allocation and garbage collection time.
func pickOneNodeForPreemption(nodesToVictims map[string]*extenderv1.Victims) string {
	if len(nodesToVictims) == 0 {
		return ""
	}

	allCandidates := make([]string, 0, len(nodesToVictims))
	for node := range nodesToVictims {
		allCandidates = append(allCandidates, node)
	}

	minNumPDBViolatingScoreFunc := func(node string) int64 {
		// The smaller the NumPDBViolations, the higher the score.
		return -nodesToVictims[node].NumPDBViolations
	}
	minHighestPriorityScoreFunc := func(node string) int64 {
		// highestPodPriority is the highest priority among the victims on this node.
		highestPodPriority := corev1helpers.PodPriority(nodesToVictims[node].Pods[0])
		// The smaller the highestPodPriority, the higher the score.
		return -int64(highestPodPriority)
	}
	minSumPrioritiesScoreFunc := func(node string) int64 {
		var sumPriorities int64
		for _, pod := range nodesToVictims[node].Pods {
			// We add MaxInt32+1 to all priorities to make all of them >= 0. This is
			// needed so that a node with a few pods with negative priority is not
			// picked over a node with a smaller number of pods with the same negative
			// priority (and similar scenarios).
			sumPriorities += int64(corev1helpers.PodPriority(pod)) + int64(math.MaxInt32+1)
		}
		// The smaller the sumPriorities, the higher the score.
		return -sumPriorities
	}
	minNumPodsScoreFunc := func(node string) int64 {
		// The smaller the length of pods, the higher the score.
		return -int64(len(nodesToVictims[node].Pods))
	}
	latestStartTimeScoreFunc := func(node string) int64 {
		// Get earliest start time of all pods on the current node.
		earliestStartTimeOnNode := util.GetEarliestPodStartTime(nodesToVictims[node])
		if earliestStartTimeOnNode == nil {
			klog.ErrorS(errors.New("earliestStartTime is nil for node"), "Should not reach here", "node", node)
			return int64(math.MinInt64)
		}
		// The bigger the earliestStartTimeOnNode, the higher the score.
		return earliestStartTimeOnNode.UnixNano()
	}

	// Each scoreFunc scores the nodes according to specific rules and keeps the name of the node
	// with the highest score. If and only if the scoreFunc has more than one node with the highest
	// score, we will execute the other scoreFunc in order of precedence.
	scoreFuncs := []func(string) int64{
		// A node with a minimum number of PDB is preferable.
		minNumPDBViolatingScoreFunc,
		// A node with a minimum highest priority victim is preferable.
		minHighestPriorityScoreFunc,
		// A node with the smallest sum of priorities is preferable.
		minSumPrioritiesScoreFunc,
		// A node with the minimum number of pods is preferable.
		minNumPodsScoreFunc,
		// A node with the latest start time of all highest priority victims is preferable.
		latestStartTimeScoreFunc,
		// If there are still ties, then the first Node in the list is selected.
	}

	for _, f := range scoreFuncs {
		selectedNodes := []string{}
		maxScore := int64(math.MinInt64)
		for _, node := range allCandidates {
			score := f(node)
			if score > maxScore {
				maxScore = score
				selectedNodes = []string{}
			}
			if score == maxScore {
				selectedNodes = append(selectedNodes, node)
			}
		}
		if len(selectedNodes) == 1 {
			return selectedNodes[0]
		}
		allCandidates = selectedNodes
	}

	return allCandidates[0]
}

// getLowerPriorityNominatedPods returns pods whose priority is smaller than the
// priority of the given "pod" and are nominated to run on the given node.
// Note: We could possibly check if the nominated lower priority pods still fit
// and return those that no longer fit, but that would require lots of
// manipulation of NodeInfo and PreFilter state per nominated pod. It may not be
// worth the complexity, especially because we generally expect to have a very
// small number of nominated pods per node.
func getLowerPriorityNominatedPods(pn framework.PodNominator, pod *v1.Pod, nodeName string) []*v1.Pod {
	podInfos := pn.NominatedPodsForNode(nodeName)

	if len(podInfos) == 0 {
		return nil
	}

	var lowerPriorityPods []*v1.Pod
	podPriority := corev1helpers.PodPriority(pod)
	for _, pi := range podInfos {
		if corev1helpers.PodPriority(pi.Pod) < podPriority {
			lowerPriorityPods = append(lowerPriorityPods, pi.Pod)
		}
	}
	return lowerPriorityPods
}

// DryRunPreemption simulates Preemption logic on <potentialNodes> in parallel,
// returns preemption candidates and a map indicating filtered nodes statuses.
// The number of candidates depends on the constraints defined in the plugin's args. In the returned list of
// candidates, ones that do not violate PDB are preferred over ones that do.
// NOTE: This method is exported for easier testing in default preemption.
func (ev *Evaluator) DryRunPreemption(ctx context.Context, pod *v1.Pod, potentialNodes []*framework.NodeInfo,
	pdbs []*policy.PodDisruptionBudget, offset int32, numCandidates int32) ([]Candidate, framework.NodeToStatusMap, error) {
	fh := ev.Handler
	nonViolatingCandidates := newCandidateList(numCandidates)
	violatingCandidates := newCandidateList(numCandidates)
	ctx, cancel := context.WithCancel(ctx)
	defer cancel()
	nodeStatuses := make(framework.NodeToStatusMap)
	var statusesLock sync.Mutex
	var errs []error
	checkNode := func(i int) {
		nodeInfoCopy := potentialNodes[(int(offset)+i)%len(potentialNodes)].Clone()
		stateCopy := ev.State.Clone()
		pods, numPDBViolations, status := ev.SelectVictimsOnNode(ctx, stateCopy, pod, nodeInfoCopy, pdbs)
		if status.IsSuccess() && len(pods) != 0 {
			victims := extenderv1.Victims{
				Pods:             pods,
				NumPDBViolations: int64(numPDBViolations),
			}
			c := &candidate{
				victims: &victims,
				name:    nodeInfoCopy.Node().Name,
			}
			if numPDBViolations == 0 {
				nonViolatingCandidates.add(c)
			} else {
				violatingCandidates.add(c)
			}
			nvcSize, vcSize := nonViolatingCandidates.size(), violatingCandidates.size()
			if nvcSize > 0 && nvcSize+vcSize >= numCandidates {
				cancel()
			}
			return
		}
		if status.IsSuccess() && len(pods) == 0 {
			status = framework.AsStatus(fmt.Errorf("expected at least one victim pod on node %q", nodeInfoCopy.Node().Name))
		}
		statusesLock.Lock()
		if status.Code() == framework.Error {
			errs = append(errs, status.AsError())
		}
		nodeStatuses[nodeInfoCopy.Node().Name] = status
		statusesLock.Unlock()
	}
	fh.Parallelizer().Until(ctx, len(potentialNodes), checkNode, ev.PluginName)
	return append(nonViolatingCandidates.get(), violatingCandidates.get()...), nodeStatuses, utilerrors.NewAggregate(errs)
}<|MERGE_RESOLUTION|>--- conflicted
+++ resolved
@@ -361,11 +361,7 @@
 				victimPodApply.Status.WithConditions(corev1apply.PodCondition().
 					WithType(v1.DisruptionTarget).
 					WithStatus(v1.ConditionTrue).
-<<<<<<< HEAD
-					WithReason("PreemptionByKubeScheduler").
-=======
 					WithReason(v1.PodReasonPreemptionByScheduler).
->>>>>>> d3ec0c4d
 					WithMessage(fmt.Sprintf("%s: preempting to accommodate a higher priority pod", pod.Spec.SchedulerName)).
 					WithLastTransitionTime(metav1.Now()),
 				)
