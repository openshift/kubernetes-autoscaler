--- conflicted
+++ resolved
@@ -380,10 +380,7 @@
 			}
 			klog.V(2).InfoS("Preemptor Pod preempted victim Pod", "preemptor", klog.KObj(pod), "victim", klog.KObj(victim), "node", c.Name())
 		}
-<<<<<<< HEAD
-=======
-
->>>>>>> 4256b234
+
 		fh.EventRecorder().Eventf(victim, pod, v1.EventTypeNormal, "Preempted", "Preempting", "Preempted by a pod on node %v", c.Name())
 	}
 
