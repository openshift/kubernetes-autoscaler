/*
Copyright 2019 The Kubernetes Authors.

Licensed under the Apache License, Version 2.0 (the "License");
you may not use this file except in compliance with the License.
You may obtain a copy of the License at

    http://www.apache.org/licenses/LICENSE-2.0

Unless required by applicable law or agreed to in writing, software
distributed under the License is distributed on an "AS IS" BASIS,
WITHOUT WARRANTIES OR CONDITIONS OF ANY KIND, either express or implied.
See the License for the specific language governing permissions and
limitations under the License.
*/

package runtime

import (
	"context"
	"fmt"
	"reflect"
	"sort"
	"time"

	v1 "k8s.io/api/core/v1"
	"k8s.io/apimachinery/pkg/runtime"
	"k8s.io/apimachinery/pkg/types"
	"k8s.io/apimachinery/pkg/util/sets"
	"k8s.io/client-go/informers"
	clientset "k8s.io/client-go/kubernetes"
	restclient "k8s.io/client-go/rest"
	"k8s.io/client-go/tools/events"
	"k8s.io/component-helpers/scheduling/corev1"
	"k8s.io/klog/v2"
	"k8s.io/kubernetes/pkg/scheduler/apis/config"
	"k8s.io/kubernetes/pkg/scheduler/framework"
	"k8s.io/kubernetes/pkg/scheduler/framework/parallelize"
	"k8s.io/kubernetes/pkg/scheduler/metrics"
)

const (
	// Specifies the maximum timeout a permit plugin can return.
	maxTimeout = 15 * time.Minute
)

var allClusterEvents = []framework.ClusterEvent{
	{Resource: framework.Pod, ActionType: framework.All},
	{Resource: framework.Node, ActionType: framework.All},
	{Resource: framework.CSINode, ActionType: framework.All},
	{Resource: framework.PersistentVolume, ActionType: framework.All},
	{Resource: framework.PersistentVolumeClaim, ActionType: framework.All},
	{Resource: framework.StorageClass, ActionType: framework.All},
}

// frameworkImpl is the component responsible for initializing and running scheduler
// plugins.
type frameworkImpl struct {
	registry             Registry
	snapshotSharedLister framework.SharedLister
	waitingPods          *waitingPodsMap
	scorePluginWeight    map[string]int
	preEnqueuePlugins    []framework.PreEnqueuePlugin
	queueSortPlugins     []framework.QueueSortPlugin
	preFilterPlugins     []framework.PreFilterPlugin
	filterPlugins        []framework.FilterPlugin
	postFilterPlugins    []framework.PostFilterPlugin
	preScorePlugins      []framework.PreScorePlugin
	scorePlugins         []framework.ScorePlugin
	reservePlugins       []framework.ReservePlugin
	preBindPlugins       []framework.PreBindPlugin
	bindPlugins          []framework.BindPlugin
	postBindPlugins      []framework.PostBindPlugin
	permitPlugins        []framework.PermitPlugin

	clientSet       clientset.Interface
	kubeConfig      *restclient.Config
	eventRecorder   events.EventRecorder
	informerFactory informers.SharedInformerFactory

	metricsRecorder          *metrics.MetricAsyncRecorder
	profileName              string
	percentageOfNodesToScore *int32

	extenders []framework.Extender
	framework.PodNominator

	parallelizer parallelize.Parallelizer
}

// extensionPoint encapsulates desired and applied set of plugins at a specific extension
// point. This is used to simplify iterating over all extension points supported by the
// frameworkImpl.
type extensionPoint struct {
	// the set of plugins to be configured at this extension point.
	plugins *config.PluginSet
	// a pointer to the slice storing plugins implementations that will run at this
	// extension point.
	slicePtr interface{}
}

func (f *frameworkImpl) getExtensionPoints(plugins *config.Plugins) []extensionPoint {
	return []extensionPoint{
		{&plugins.PreFilter, &f.preFilterPlugins},
		{&plugins.Filter, &f.filterPlugins},
		{&plugins.PostFilter, &f.postFilterPlugins},
		{&plugins.Reserve, &f.reservePlugins},
		{&plugins.PreScore, &f.preScorePlugins},
		{&plugins.Score, &f.scorePlugins},
		{&plugins.PreBind, &f.preBindPlugins},
		{&plugins.Bind, &f.bindPlugins},
		{&plugins.PostBind, &f.postBindPlugins},
		{&plugins.Permit, &f.permitPlugins},
		{&plugins.PreEnqueue, &f.preEnqueuePlugins},
		{&plugins.QueueSort, &f.queueSortPlugins},
	}
}

// Extenders returns the registered extenders.
func (f *frameworkImpl) Extenders() []framework.Extender {
	return f.extenders
}

type frameworkOptions struct {
	componentConfigVersion string
	clientSet              clientset.Interface
	kubeConfig             *restclient.Config
	eventRecorder          events.EventRecorder
	informerFactory        informers.SharedInformerFactory
	snapshotSharedLister   framework.SharedLister
	metricsRecorder        *metrics.MetricAsyncRecorder
	podNominator           framework.PodNominator
	extenders              []framework.Extender
	captureProfile         CaptureProfile
	clusterEventMap        map[framework.ClusterEvent]sets.String
	parallelizer           parallelize.Parallelizer
}

// Option for the frameworkImpl.
type Option func(*frameworkOptions)

// WithComponentConfigVersion sets the component config version to the
// KubeSchedulerConfiguration version used. The string should be the full
// scheme group/version of the external type we converted from (for example
// "kubescheduler.config.k8s.io/v1beta2")
func WithComponentConfigVersion(componentConfigVersion string) Option {
	return func(o *frameworkOptions) {
		o.componentConfigVersion = componentConfigVersion
	}
}

// WithClientSet sets clientSet for the scheduling frameworkImpl.
func WithClientSet(clientSet clientset.Interface) Option {
	return func(o *frameworkOptions) {
		o.clientSet = clientSet
	}
}

// WithKubeConfig sets kubeConfig for the scheduling frameworkImpl.
func WithKubeConfig(kubeConfig *restclient.Config) Option {
	return func(o *frameworkOptions) {
		o.kubeConfig = kubeConfig
	}
}

// WithEventRecorder sets clientSet for the scheduling frameworkImpl.
func WithEventRecorder(recorder events.EventRecorder) Option {
	return func(o *frameworkOptions) {
		o.eventRecorder = recorder
	}
}

// WithInformerFactory sets informer factory for the scheduling frameworkImpl.
func WithInformerFactory(informerFactory informers.SharedInformerFactory) Option {
	return func(o *frameworkOptions) {
		o.informerFactory = informerFactory
	}
}

// WithSnapshotSharedLister sets the SharedLister of the snapshot.
func WithSnapshotSharedLister(snapshotSharedLister framework.SharedLister) Option {
	return func(o *frameworkOptions) {
		o.snapshotSharedLister = snapshotSharedLister
	}
}

// WithPodNominator sets podNominator for the scheduling frameworkImpl.
func WithPodNominator(nominator framework.PodNominator) Option {
	return func(o *frameworkOptions) {
		o.podNominator = nominator
	}
}

// WithExtenders sets extenders for the scheduling frameworkImpl.
func WithExtenders(extenders []framework.Extender) Option {
	return func(o *frameworkOptions) {
		o.extenders = extenders
	}
}

// WithParallelism sets parallelism for the scheduling frameworkImpl.
func WithParallelism(parallelism int) Option {
	return func(o *frameworkOptions) {
		o.parallelizer = parallelize.NewParallelizer(parallelism)
	}
}

// CaptureProfile is a callback to capture a finalized profile.
type CaptureProfile func(config.KubeSchedulerProfile)

// WithCaptureProfile sets a callback to capture the finalized profile.
func WithCaptureProfile(c CaptureProfile) Option {
	return func(o *frameworkOptions) {
		o.captureProfile = c
	}
}

// WithClusterEventMap sets clusterEventMap for the scheduling frameworkImpl.
func WithClusterEventMap(m map[framework.ClusterEvent]sets.String) Option {
	return func(o *frameworkOptions) {
		o.clusterEventMap = m
	}
}

// WithMetricsRecorder sets metrics recorder for the scheduling frameworkImpl.
func WithMetricsRecorder(r *metrics.MetricAsyncRecorder) Option {
	return func(o *frameworkOptions) {
		o.metricsRecorder = r
	}
}

// defaultFrameworkOptions are applied when no option corresponding to those fields exist.
func defaultFrameworkOptions(stopCh <-chan struct{}) frameworkOptions {
	return frameworkOptions{
		metricsRecorder: metrics.NewMetricsAsyncRecorder(1000, time.Second, stopCh),
		clusterEventMap: make(map[framework.ClusterEvent]sets.String),
		parallelizer:    parallelize.NewParallelizer(parallelize.DefaultParallelism),
	}
}

var _ framework.Framework = &frameworkImpl{}

// NewFramework initializes plugins given the configuration and the registry.
func NewFramework(r Registry, profile *config.KubeSchedulerProfile, stopCh <-chan struct{}, opts ...Option) (framework.Framework, error) {
	options := defaultFrameworkOptions(stopCh)
	for _, opt := range opts {
		opt(&options)
	}

	f := &frameworkImpl{
		registry:             r,
		snapshotSharedLister: options.snapshotSharedLister,
		scorePluginWeight:    make(map[string]int),
		waitingPods:          newWaitingPodsMap(),
		clientSet:            options.clientSet,
		kubeConfig:           options.kubeConfig,
		eventRecorder:        options.eventRecorder,
		informerFactory:      options.informerFactory,
		metricsRecorder:      options.metricsRecorder,
		extenders:            options.extenders,
		PodNominator:         options.podNominator,
		parallelizer:         options.parallelizer,
	}

	if profile == nil {
		return f, nil
	}

	f.profileName = profile.SchedulerName
	f.percentageOfNodesToScore = profile.PercentageOfNodesToScore
	if profile.Plugins == nil {
		return f, nil
	}

	// get needed plugins from config
	pg := f.pluginsNeeded(profile.Plugins)

	pluginConfig := make(map[string]runtime.Object, len(profile.PluginConfig))
	for i := range profile.PluginConfig {
		name := profile.PluginConfig[i].Name
		if _, ok := pluginConfig[name]; ok {
			return nil, fmt.Errorf("repeated config for plugin %s", name)
		}
		pluginConfig[name] = profile.PluginConfig[i].Args
	}
	outputProfile := config.KubeSchedulerProfile{
		SchedulerName:            f.profileName,
		PercentageOfNodesToScore: f.percentageOfNodesToScore,
		Plugins:                  profile.Plugins,
		PluginConfig:             make([]config.PluginConfig, 0, len(pg)),
	}

	pluginsMap := make(map[string]framework.Plugin)
	for name, factory := range r {
		// initialize only needed plugins.
		if !pg.Has(name) {
			continue
		}

		args := pluginConfig[name]
		if args != nil {
			outputProfile.PluginConfig = append(outputProfile.PluginConfig, config.PluginConfig{
				Name: name,
				Args: args,
			})
		}
		p, err := factory(args, f)
		if err != nil {
			return nil, fmt.Errorf("initializing plugin %q: %w", name, err)
		}
		pluginsMap[name] = p

		// Update ClusterEventMap in place.
		fillEventToPluginMap(p, options.clusterEventMap)
	}

	// initialize plugins per individual extension points
	for _, e := range f.getExtensionPoints(profile.Plugins) {
		if err := updatePluginList(e.slicePtr, *e.plugins, pluginsMap); err != nil {
			return nil, err
		}
	}

	// initialize multiPoint plugins to their expanded extension points
	if len(profile.Plugins.MultiPoint.Enabled) > 0 {
		if err := f.expandMultiPointPlugins(profile, pluginsMap); err != nil {
			return nil, err
		}
	}

	if len(f.queueSortPlugins) != 1 {
		return nil, fmt.Errorf("only one queue sort plugin required for profile with scheduler name %q, but got %d", profile.SchedulerName, len(f.queueSortPlugins))
	}
	if len(f.bindPlugins) == 0 {
		return nil, fmt.Errorf("at least one bind plugin is needed for profile with scheduler name %q", profile.SchedulerName)
	}

	if err := getScoreWeights(f, pluginsMap, append(profile.Plugins.Score.Enabled, profile.Plugins.MultiPoint.Enabled...)); err != nil {
		return nil, err
	}

	// Verifying the score weights again since Plugin.Name() could return a different
	// value from the one used in the configuration.
	for _, scorePlugin := range f.scorePlugins {
		if f.scorePluginWeight[scorePlugin.Name()] == 0 {
			return nil, fmt.Errorf("score plugin %q is not configured with weight", scorePlugin.Name())
		}
	}

	if options.captureProfile != nil {
		if len(outputProfile.PluginConfig) != 0 {
			sort.Slice(outputProfile.PluginConfig, func(i, j int) bool {
				return outputProfile.PluginConfig[i].Name < outputProfile.PluginConfig[j].Name
			})
		} else {
			outputProfile.PluginConfig = nil
		}
		options.captureProfile(outputProfile)
	}

	return f, nil
}

func (f *frameworkImpl) SetPodNominator(n framework.PodNominator) {
	f.PodNominator = n
}

// getScoreWeights makes sure that, between MultiPoint-Score plugin weights and individual Score
// plugin weights there is not an overflow of MaxTotalScore.
func getScoreWeights(f *frameworkImpl, pluginsMap map[string]framework.Plugin, plugins []config.Plugin) error {
	var totalPriority int64
	scorePlugins := reflect.ValueOf(&f.scorePlugins).Elem()
	pluginType := scorePlugins.Type().Elem()
	for _, e := range plugins {
		pg := pluginsMap[e.Name]
		if !reflect.TypeOf(pg).Implements(pluginType) {
			continue
		}

		// We append MultiPoint plugins to the list of Score plugins. So if this plugin has already been
		// encountered, let the individual Score weight take precedence.
		if _, ok := f.scorePluginWeight[e.Name]; ok {
			continue
		}
		// a weight of zero is not permitted, plugins can be disabled explicitly
		// when configured.
		f.scorePluginWeight[e.Name] = int(e.Weight)
		if f.scorePluginWeight[e.Name] == 0 {
			f.scorePluginWeight[e.Name] = 1
		}

		// Checks totalPriority against MaxTotalScore to avoid overflow
		if int64(f.scorePluginWeight[e.Name])*framework.MaxNodeScore > framework.MaxTotalScore-totalPriority {
			return fmt.Errorf("total score of Score plugins could overflow")
		}
		totalPriority += int64(f.scorePluginWeight[e.Name]) * framework.MaxNodeScore
	}
	return nil
}

type orderedSet struct {
	set         map[string]int
	list        []string
	deletionCnt int
}

func newOrderedSet() *orderedSet {
	return &orderedSet{set: make(map[string]int)}
}

func (os *orderedSet) insert(s string) {
	if os.has(s) {
		return
	}
	os.set[s] = len(os.list)
	os.list = append(os.list, s)
}

func (os *orderedSet) has(s string) bool {
	_, found := os.set[s]
	return found
}

func (os *orderedSet) delete(s string) {
	if i, found := os.set[s]; found {
		delete(os.set, s)
		os.list = append(os.list[:i-os.deletionCnt], os.list[i+1-os.deletionCnt:]...)
		os.deletionCnt++
	}
}

func (f *frameworkImpl) expandMultiPointPlugins(profile *config.KubeSchedulerProfile, pluginsMap map[string]framework.Plugin) error {
	// initialize MultiPoint plugins
	for _, e := range f.getExtensionPoints(profile.Plugins) {
		plugins := reflect.ValueOf(e.slicePtr).Elem()
		pluginType := plugins.Type().Elem()
		// build enabledSet of plugins already registered via normal extension points
		// to check double registration
		enabledSet := newOrderedSet()
		for _, plugin := range e.plugins.Enabled {
			enabledSet.insert(plugin.Name)
		}

		disabledSet := sets.NewString()
		for _, disabledPlugin := range e.plugins.Disabled {
			disabledSet.Insert(disabledPlugin.Name)
		}
		if disabledSet.Has("*") {
			klog.V(4).InfoS("all plugins disabled for extension point, skipping MultiPoint expansion", "extension", pluginType)
			continue
		}

		// track plugins enabled via multipoint separately from those enabled by specific extensions,
		// so that we can distinguish between double-registration and explicit overrides
		multiPointEnabled := newOrderedSet()
		overridePlugins := newOrderedSet()
		for _, ep := range profile.Plugins.MultiPoint.Enabled {
			pg, ok := pluginsMap[ep.Name]
			if !ok {
				return fmt.Errorf("%s %q does not exist", pluginType.Name(), ep.Name)
			}

			// if this plugin doesn't implement the type for the current extension we're trying to expand, skip
			if !reflect.TypeOf(pg).Implements(pluginType) {
				continue
			}

			// a plugin that's enabled via MultiPoint can still be disabled for specific extension points
			if disabledSet.Has(ep.Name) {
				klog.V(4).InfoS("plugin disabled for extension point", "plugin", ep.Name, "extension", pluginType)
				continue
			}

			// if this plugin has already been enabled by the specific extension point,
			// the user intent is to override the default plugin or make some other explicit setting.
			// Either way, discard the MultiPoint value for this plugin.
			// This maintains expected behavior for overriding default plugins (see https://github.com/kubernetes/kubernetes/pull/99582)
			if enabledSet.has(ep.Name) {
				overridePlugins.insert(ep.Name)
				klog.InfoS("MultiPoint plugin is explicitly re-configured; overriding", "plugin", ep.Name)
				continue
			}

			// if this plugin is already registered via MultiPoint, then this is
			// a double registration and an error in the config.
			if multiPointEnabled.has(ep.Name) {
				return fmt.Errorf("plugin %q already registered as %q", ep.Name, pluginType.Name())
			}

			// we only need to update the multipoint set, since we already have the specific extension set from above
			multiPointEnabled.insert(ep.Name)
		}

		// Reorder plugins. Here is the expected order:
		// - part 1: overridePlugins. Their order stay intact as how they're specified in regular extension point.
		// - part 2: multiPointEnabled - i.e., plugin defined in multipoint but not in regular extension point.
		// - part 3: other plugins (excluded by part 1 & 2) in regular extension point.
		newPlugins := reflect.New(reflect.TypeOf(e.slicePtr).Elem()).Elem()
		// part 1
		for _, name := range enabledSet.list {
			if overridePlugins.has(name) {
				newPlugins = reflect.Append(newPlugins, reflect.ValueOf(pluginsMap[name]))
				enabledSet.delete(name)
			}
		}
		// part 2
		for _, name := range multiPointEnabled.list {
			newPlugins = reflect.Append(newPlugins, reflect.ValueOf(pluginsMap[name]))
		}
		// part 3
		for _, name := range enabledSet.list {
			newPlugins = reflect.Append(newPlugins, reflect.ValueOf(pluginsMap[name]))
		}
		plugins.Set(newPlugins)
	}
	return nil
}

func fillEventToPluginMap(p framework.Plugin, eventToPlugins map[framework.ClusterEvent]sets.String) {
	ext, ok := p.(framework.EnqueueExtensions)
	if !ok {
		// If interface EnqueueExtensions is not implemented, register the default events
		// to the plugin. This is to ensure backward compatibility.
		registerClusterEvents(p.Name(), eventToPlugins, allClusterEvents)
		return
	}

	events := ext.EventsToRegister()
	// It's rare that a plugin implements EnqueueExtensions but returns nil.
	// We treat it as: the plugin is not interested in any event, and hence pod failed by that plugin
	// cannot be moved by any regular cluster event.
	if len(events) == 0 {
		klog.InfoS("Plugin's EventsToRegister() returned nil", "plugin", p.Name())
		return
	}
	// The most common case: a plugin implements EnqueueExtensions and returns non-nil result.
	registerClusterEvents(p.Name(), eventToPlugins, events)
}

func registerClusterEvents(name string, eventToPlugins map[framework.ClusterEvent]sets.String, evts []framework.ClusterEvent) {
	for _, evt := range evts {
		if eventToPlugins[evt] == nil {
			eventToPlugins[evt] = sets.NewString(name)
		} else {
			eventToPlugins[evt].Insert(name)
		}
	}
}

func updatePluginList(pluginList interface{}, pluginSet config.PluginSet, pluginsMap map[string]framework.Plugin) error {
	plugins := reflect.ValueOf(pluginList).Elem()
	pluginType := plugins.Type().Elem()
	set := sets.NewString()
	for _, ep := range pluginSet.Enabled {
		pg, ok := pluginsMap[ep.Name]
		if !ok {
			return fmt.Errorf("%s %q does not exist", pluginType.Name(), ep.Name)
		}

		if !reflect.TypeOf(pg).Implements(pluginType) {
			return fmt.Errorf("plugin %q does not extend %s plugin", ep.Name, pluginType.Name())
		}

		if set.Has(ep.Name) {
			return fmt.Errorf("plugin %q already registered as %q", ep.Name, pluginType.Name())
		}

		set.Insert(ep.Name)

		newPlugins := reflect.Append(plugins, reflect.ValueOf(pg))
		plugins.Set(newPlugins)
	}
	return nil
}

// EnqueuePlugins returns the registered enqueue plugins.
func (f *frameworkImpl) PreEnqueuePlugins() []framework.PreEnqueuePlugin {
	return f.preEnqueuePlugins
}

// QueueSortFunc returns the function to sort pods in scheduling queue
func (f *frameworkImpl) QueueSortFunc() framework.LessFunc {
	if f == nil {
		// If frameworkImpl is nil, simply keep their order unchanged.
		// NOTE: this is primarily for tests.
		return func(_, _ *framework.QueuedPodInfo) bool { return false }
	}

	if len(f.queueSortPlugins) == 0 {
		panic("No QueueSort plugin is registered in the frameworkImpl.")
	}

	// Only one QueueSort plugin can be enabled.
	return f.queueSortPlugins[0].Less
}

// RunPreFilterPlugins runs the set of configured PreFilter plugins. It returns
// *Status and its code is set to non-success if any of the plugins returns
// anything but Success/Skip.
// When it returns Skip status, returned PreFilterResult and other fields in status are just ignored,
// and coupled Filter plugin/PreFilterExtensions() will be skipped in this scheduling cycle.
// If a non-success status is returned, then the scheduling cycle is aborted.
func (f *frameworkImpl) RunPreFilterPlugins(ctx context.Context, state *framework.CycleState, pod *v1.Pod) (_ *framework.PreFilterResult, status *framework.Status) {
	startTime := time.Now()
	defer func() {
		metrics.FrameworkExtensionPointDuration.WithLabelValues(metrics.PreFilter, status.Code().String(), f.profileName).Observe(metrics.SinceInSeconds(startTime))
	}()
	var result *framework.PreFilterResult
	var pluginsWithNodes []string
	skipPlugins := sets.New[string]()
	for _, pl := range f.preFilterPlugins {
		r, s := f.runPreFilterPlugin(ctx, pl, state, pod)
		if s.IsSkip() {
			skipPlugins.Insert(pl.Name())
			continue
		}
		metrics.PluginEvaluationTotal.WithLabelValues(pl.Name(), metrics.PreFilter, f.profileName).Inc()
		if !s.IsSuccess() {
			s.SetFailedPlugin(pl.Name())
			if s.IsUnschedulable() {
				return nil, s
			}
			return nil, framework.AsStatus(fmt.Errorf("running PreFilter plugin %q: %w", pl.Name(), s.AsError())).WithFailedPlugin(pl.Name())
		}
		if !r.AllNodes() {
			pluginsWithNodes = append(pluginsWithNodes, pl.Name())
		}
		result = result.Merge(r)
		if !result.AllNodes() && len(result.NodeNames) == 0 {
			msg := fmt.Sprintf("node(s) didn't satisfy plugin(s) %v simultaneously", pluginsWithNodes)
			if len(pluginsWithNodes) == 1 {
				msg = fmt.Sprintf("node(s) didn't satisfy plugin %v", pluginsWithNodes[0])
			}
			return nil, framework.NewStatus(framework.Unschedulable, msg)
		}
	}
	state.SkipFilterPlugins = skipPlugins
	return result, nil
}

func (f *frameworkImpl) runPreFilterPlugin(ctx context.Context, pl framework.PreFilterPlugin, state *framework.CycleState, pod *v1.Pod) (*framework.PreFilterResult, *framework.Status) {
	if !state.ShouldRecordPluginMetrics() {
		return pl.PreFilter(ctx, state, pod)
	}
	startTime := time.Now()
	result, status := pl.PreFilter(ctx, state, pod)
	f.metricsRecorder.ObservePluginDurationAsync(metrics.PreFilter, pl.Name(), status.Code().String(), metrics.SinceInSeconds(startTime))
	return result, status
}

// RunPreFilterExtensionAddPod calls the AddPod interface for the set of configured
// PreFilter plugins. It returns directly if any of the plugins return any
// status other than Success.
func (f *frameworkImpl) RunPreFilterExtensionAddPod(
	ctx context.Context,
	state *framework.CycleState,
	podToSchedule *v1.Pod,
	podInfoToAdd *framework.PodInfo,
	nodeInfo *framework.NodeInfo,
) (status *framework.Status) {
	for _, pl := range f.preFilterPlugins {
		if pl.PreFilterExtensions() == nil || state.SkipFilterPlugins.Has(pl.Name()) {
			continue
		}
		status = f.runPreFilterExtensionAddPod(ctx, pl, state, podToSchedule, podInfoToAdd, nodeInfo)
		if !status.IsSuccess() {
			err := status.AsError()
			klog.ErrorS(err, "Failed running AddPod on PreFilter plugin", "plugin", pl.Name(), "pod", klog.KObj(podToSchedule))
			return framework.AsStatus(fmt.Errorf("running AddPod on PreFilter plugin %q: %w", pl.Name(), err))
		}
	}

	return nil
}

func (f *frameworkImpl) runPreFilterExtensionAddPod(ctx context.Context, pl framework.PreFilterPlugin, state *framework.CycleState, podToSchedule *v1.Pod, podInfoToAdd *framework.PodInfo, nodeInfo *framework.NodeInfo) *framework.Status {
	if !state.ShouldRecordPluginMetrics() {
		return pl.PreFilterExtensions().AddPod(ctx, state, podToSchedule, podInfoToAdd, nodeInfo)
	}
	startTime := time.Now()
	status := pl.PreFilterExtensions().AddPod(ctx, state, podToSchedule, podInfoToAdd, nodeInfo)
	f.metricsRecorder.ObservePluginDurationAsync(metrics.PreFilterExtensionAddPod, pl.Name(), status.Code().String(), metrics.SinceInSeconds(startTime))
	return status
}

// RunPreFilterExtensionRemovePod calls the RemovePod interface for the set of configured
// PreFilter plugins. It returns directly if any of the plugins return any
// status other than Success.
func (f *frameworkImpl) RunPreFilterExtensionRemovePod(
	ctx context.Context,
	state *framework.CycleState,
	podToSchedule *v1.Pod,
	podInfoToRemove *framework.PodInfo,
	nodeInfo *framework.NodeInfo,
) (status *framework.Status) {
	for _, pl := range f.preFilterPlugins {
		if pl.PreFilterExtensions() == nil || state.SkipFilterPlugins.Has(pl.Name()) {
			continue
		}
		status = f.runPreFilterExtensionRemovePod(ctx, pl, state, podToSchedule, podInfoToRemove, nodeInfo)
		if !status.IsSuccess() {
			err := status.AsError()
			klog.ErrorS(err, "Failed running RemovePod on PreFilter plugin", "plugin", pl.Name(), "pod", klog.KObj(podToSchedule))
			return framework.AsStatus(fmt.Errorf("running RemovePod on PreFilter plugin %q: %w", pl.Name(), err))
		}
	}

	return nil
}

func (f *frameworkImpl) runPreFilterExtensionRemovePod(ctx context.Context, pl framework.PreFilterPlugin, state *framework.CycleState, podToSchedule *v1.Pod, podInfoToRemove *framework.PodInfo, nodeInfo *framework.NodeInfo) *framework.Status {
	if !state.ShouldRecordPluginMetrics() {
		return pl.PreFilterExtensions().RemovePod(ctx, state, podToSchedule, podInfoToRemove, nodeInfo)
	}
	startTime := time.Now()
	status := pl.PreFilterExtensions().RemovePod(ctx, state, podToSchedule, podInfoToRemove, nodeInfo)
	f.metricsRecorder.ObservePluginDurationAsync(metrics.PreFilterExtensionRemovePod, pl.Name(), status.Code().String(), metrics.SinceInSeconds(startTime))
	return status
}

// RunFilterPlugins runs the set of configured Filter plugins for pod on
// the given node. If any of these plugins doesn't return "Success", the
// given node is not suitable for running pod.
// Meanwhile, the failure message and status are set for the given node.
func (f *frameworkImpl) RunFilterPlugins(
	ctx context.Context,
	state *framework.CycleState,
	pod *v1.Pod,
	nodeInfo *framework.NodeInfo,
) *framework.Status {
	for _, pl := range f.filterPlugins {
		if state.SkipFilterPlugins.Has(pl.Name()) {
			continue
		}
		metrics.PluginEvaluationTotal.WithLabelValues(pl.Name(), metrics.Filter, f.profileName).Inc()
		if status := f.runFilterPlugin(ctx, pl, state, pod, nodeInfo); !status.IsSuccess() {
			if !status.IsUnschedulable() {
				// Filter plugins are not supposed to return any status other than
				// Success or Unschedulable.
<<<<<<< HEAD
				pluginStatus = framework.AsStatus(fmt.Errorf("running %q filter plugin: %w", pl.Name(), pluginStatus.AsError()))
			}
			pluginStatus.SetFailedPlugin(pl.Name())
			return map[string]*framework.Status{pl.Name(): pluginStatus}
=======
				status = framework.AsStatus(fmt.Errorf("running %q filter plugin: %w", pl.Name(), status.AsError()))
			}
			status.SetFailedPlugin(pl.Name())
			return status
>>>>>>> d3ec0c4d
		}
	}

	return nil
}

func (f *frameworkImpl) runFilterPlugin(ctx context.Context, pl framework.FilterPlugin, state *framework.CycleState, pod *v1.Pod, nodeInfo *framework.NodeInfo) *framework.Status {
	if !state.ShouldRecordPluginMetrics() {
		return pl.Filter(ctx, state, pod, nodeInfo)
	}
	startTime := time.Now()
	status := pl.Filter(ctx, state, pod, nodeInfo)
	f.metricsRecorder.ObservePluginDurationAsync(metrics.Filter, pl.Name(), status.Code().String(), metrics.SinceInSeconds(startTime))
	return status
}

// RunPostFilterPlugins runs the set of configured PostFilter plugins until the first
// Success, Error or UnschedulableAndUnresolvable is met; otherwise continues to execute all plugins.
func (f *frameworkImpl) RunPostFilterPlugins(ctx context.Context, state *framework.CycleState, pod *v1.Pod, filteredNodeStatusMap framework.NodeToStatusMap) (_ *framework.PostFilterResult, status *framework.Status) {
	startTime := time.Now()
	defer func() {
		metrics.FrameworkExtensionPointDuration.WithLabelValues(metrics.PostFilter, status.Code().String(), f.profileName).Observe(metrics.SinceInSeconds(startTime))
	}()

	// `result` records the last meaningful(non-noop) PostFilterResult.
	var result *framework.PostFilterResult
	var reasons []string
	var failedPlugin string
	for _, pl := range f.postFilterPlugins {
		r, s := f.runPostFilterPlugin(ctx, pl, state, pod, filteredNodeStatusMap)
		if s.IsSuccess() {
			return r, s
		} else if s.Code() == framework.UnschedulableAndUnresolvable {
			return r, s.WithFailedPlugin(pl.Name())
		} else if !s.IsUnschedulable() {
			// Any status other than Success, Unschedulable or UnschedulableAndUnresolvable is Error.
			return nil, framework.AsStatus(s.AsError()).WithFailedPlugin(pl.Name())
		} else if r != nil && r.Mode() != framework.ModeNoop {
			result = r
		}

		reasons = append(reasons, s.Reasons()...)
		// Record the first failed plugin unless we proved that
		// the latter is more relevant.
		if len(failedPlugin) == 0 {
			failedPlugin = pl.Name()
		}
	}

	return result, framework.NewStatus(framework.Unschedulable, reasons...).WithFailedPlugin(failedPlugin)
}

func (f *frameworkImpl) runPostFilterPlugin(ctx context.Context, pl framework.PostFilterPlugin, state *framework.CycleState, pod *v1.Pod, filteredNodeStatusMap framework.NodeToStatusMap) (*framework.PostFilterResult, *framework.Status) {
	if !state.ShouldRecordPluginMetrics() {
		return pl.PostFilter(ctx, state, pod, filteredNodeStatusMap)
	}
	startTime := time.Now()
	r, s := pl.PostFilter(ctx, state, pod, filteredNodeStatusMap)
	f.metricsRecorder.ObservePluginDurationAsync(metrics.PostFilter, pl.Name(), s.Code().String(), metrics.SinceInSeconds(startTime))
	return r, s
}

// RunFilterPluginsWithNominatedPods runs the set of configured filter plugins
// for nominated pod on the given node.
// This function is called from two different places: Schedule and Preempt.
// When it is called from Schedule, we want to test whether the pod is
// schedulable on the node with all the existing pods on the node plus higher
// and equal priority pods nominated to run on the node.
// When it is called from Preempt, we should remove the victims of preemption
// and add the nominated pods. Removal of the victims is done by
// SelectVictimsOnNode(). Preempt removes victims from PreFilter state and
// NodeInfo before calling this function.
func (f *frameworkImpl) RunFilterPluginsWithNominatedPods(ctx context.Context, state *framework.CycleState, pod *v1.Pod, info *framework.NodeInfo) *framework.Status {
	var status *framework.Status

	podsAdded := false
	// We run filters twice in some cases. If the node has greater or equal priority
	// nominated pods, we run them when those pods are added to PreFilter state and nodeInfo.
	// If all filters succeed in this pass, we run them again when these
	// nominated pods are not added. This second pass is necessary because some
	// filters such as inter-pod affinity may not pass without the nominated pods.
	// If there are no nominated pods for the node or if the first run of the
	// filters fail, we don't run the second pass.
	// We consider only equal or higher priority pods in the first pass, because
	// those are the current "pod" must yield to them and not take a space opened
	// for running them. It is ok if the current "pod" take resources freed for
	// lower priority pods.
	// Requiring that the new pod is schedulable in both circumstances ensures that
	// we are making a conservative decision: filters like resources and inter-pod
	// anti-affinity are more likely to fail when the nominated pods are treated
	// as running, while filters like pod affinity are more likely to fail when
	// the nominated pods are treated as not running. We can't just assume the
	// nominated pods are running because they are not running right now and in fact,
	// they may end up getting scheduled to a different node.
	for i := 0; i < 2; i++ {
		stateToUse := state
		nodeInfoToUse := info
		if i == 0 {
			var err error
			podsAdded, stateToUse, nodeInfoToUse, err = addNominatedPods(ctx, f, pod, state, info)
			if err != nil {
				return framework.AsStatus(err)
			}
		} else if !podsAdded || !status.IsSuccess() {
			break
		}

		status = f.RunFilterPlugins(ctx, stateToUse, pod, nodeInfoToUse)
		if !status.IsSuccess() && !status.IsUnschedulable() {
			return status
		}
	}

	return status
}

// addNominatedPods adds pods with equal or greater priority which are nominated
// to run on the node. It returns 1) whether any pod was added, 2) augmented cycleState,
// 3) augmented nodeInfo.
func addNominatedPods(ctx context.Context, fh framework.Handle, pod *v1.Pod, state *framework.CycleState, nodeInfo *framework.NodeInfo) (bool, *framework.CycleState, *framework.NodeInfo, error) {
	if fh == nil || nodeInfo.Node() == nil {
		// This may happen only in tests.
		return false, state, nodeInfo, nil
	}
	nominatedPodInfos := fh.NominatedPodsForNode(nodeInfo.Node().Name)
	if len(nominatedPodInfos) == 0 {
		return false, state, nodeInfo, nil
	}
	nodeInfoOut := nodeInfo.Clone()
	stateOut := state.Clone()
	podsAdded := false
	for _, pi := range nominatedPodInfos {
		if corev1.PodPriority(pi.Pod) >= corev1.PodPriority(pod) && pi.Pod.UID != pod.UID {
			nodeInfoOut.AddPodInfo(pi)
			status := fh.RunPreFilterExtensionAddPod(ctx, stateOut, pod, pi, nodeInfoOut)
			if !status.IsSuccess() {
				return false, state, nodeInfo, status.AsError()
			}
			podsAdded = true
		}
	}
	return podsAdded, stateOut, nodeInfoOut, nil
}

// RunPreScorePlugins runs the set of configured pre-score plugins. If any
// of these plugins returns any status other than Success/Skip, the given pod is rejected.
// When it returns Skip status, other fields in status are just ignored,
// and coupled Score plugin will be skipped in this scheduling cycle.
func (f *frameworkImpl) RunPreScorePlugins(
	ctx context.Context,
	state *framework.CycleState,
	pod *v1.Pod,
	nodes []*v1.Node,
) (status *framework.Status) {
	startTime := time.Now()
	defer func() {
		metrics.FrameworkExtensionPointDuration.WithLabelValues(metrics.PreScore, status.Code().String(), f.profileName).Observe(metrics.SinceInSeconds(startTime))
	}()
	skipPlugins := sets.New[string]()
	for _, pl := range f.preScorePlugins {
		status = f.runPreScorePlugin(ctx, pl, state, pod, nodes)
		if status.IsSkip() {
			skipPlugins.Insert(pl.Name())
			continue
		}
		if !status.IsSuccess() {
			return framework.AsStatus(fmt.Errorf("running PreScore plugin %q: %w", pl.Name(), status.AsError()))
		}
	}
	state.SkipScorePlugins = skipPlugins
	return nil
}

func (f *frameworkImpl) runPreScorePlugin(ctx context.Context, pl framework.PreScorePlugin, state *framework.CycleState, pod *v1.Pod, nodes []*v1.Node) *framework.Status {
	if !state.ShouldRecordPluginMetrics() {
		return pl.PreScore(ctx, state, pod, nodes)
	}
	startTime := time.Now()
	status := pl.PreScore(ctx, state, pod, nodes)
	f.metricsRecorder.ObservePluginDurationAsync(metrics.PreScore, pl.Name(), status.Code().String(), metrics.SinceInSeconds(startTime))
	return status
}

// RunScorePlugins runs the set of configured scoring plugins.
// It returns a list that stores scores from each plugin and total score for each Node.
// It also returns *Status, which is set to non-success if any of the plugins returns
// a non-success status.
func (f *frameworkImpl) RunScorePlugins(ctx context.Context, state *framework.CycleState, pod *v1.Pod, nodes []*v1.Node) (ns []framework.NodePluginScores, status *framework.Status) {
	startTime := time.Now()
	defer func() {
		metrics.FrameworkExtensionPointDuration.WithLabelValues(metrics.Score, status.Code().String(), f.profileName).Observe(metrics.SinceInSeconds(startTime))
	}()
	allNodePluginScores := make([]framework.NodePluginScores, len(nodes))
	numPlugins := len(f.scorePlugins) - state.SkipScorePlugins.Len()
	plugins := make([]framework.ScorePlugin, 0, numPlugins)
	pluginToNodeScores := make(map[string]framework.NodeScoreList, numPlugins)
	for _, pl := range f.scorePlugins {
		if state.SkipScorePlugins.Has(pl.Name()) {
			continue
		}
		plugins = append(plugins, pl)
		pluginToNodeScores[pl.Name()] = make(framework.NodeScoreList, len(nodes))
	}
	ctx, cancel := context.WithCancel(ctx)
	defer cancel()
	errCh := parallelize.NewErrorChannel()

	if len(plugins) > 0 {
		// Run Score method for each node in parallel.
		f.Parallelizer().Until(ctx, len(nodes), func(index int) {
			nodeName := nodes[index].Name
			for _, pl := range plugins {
				s, status := f.runScorePlugin(ctx, pl, state, pod, nodeName)
				if !status.IsSuccess() {
					err := fmt.Errorf("plugin %q failed with: %w", pl.Name(), status.AsError())
					errCh.SendErrorWithCancel(err, cancel)
					return
				}
				pluginToNodeScores[pl.Name()][index] = framework.NodeScore{
					Name:  nodeName,
					Score: s,
				}
			}
		}, metrics.Score)
		if err := errCh.ReceiveError(); err != nil {
			return nil, framework.AsStatus(fmt.Errorf("running Score plugins: %w", err))
		}
	}

	// Run NormalizeScore method for each ScorePlugin in parallel.
	f.Parallelizer().Until(ctx, len(plugins), func(index int) {
		pl := plugins[index]
		if pl.ScoreExtensions() == nil {
			return
		}
		nodeScoreList := pluginToNodeScores[pl.Name()]
		status := f.runScoreExtension(ctx, pl, state, pod, nodeScoreList)
		if !status.IsSuccess() {
			err := fmt.Errorf("plugin %q failed with: %w", pl.Name(), status.AsError())
			errCh.SendErrorWithCancel(err, cancel)
			return
		}
	}, metrics.Score)
	if err := errCh.ReceiveError(); err != nil {
		return nil, framework.AsStatus(fmt.Errorf("running Normalize on Score plugins: %w", err))
	}

	// Apply score weight for each ScorePlugin in parallel,
	// and then, build allNodePluginScores.
	f.Parallelizer().Until(ctx, len(nodes), func(index int) {
		nodePluginScores := framework.NodePluginScores{
			Name:   nodes[index].Name,
			Scores: make([]framework.PluginScore, len(plugins)),
		}

		for i, pl := range plugins {
			weight := f.scorePluginWeight[pl.Name()]
			nodeScoreList := pluginToNodeScores[pl.Name()]
			score := nodeScoreList[index].Score

			if score > framework.MaxNodeScore || score < framework.MinNodeScore {
				err := fmt.Errorf("plugin %q returns an invalid score %v, it should in the range of [%v, %v] after normalizing", pl.Name(), score, framework.MinNodeScore, framework.MaxNodeScore)
				errCh.SendErrorWithCancel(err, cancel)
				return
			}
			weightedScore := score * int64(weight)
			nodePluginScores.Scores[i] = framework.PluginScore{
				Name:  pl.Name(),
				Score: weightedScore,
			}
			nodePluginScores.TotalScore += weightedScore
		}
		allNodePluginScores[index] = nodePluginScores
	}, metrics.Score)
	if err := errCh.ReceiveError(); err != nil {
		return nil, framework.AsStatus(fmt.Errorf("applying score defaultWeights on Score plugins: %w", err))
	}

	return allNodePluginScores, nil
}

func (f *frameworkImpl) runScorePlugin(ctx context.Context, pl framework.ScorePlugin, state *framework.CycleState, pod *v1.Pod, nodeName string) (int64, *framework.Status) {
	if !state.ShouldRecordPluginMetrics() {
		return pl.Score(ctx, state, pod, nodeName)
	}
	startTime := time.Now()
	s, status := pl.Score(ctx, state, pod, nodeName)
	f.metricsRecorder.ObservePluginDurationAsync(metrics.Score, pl.Name(), status.Code().String(), metrics.SinceInSeconds(startTime))
	return s, status
}

func (f *frameworkImpl) runScoreExtension(ctx context.Context, pl framework.ScorePlugin, state *framework.CycleState, pod *v1.Pod, nodeScoreList framework.NodeScoreList) *framework.Status {
	if !state.ShouldRecordPluginMetrics() {
		return pl.ScoreExtensions().NormalizeScore(ctx, state, pod, nodeScoreList)
	}
	startTime := time.Now()
	status := pl.ScoreExtensions().NormalizeScore(ctx, state, pod, nodeScoreList)
	f.metricsRecorder.ObservePluginDurationAsync(metrics.ScoreExtensionNormalize, pl.Name(), status.Code().String(), metrics.SinceInSeconds(startTime))
	return status
}

// RunPreBindPlugins runs the set of configured prebind plugins. It returns a
// failure (bool) if any of the plugins returns an error. It also returns an
// error containing the rejection message or the error occurred in the plugin.
func (f *frameworkImpl) RunPreBindPlugins(ctx context.Context, state *framework.CycleState, pod *v1.Pod, nodeName string) (status *framework.Status) {
	startTime := time.Now()
	defer func() {
		metrics.FrameworkExtensionPointDuration.WithLabelValues(metrics.PreBind, status.Code().String(), f.profileName).Observe(metrics.SinceInSeconds(startTime))
	}()
	for _, pl := range f.preBindPlugins {
		status = f.runPreBindPlugin(ctx, pl, state, pod, nodeName)
		if !status.IsSuccess() {
			if status.IsUnschedulable() {
				klog.V(4).InfoS("Pod rejected by PreBind plugin", "pod", klog.KObj(pod), "node", nodeName, "plugin", pl.Name(), "status", status.Message())
				status.SetFailedPlugin(pl.Name())
				return status
			}
			err := status.AsError()
			klog.ErrorS(err, "Failed running PreBind plugin", "plugin", pl.Name(), "pod", klog.KObj(pod), "node", nodeName)
			return framework.AsStatus(fmt.Errorf("running PreBind plugin %q: %w", pl.Name(), err))
		}
	}
	return nil
}

func (f *frameworkImpl) runPreBindPlugin(ctx context.Context, pl framework.PreBindPlugin, state *framework.CycleState, pod *v1.Pod, nodeName string) *framework.Status {
	if !state.ShouldRecordPluginMetrics() {
		return pl.PreBind(ctx, state, pod, nodeName)
	}
	startTime := time.Now()
	status := pl.PreBind(ctx, state, pod, nodeName)
	f.metricsRecorder.ObservePluginDurationAsync(metrics.PreBind, pl.Name(), status.Code().String(), metrics.SinceInSeconds(startTime))
	return status
}

// RunBindPlugins runs the set of configured bind plugins until one returns a non `Skip` status.
func (f *frameworkImpl) RunBindPlugins(ctx context.Context, state *framework.CycleState, pod *v1.Pod, nodeName string) (status *framework.Status) {
	startTime := time.Now()
	defer func() {
		metrics.FrameworkExtensionPointDuration.WithLabelValues(metrics.Bind, status.Code().String(), f.profileName).Observe(metrics.SinceInSeconds(startTime))
	}()
	if len(f.bindPlugins) == 0 {
		return framework.NewStatus(framework.Skip, "")
	}
	for _, pl := range f.bindPlugins {
		status = f.runBindPlugin(ctx, pl, state, pod, nodeName)
		if status.IsSkip() {
			continue
		}
		if !status.IsSuccess() {
			if status.IsUnschedulable() {
				klog.V(4).InfoS("Pod rejected by Bind plugin", "pod", klog.KObj(pod), "node", nodeName, "plugin", pl.Name(), "status", status.Message())
				status.SetFailedPlugin(pl.Name())
				return status
			}
			err := status.AsError()
			klog.ErrorS(err, "Failed running Bind plugin", "plugin", pl.Name(), "pod", klog.KObj(pod), "node", nodeName)
			return framework.AsStatus(fmt.Errorf("running Bind plugin %q: %w", pl.Name(), err))
		}
		return status
	}
	return status
}

func (f *frameworkImpl) runBindPlugin(ctx context.Context, bp framework.BindPlugin, state *framework.CycleState, pod *v1.Pod, nodeName string) *framework.Status {
	if !state.ShouldRecordPluginMetrics() {
		return bp.Bind(ctx, state, pod, nodeName)
	}
	startTime := time.Now()
	status := bp.Bind(ctx, state, pod, nodeName)
	f.metricsRecorder.ObservePluginDurationAsync(metrics.Bind, bp.Name(), status.Code().String(), metrics.SinceInSeconds(startTime))
	return status
}

// RunPostBindPlugins runs the set of configured postbind plugins.
func (f *frameworkImpl) RunPostBindPlugins(ctx context.Context, state *framework.CycleState, pod *v1.Pod, nodeName string) {
	startTime := time.Now()
	defer func() {
		metrics.FrameworkExtensionPointDuration.WithLabelValues(metrics.PostBind, framework.Success.String(), f.profileName).Observe(metrics.SinceInSeconds(startTime))
	}()
	for _, pl := range f.postBindPlugins {
		f.runPostBindPlugin(ctx, pl, state, pod, nodeName)
	}
}

func (f *frameworkImpl) runPostBindPlugin(ctx context.Context, pl framework.PostBindPlugin, state *framework.CycleState, pod *v1.Pod, nodeName string) {
	if !state.ShouldRecordPluginMetrics() {
		pl.PostBind(ctx, state, pod, nodeName)
		return
	}
	startTime := time.Now()
	pl.PostBind(ctx, state, pod, nodeName)
	f.metricsRecorder.ObservePluginDurationAsync(metrics.PostBind, pl.Name(), framework.Success.String(), metrics.SinceInSeconds(startTime))
}

// RunReservePluginsReserve runs the Reserve method in the set of configured
// reserve plugins. If any of these plugins returns an error, it does not
// continue running the remaining ones and returns the error. In such a case,
// the pod will not be scheduled and the caller will be expected to call
// RunReservePluginsUnreserve.
func (f *frameworkImpl) RunReservePluginsReserve(ctx context.Context, state *framework.CycleState, pod *v1.Pod, nodeName string) (status *framework.Status) {
	startTime := time.Now()
	defer func() {
		metrics.FrameworkExtensionPointDuration.WithLabelValues(metrics.Reserve, status.Code().String(), f.profileName).Observe(metrics.SinceInSeconds(startTime))
	}()
	for _, pl := range f.reservePlugins {
		status = f.runReservePluginReserve(ctx, pl, state, pod, nodeName)
		if !status.IsSuccess() {
			err := status.AsError()
			klog.ErrorS(err, "Failed running Reserve plugin", "plugin", pl.Name(), "pod", klog.KObj(pod))
			return framework.AsStatus(fmt.Errorf("running Reserve plugin %q: %w", pl.Name(), err))
		}
	}
	return nil
}

func (f *frameworkImpl) runReservePluginReserve(ctx context.Context, pl framework.ReservePlugin, state *framework.CycleState, pod *v1.Pod, nodeName string) *framework.Status {
	if !state.ShouldRecordPluginMetrics() {
		return pl.Reserve(ctx, state, pod, nodeName)
	}
	startTime := time.Now()
	status := pl.Reserve(ctx, state, pod, nodeName)
	f.metricsRecorder.ObservePluginDurationAsync(metrics.Reserve, pl.Name(), status.Code().String(), metrics.SinceInSeconds(startTime))
	return status
}

// RunReservePluginsUnreserve runs the Unreserve method in the set of
// configured reserve plugins.
func (f *frameworkImpl) RunReservePluginsUnreserve(ctx context.Context, state *framework.CycleState, pod *v1.Pod, nodeName string) {
	startTime := time.Now()
	defer func() {
		metrics.FrameworkExtensionPointDuration.WithLabelValues(metrics.Unreserve, framework.Success.String(), f.profileName).Observe(metrics.SinceInSeconds(startTime))
	}()
	// Execute the Unreserve operation of each reserve plugin in the
	// *reverse* order in which the Reserve operation was executed.
	for i := len(f.reservePlugins) - 1; i >= 0; i-- {
		f.runReservePluginUnreserve(ctx, f.reservePlugins[i], state, pod, nodeName)
	}
}

func (f *frameworkImpl) runReservePluginUnreserve(ctx context.Context, pl framework.ReservePlugin, state *framework.CycleState, pod *v1.Pod, nodeName string) {
	if !state.ShouldRecordPluginMetrics() {
		pl.Unreserve(ctx, state, pod, nodeName)
		return
	}
	startTime := time.Now()
	pl.Unreserve(ctx, state, pod, nodeName)
	f.metricsRecorder.ObservePluginDurationAsync(metrics.Unreserve, pl.Name(), framework.Success.String(), metrics.SinceInSeconds(startTime))
}

// RunPermitPlugins runs the set of configured permit plugins. If any of these
// plugins returns a status other than "Success" or "Wait", it does not continue
// running the remaining plugins and returns an error. Otherwise, if any of the
// plugins returns "Wait", then this function will create and add waiting pod
// to a map of currently waiting pods and return status with "Wait" code.
// Pod will remain waiting pod for the minimum duration returned by the permit plugins.
func (f *frameworkImpl) RunPermitPlugins(ctx context.Context, state *framework.CycleState, pod *v1.Pod, nodeName string) (status *framework.Status) {
	startTime := time.Now()
	defer func() {
		metrics.FrameworkExtensionPointDuration.WithLabelValues(metrics.Permit, status.Code().String(), f.profileName).Observe(metrics.SinceInSeconds(startTime))
	}()
	pluginsWaitTime := make(map[string]time.Duration)
	statusCode := framework.Success
	for _, pl := range f.permitPlugins {
		status, timeout := f.runPermitPlugin(ctx, pl, state, pod, nodeName)
		if !status.IsSuccess() {
			if status.IsUnschedulable() {
				klog.V(4).InfoS("Pod rejected by permit plugin", "pod", klog.KObj(pod), "plugin", pl.Name(), "status", status.Message())
				status.SetFailedPlugin(pl.Name())
				return status
			}
			if status.IsWait() {
				// Not allowed to be greater than maxTimeout.
				if timeout > maxTimeout {
					timeout = maxTimeout
				}
				pluginsWaitTime[pl.Name()] = timeout
				statusCode = framework.Wait
			} else {
				err := status.AsError()
				klog.ErrorS(err, "Failed running Permit plugin", "plugin", pl.Name(), "pod", klog.KObj(pod))
				return framework.AsStatus(fmt.Errorf("running Permit plugin %q: %w", pl.Name(), err)).WithFailedPlugin(pl.Name())
			}
		}
	}
	if statusCode == framework.Wait {
		waitingPod := newWaitingPod(pod, pluginsWaitTime)
		f.waitingPods.add(waitingPod)
		msg := fmt.Sprintf("one or more plugins asked to wait and no plugin rejected pod %q", pod.Name)
		klog.V(4).InfoS("One or more plugins asked to wait and no plugin rejected pod", "pod", klog.KObj(pod))
		return framework.NewStatus(framework.Wait, msg)
	}
	return nil
}

func (f *frameworkImpl) runPermitPlugin(ctx context.Context, pl framework.PermitPlugin, state *framework.CycleState, pod *v1.Pod, nodeName string) (*framework.Status, time.Duration) {
	if !state.ShouldRecordPluginMetrics() {
		return pl.Permit(ctx, state, pod, nodeName)
	}
	startTime := time.Now()
	status, timeout := pl.Permit(ctx, state, pod, nodeName)
	f.metricsRecorder.ObservePluginDurationAsync(metrics.Permit, pl.Name(), status.Code().String(), metrics.SinceInSeconds(startTime))
	return status, timeout
}

// WaitOnPermit will block, if the pod is a waiting pod, until the waiting pod is rejected or allowed.
func (f *frameworkImpl) WaitOnPermit(ctx context.Context, pod *v1.Pod) *framework.Status {
	waitingPod := f.waitingPods.get(pod.UID)
	if waitingPod == nil {
		return nil
	}
	defer f.waitingPods.remove(pod.UID)
	klog.V(4).InfoS("Pod waiting on permit", "pod", klog.KObj(pod))

	startTime := time.Now()
	s := <-waitingPod.s
	metrics.PermitWaitDuration.WithLabelValues(s.Code().String()).Observe(metrics.SinceInSeconds(startTime))

	if !s.IsSuccess() {
		if s.IsUnschedulable() {
			klog.V(4).InfoS("Pod rejected while waiting on permit", "pod", klog.KObj(pod), "status", s.Message())
			return s
		}
		err := s.AsError()
		klog.ErrorS(err, "Failed waiting on permit for pod", "pod", klog.KObj(pod))
		return framework.AsStatus(fmt.Errorf("waiting on permit for pod: %w", err)).WithFailedPlugin(s.FailedPlugin())
	}
	return nil
}

// SnapshotSharedLister returns the scheduler's SharedLister of the latest NodeInfo
// snapshot. The snapshot is taken at the beginning of a scheduling cycle and remains
// unchanged until a pod finishes "Reserve". There is no guarantee that the information
// remains unchanged after "Reserve".
func (f *frameworkImpl) SnapshotSharedLister() framework.SharedLister {
	return f.snapshotSharedLister
}

// IterateOverWaitingPods acquires a read lock and iterates over the WaitingPods map.
func (f *frameworkImpl) IterateOverWaitingPods(callback func(framework.WaitingPod)) {
	f.waitingPods.iterate(callback)
}

// GetWaitingPod returns a reference to a WaitingPod given its UID.
func (f *frameworkImpl) GetWaitingPod(uid types.UID) framework.WaitingPod {
	if wp := f.waitingPods.get(uid); wp != nil {
		return wp
	}
	return nil // Returning nil instead of *waitingPod(nil).
}

// RejectWaitingPod rejects a WaitingPod given its UID.
// The returned value indicates if the given pod is waiting or not.
func (f *frameworkImpl) RejectWaitingPod(uid types.UID) bool {
	if waitingPod := f.waitingPods.get(uid); waitingPod != nil {
		waitingPod.Reject("", "removed")
		return true
	}
	return false
}

// HasFilterPlugins returns true if at least one filter plugin is defined.
func (f *frameworkImpl) HasFilterPlugins() bool {
	return len(f.filterPlugins) > 0
}

// HasPostFilterPlugins returns true if at least one postFilter plugin is defined.
func (f *frameworkImpl) HasPostFilterPlugins() bool {
	return len(f.postFilterPlugins) > 0
}

// HasScorePlugins returns true if at least one score plugin is defined.
func (f *frameworkImpl) HasScorePlugins() bool {
	return len(f.scorePlugins) > 0
}

// ListPlugins returns a map of extension point name to plugin names configured at each extension
// point. Returns nil if no plugins where configured.
func (f *frameworkImpl) ListPlugins() *config.Plugins {
	m := config.Plugins{}

	for _, e := range f.getExtensionPoints(&m) {
		plugins := reflect.ValueOf(e.slicePtr).Elem()
		extName := plugins.Type().Elem().Name()
		var cfgs []config.Plugin
		for i := 0; i < plugins.Len(); i++ {
			name := plugins.Index(i).Interface().(framework.Plugin).Name()
			p := config.Plugin{Name: name}
			if extName == "ScorePlugin" {
				// Weights apply only to score plugins.
				p.Weight = int32(f.scorePluginWeight[name])
			}
			cfgs = append(cfgs, p)
		}
		if len(cfgs) > 0 {
			e.plugins.Enabled = cfgs
		}
	}
	return &m
}

// ClientSet returns a kubernetes clientset.
func (f *frameworkImpl) ClientSet() clientset.Interface {
	return f.clientSet
}

// KubeConfig returns a kubernetes config.
func (f *frameworkImpl) KubeConfig() *restclient.Config {
	return f.kubeConfig
}

// EventRecorder returns an event recorder.
func (f *frameworkImpl) EventRecorder() events.EventRecorder {
	return f.eventRecorder
}

// SharedInformerFactory returns a shared informer factory.
func (f *frameworkImpl) SharedInformerFactory() informers.SharedInformerFactory {
	return f.informerFactory
}

func (f *frameworkImpl) pluginsNeeded(plugins *config.Plugins) sets.String {
	pgSet := sets.String{}

	if plugins == nil {
		return pgSet
	}

	find := func(pgs *config.PluginSet) {
		for _, pg := range pgs.Enabled {
			pgSet.Insert(pg.Name)
		}
	}

	for _, e := range f.getExtensionPoints(plugins) {
		find(e.plugins)
	}
	// Parse MultiPoint separately since they are not returned by f.getExtensionPoints()
	find(&plugins.MultiPoint)

	return pgSet
}

// ProfileName returns the profile name associated to this framework.
func (f *frameworkImpl) ProfileName() string {
	return f.profileName
}

// PercentageOfNodesToScore returns percentageOfNodesToScore associated to a profile.
func (f *frameworkImpl) PercentageOfNodesToScore() *int32 {
	return f.percentageOfNodesToScore
}

// Parallelizer returns a parallelizer holding parallelism for scheduler.
func (f *frameworkImpl) Parallelizer() parallelize.Parallelizer {
	return f.parallelizer
}<|MERGE_RESOLUTION|>--- conflicted
+++ resolved
@@ -737,17 +737,10 @@
 			if !status.IsUnschedulable() {
 				// Filter plugins are not supposed to return any status other than
 				// Success or Unschedulable.
-<<<<<<< HEAD
-				pluginStatus = framework.AsStatus(fmt.Errorf("running %q filter plugin: %w", pl.Name(), pluginStatus.AsError()))
-			}
-			pluginStatus.SetFailedPlugin(pl.Name())
-			return map[string]*framework.Status{pl.Name(): pluginStatus}
-=======
 				status = framework.AsStatus(fmt.Errorf("running %q filter plugin: %w", pl.Name(), status.AsError()))
 			}
 			status.SetFailedPlugin(pl.Name())
 			return status
->>>>>>> d3ec0c4d
 		}
 	}
 
