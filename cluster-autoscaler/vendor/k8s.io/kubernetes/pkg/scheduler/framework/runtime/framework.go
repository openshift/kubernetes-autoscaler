--- conflicted
+++ resolved
@@ -690,10 +690,7 @@
 	if verboseLogs {
 		logger = klog.LoggerWithName(logger, "PreFilter")
 	}
-<<<<<<< HEAD
-=======
 	var returnStatus *framework.Status
->>>>>>> 7d1f87fc
 	for _, pl := range f.preFilterPlugins {
 		ctx := ctx
 		if verboseLogs {
@@ -1110,11 +1107,7 @@
 		}
 		// Run Score method for each node in parallel.
 		f.Parallelizer().Until(ctx, len(nodes), func(index int) {
-<<<<<<< HEAD
-			nodeName := nodes[index].Name
-=======
 			nodeName := nodes[index].Node().Name
->>>>>>> 7d1f87fc
 			logger := logger
 			if verboseLogs {
 				logger = klog.LoggerWithValues(logger, "node", klog.ObjectRef{Name: nodeName})
