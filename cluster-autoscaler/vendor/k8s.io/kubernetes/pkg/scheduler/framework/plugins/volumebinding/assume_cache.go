--- conflicted
+++ resolved
@@ -26,334 +26,6 @@
 	"k8s.io/kubernetes/pkg/scheduler/util/assumecache"
 )
 
-<<<<<<< HEAD
-// AssumeCache is a cache on top of the informer that allows for updating
-// objects outside of informer events and also restoring the informer
-// cache's version of the object.  Objects are assumed to be
-// Kubernetes API objects that implement meta.Interface
-type AssumeCache interface {
-	// Assume updates the object in-memory only
-	Assume(obj interface{}) error
-
-	// Restore the informer cache's version of the object
-	Restore(objName string)
-
-	// Get the object by name
-	Get(objName string) (interface{}, error)
-
-	// GetAPIObj gets the API object by name
-	GetAPIObj(objName string) (interface{}, error)
-
-	// List all the objects in the cache
-	List(indexObj interface{}) []interface{}
-}
-
-type errWrongType struct {
-	typeName string
-	object   interface{}
-}
-
-func (e *errWrongType) Error() string {
-	return fmt.Sprintf("could not convert object to type %v: %+v", e.typeName, e.object)
-}
-
-type errNotFound struct {
-	typeName   string
-	objectName string
-}
-
-func (e *errNotFound) Error() string {
-	return fmt.Sprintf("could not find %v %q", e.typeName, e.objectName)
-}
-
-type errObjectName struct {
-	detailedErr error
-}
-
-func (e *errObjectName) Error() string {
-	return fmt.Sprintf("failed to get object name: %v", e.detailedErr)
-}
-
-// assumeCache stores two pointers to represent a single object:
-//   - The pointer to the informer object.
-//   - The pointer to the latest object, which could be the same as
-//     the informer object, or an in-memory object.
-//
-// An informer update always overrides the latest object pointer.
-//
-// Assume() only updates the latest object pointer.
-// Restore() sets the latest object pointer back to the informer object.
-// Get/List() always returns the latest object pointer.
-type assumeCache struct {
-	// The logger that was chosen when setting up the cache.
-	// Will be used for all operations.
-	logger klog.Logger
-
-	// Synchronizes updates to store
-	rwMutex sync.RWMutex
-
-	// describes the object stored
-	description string
-
-	// Stores objInfo pointers
-	store cache.Indexer
-
-	// Index function for object
-	indexFunc cache.IndexFunc
-	indexName string
-}
-
-type objInfo struct {
-	// name of the object
-	name string
-
-	// Latest version of object could be cached-only or from informer
-	latestObj interface{}
-
-	// Latest object from informer
-	apiObj interface{}
-}
-
-func objInfoKeyFunc(obj interface{}) (string, error) {
-	objInfo, ok := obj.(*objInfo)
-	if !ok {
-		return "", &errWrongType{"objInfo", obj}
-	}
-	return objInfo.name, nil
-}
-
-func (c *assumeCache) objInfoIndexFunc(obj interface{}) ([]string, error) {
-	objInfo, ok := obj.(*objInfo)
-	if !ok {
-		return []string{""}, &errWrongType{"objInfo", obj}
-	}
-	return c.indexFunc(objInfo.latestObj)
-}
-
-// NewAssumeCache creates an assume cache for general objects.
-func NewAssumeCache(logger klog.Logger, informer cache.SharedIndexInformer, description, indexName string, indexFunc cache.IndexFunc) AssumeCache {
-	c := &assumeCache{
-		logger:      logger,
-		description: description,
-		indexFunc:   indexFunc,
-		indexName:   indexName,
-	}
-	indexers := cache.Indexers{}
-	if indexName != "" && indexFunc != nil {
-		indexers[indexName] = c.objInfoIndexFunc
-	}
-	c.store = cache.NewIndexer(objInfoKeyFunc, indexers)
-
-	// Unit tests don't use informers
-	if informer != nil {
-		informer.AddEventHandler(
-			cache.ResourceEventHandlerFuncs{
-				AddFunc:    c.add,
-				UpdateFunc: c.update,
-				DeleteFunc: c.delete,
-			},
-		)
-	}
-	return c
-}
-
-func (c *assumeCache) add(obj interface{}) {
-	if obj == nil {
-		return
-	}
-
-	name, err := cache.MetaNamespaceKeyFunc(obj)
-	if err != nil {
-		c.logger.Error(&errObjectName{err}, "Add failed")
-		return
-	}
-
-	c.rwMutex.Lock()
-	defer c.rwMutex.Unlock()
-
-	if objInfo, _ := c.getObjInfo(name); objInfo != nil {
-		newVersion, err := c.getObjVersion(name, obj)
-		if err != nil {
-			c.logger.Error(err, "Add failed: couldn't get object version")
-			return
-		}
-
-		storedVersion, err := c.getObjVersion(name, objInfo.latestObj)
-		if err != nil {
-			c.logger.Error(err, "Add failed: couldn't get stored object version")
-			return
-		}
-
-		// Only update object if version is newer.
-		// This is so we don't override assumed objects due to informer resync.
-		if newVersion <= storedVersion {
-			c.logger.V(10).Info("Skip adding object to assume cache because version is not newer than storedVersion", "description", c.description, "cacheKey", name, "newVersion", newVersion, "storedVersion", storedVersion)
-			return
-		}
-	}
-
-	objInfo := &objInfo{name: name, latestObj: obj, apiObj: obj}
-	if err = c.store.Update(objInfo); err != nil {
-		c.logger.Info("Error occurred while updating stored object", "err", err)
-	} else {
-		c.logger.V(10).Info("Adding object to assume cache", "description", c.description, "cacheKey", name, "assumeCache", obj)
-	}
-}
-
-func (c *assumeCache) update(oldObj interface{}, newObj interface{}) {
-	c.add(newObj)
-}
-
-func (c *assumeCache) delete(obj interface{}) {
-	if obj == nil {
-		return
-	}
-
-	name, err := cache.DeletionHandlingMetaNamespaceKeyFunc(obj)
-	if err != nil {
-		c.logger.Error(&errObjectName{err}, "Failed to delete")
-		return
-	}
-
-	c.rwMutex.Lock()
-	defer c.rwMutex.Unlock()
-
-	objInfo := &objInfo{name: name}
-	err = c.store.Delete(objInfo)
-	if err != nil {
-		c.logger.Error(err, "Failed to delete", "description", c.description, "cacheKey", name)
-	}
-}
-
-func (c *assumeCache) getObjVersion(name string, obj interface{}) (int64, error) {
-	objAccessor, err := meta.Accessor(obj)
-	if err != nil {
-		return -1, err
-	}
-
-	objResourceVersion, err := strconv.ParseInt(objAccessor.GetResourceVersion(), 10, 64)
-	if err != nil {
-		return -1, fmt.Errorf("error parsing ResourceVersion %q for %v %q: %s", objAccessor.GetResourceVersion(), c.description, name, err)
-	}
-	return objResourceVersion, nil
-}
-
-func (c *assumeCache) getObjInfo(name string) (*objInfo, error) {
-	obj, ok, err := c.store.GetByKey(name)
-	if err != nil {
-		return nil, err
-	}
-	if !ok {
-		return nil, &errNotFound{c.description, name}
-	}
-
-	objInfo, ok := obj.(*objInfo)
-	if !ok {
-		return nil, &errWrongType{"objInfo", obj}
-	}
-	return objInfo, nil
-}
-
-func (c *assumeCache) Get(objName string) (interface{}, error) {
-	c.rwMutex.RLock()
-	defer c.rwMutex.RUnlock()
-
-	objInfo, err := c.getObjInfo(objName)
-	if err != nil {
-		return nil, err
-	}
-	return objInfo.latestObj, nil
-}
-
-func (c *assumeCache) GetAPIObj(objName string) (interface{}, error) {
-	c.rwMutex.RLock()
-	defer c.rwMutex.RUnlock()
-
-	objInfo, err := c.getObjInfo(objName)
-	if err != nil {
-		return nil, err
-	}
-	return objInfo.apiObj, nil
-}
-
-func (c *assumeCache) List(indexObj interface{}) []interface{} {
-	c.rwMutex.RLock()
-	defer c.rwMutex.RUnlock()
-
-	allObjs := []interface{}{}
-	var objs []interface{}
-	if c.indexName != "" {
-		o, err := c.store.Index(c.indexName, &objInfo{latestObj: indexObj})
-		if err != nil {
-			c.logger.Error(err, "List index error")
-			return nil
-		}
-		objs = o
-	} else {
-		objs = c.store.List()
-	}
-
-	for _, obj := range objs {
-		objInfo, ok := obj.(*objInfo)
-		if !ok {
-			c.logger.Error(&errWrongType{"objInfo", obj}, "List error")
-			continue
-		}
-		allObjs = append(allObjs, objInfo.latestObj)
-	}
-	return allObjs
-}
-
-func (c *assumeCache) Assume(obj interface{}) error {
-	name, err := cache.MetaNamespaceKeyFunc(obj)
-	if err != nil {
-		return &errObjectName{err}
-	}
-
-	c.rwMutex.Lock()
-	defer c.rwMutex.Unlock()
-
-	objInfo, err := c.getObjInfo(name)
-	if err != nil {
-		return err
-	}
-
-	newVersion, err := c.getObjVersion(name, obj)
-	if err != nil {
-		return err
-	}
-
-	storedVersion, err := c.getObjVersion(name, objInfo.latestObj)
-	if err != nil {
-		return err
-	}
-
-	if newVersion < storedVersion {
-		return fmt.Errorf("%v %q is out of sync (stored: %d, assume: %d)", c.description, name, storedVersion, newVersion)
-	}
-
-	// Only update the cached object
-	objInfo.latestObj = obj
-	c.logger.V(4).Info("Assumed object", "description", c.description, "cacheKey", name, "version", newVersion)
-	return nil
-}
-
-func (c *assumeCache) Restore(objName string) {
-	c.rwMutex.Lock()
-	defer c.rwMutex.Unlock()
-
-	objInfo, err := c.getObjInfo(objName)
-	if err != nil {
-		// This could be expected if object got deleted
-		c.logger.V(5).Info("Restore object", "description", c.description, "cacheKey", objName, "err", err)
-	} else {
-		objInfo.latestObj = objInfo.apiObj
-		c.logger.V(4).Info("Restored object", "description", c.description, "cacheKey", objName)
-	}
-}
-
-=======
->>>>>>> b9b8ab00
 // PVAssumeCache is a AssumeCache for PersistentVolume objects
 type PVAssumeCache struct {
 	*assumecache.AssumeCache
