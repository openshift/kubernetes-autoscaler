--- conflicted
+++ resolved
@@ -25,6 +25,7 @@
 	"k8s.io/klog/v2"
 
 	"k8s.io/kubernetes/pkg/scheduler/framework"
+	"k8s.io/kubernetes/pkg/scheduler/framework/plugins/feature"
 	"k8s.io/kubernetes/pkg/scheduler/framework/plugins/names"
 	"k8s.io/kubernetes/pkg/scheduler/util"
 )
@@ -33,13 +34,9 @@
 const Name = names.SchedulingGates
 
 // SchedulingGates checks if a Pod carries .spec.schedulingGates.
-<<<<<<< HEAD
-type SchedulingGates struct{}
-=======
 type SchedulingGates struct {
 	enableSchedulingQueueHint bool
 }
->>>>>>> b9b8ab00
 
 var _ framework.PreEnqueuePlugin = &SchedulingGates{}
 var _ framework.EnqueueExtensions = &SchedulingGates{}
@@ -76,10 +73,6 @@
 }
 
 // New initializes a new plugin and returns it.
-<<<<<<< HEAD
-func New(_ context.Context, _ runtime.Object, _ framework.Handle) (framework.Plugin, error) {
-	return &SchedulingGates{}, nil
-=======
 func New(_ context.Context, _ runtime.Object, _ framework.Handle, fts feature.Features) (framework.Plugin, error) {
 	return &SchedulingGates{
 		enableSchedulingQueueHint: fts.EnableSchedulingQueueHint,
@@ -101,5 +94,4 @@
 		return framework.Queue, nil
 	}
 	return framework.QueueSkip, nil
->>>>>>> b9b8ab00
 }