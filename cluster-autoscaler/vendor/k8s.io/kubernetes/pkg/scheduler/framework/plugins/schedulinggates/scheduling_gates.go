--- conflicted
+++ resolved
@@ -30,13 +30,7 @@
 const Name = names.SchedulingGates
 
 // SchedulingGates checks if a Pod carries .spec.schedulingGates.
-<<<<<<< HEAD
-type SchedulingGates struct {
-	EnablePodSchedulingReadiness bool
-}
-=======
 type SchedulingGates struct{}
->>>>>>> 7d1f87fc
 
 var _ framework.PreEnqueuePlugin = &SchedulingGates{}
 var _ framework.EnqueueExtensions = &SchedulingGates{}
@@ -46,11 +40,7 @@
 }
 
 func (pl *SchedulingGates) PreEnqueue(ctx context.Context, p *v1.Pod) *framework.Status {
-<<<<<<< HEAD
-	if !pl.EnablePodSchedulingReadiness || len(p.Spec.SchedulingGates) == 0 {
-=======
 	if len(p.Spec.SchedulingGates) == 0 {
->>>>>>> 7d1f87fc
 		return nil
 	}
 	gates := make([]string, 0, len(p.Spec.SchedulingGates))
@@ -67,11 +57,6 @@
 }
 
 // New initializes a new plugin and returns it.
-<<<<<<< HEAD
-func New(_ context.Context, _ runtime.Object, _ framework.Handle, fts feature.Features) (framework.Plugin, error) {
-	return &SchedulingGates{EnablePodSchedulingReadiness: fts.EnablePodSchedulingReadiness}, nil
-=======
 func New(_ context.Context, _ runtime.Object, _ framework.Handle) (framework.Plugin, error) {
 	return &SchedulingGates{}, nil
->>>>>>> 7d1f87fc
 }