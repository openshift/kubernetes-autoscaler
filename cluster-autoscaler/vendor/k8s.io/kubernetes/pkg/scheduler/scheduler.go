--- conflicted
+++ resolved
@@ -444,23 +444,14 @@
 // preempt tries to create room for a pod that has failed to schedule, by preempting lower priority pods if possible.
 // If it succeeds, it adds the name of the node where preemption has happened to the pod spec.
 // It returns the node name and an error if any.
-<<<<<<< HEAD
-func (sched *Scheduler) preempt(pluginContext *framework.PluginContext, fwk framework.Framework, preemptor *v1.Pod, scheduleErr error) (string, error) {
-	preemptor, err := sched.PodPreemptor.GetUpdatedPod(preemptor)
-=======
 func (sched *Scheduler) preempt(ctx context.Context, state *framework.CycleState, fwk framework.Framework, preemptor *v1.Pod, scheduleErr error) (string, error) {
 	preemptor, err := sched.podPreemptor.getUpdatedPod(preemptor)
->>>>>>> 477857ad
 	if err != nil {
 		klog.Errorf("Error getting the updated preemptor pod object: %v", err)
 		return "", err
 	}
 
-<<<<<<< HEAD
-	node, victims, nominatedPodsToClear, err := sched.Algorithm.Preempt(pluginContext, preemptor, scheduleErr)
-=======
 	node, victims, nominatedPodsToClear, err := sched.Algorithm.Preempt(ctx, state, preemptor, scheduleErr)
->>>>>>> 477857ad
 	if err != nil {
 		klog.Errorf("Error preempting victims to make room for %v/%v: %v", preemptor.Namespace, preemptor.Name, err)
 		return "", err
@@ -632,11 +623,7 @@
 					" No preemption is performed.")
 			} else {
 				preemptionStartTime := time.Now()
-<<<<<<< HEAD
-				sched.preempt(pluginContext, fwk, pod, fitError)
-=======
 				sched.preempt(schedulingCycleCtx, state, fwk, pod, fitError)
->>>>>>> 477857ad
 				metrics.PreemptionAttempts.Inc()
 				metrics.SchedulingAlgorithmPreemptionEvaluationDuration.Observe(metrics.SinceInSeconds(preemptionStartTime))
 				metrics.DeprecatedSchedulingAlgorithmPreemptionEvaluationDuration.Observe(metrics.SinceInMicroseconds(preemptionStartTime))
