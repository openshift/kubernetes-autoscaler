--- conflicted
+++ resolved
@@ -95,15 +95,6 @@
 	// CheckNodePIDPressurePred defines the name of predicate CheckNodePIDPressure.
 	CheckNodePIDPressurePred = "CheckNodePIDPressure"
 
-<<<<<<< HEAD
-	// DefaultMaxEBSVolumes is the limit for volumes attached to an instance.
-	// Amazon recommends no more than 40; the system root volume uses at least one.
-	// See http://docs.aws.amazon.com/AWSEC2/latest/UserGuide/volume_limits.html#linux-specific-volume-limits
-	DefaultMaxEBSVolumes = 39
-	// DefaultMaxEBSM5VolumeLimit is default EBS volume limit on m5 and c5 instances
-	DefaultMaxEBSM5VolumeLimit = 25
-=======
->>>>>>> d54edf18
 	// DefaultMaxGCEPDVolumes defines the maximum number of PD Volumes for GCE
 	// GCE instances can have up to 16 PD volumes attached.
 	DefaultMaxGCEPDVolumes = 16
@@ -382,32 +373,19 @@
 }
 
 func getMaxEBSVolume(nodeInstanceType string) int {
-<<<<<<< HEAD
-	if ok, _ := regexp.MatchString("^[cm]5.*", nodeInstanceType); ok {
-		return DefaultMaxEBSM5VolumeLimit
-	}
-	return DefaultMaxEBSVolumes
-=======
 	if ok, _ := regexp.MatchString(volumeutil.EBSNitroLimitRegex, nodeInstanceType); ok {
 		return volumeutil.DefaultMaxEBSNitroVolumeLimit
 	}
 	return volumeutil.DefaultMaxEBSVolumes
->>>>>>> d54edf18
 }
 
 // getMaxVolLimitFromEnv checks the max PD volumes environment variable, otherwise returning a default value
 func getMaxVolLimitFromEnv() int {
 	if rawMaxVols := os.Getenv(KubeMaxPDVols); rawMaxVols != "" {
 		if parsedMaxVols, err := strconv.Atoi(rawMaxVols); err != nil {
-<<<<<<< HEAD
-			glog.Errorf("Unable to parse maximum PD volumes value, using default: %v", err)
-		} else if parsedMaxVols <= 0 {
-			glog.Errorf("Maximum PD volumes must be a positive value, using default ")
-=======
 			klog.Errorf("Unable to parse maximum PD volumes value, using default: %v", err)
 		} else if parsedMaxVols <= 0 {
 			klog.Errorf("Maximum PD volumes must be a positive value, using default ")
->>>>>>> d54edf18
 		} else {
 			return parsedMaxVols
 		}
@@ -1263,30 +1241,6 @@
 	return terms
 }
 
-<<<<<<< HEAD
-func getMatchingTopologyPairs(pod *v1.Pod, nodeInfoMap map[string]*schedulercache.NodeInfo) (*topologyPairsMaps, error) {
-	allNodeNames := make([]string, 0, len(nodeInfoMap))
-	for name := range nodeInfoMap {
-		allNodeNames = append(allNodeNames, name)
-	}
-
-	var lock sync.Mutex
-	var firstError error
-
-	topologyMaps := newTopologyPairsMaps()
-
-	appendTopologyPairsMaps := func(toAppend *topologyPairsMaps) {
-		lock.Lock()
-		defer lock.Unlock()
-		topologyMaps.appendMaps(toAppend)
-	}
-	catchError := func(err error) {
-		lock.Lock()
-		defer lock.Unlock()
-		if firstError == nil {
-			firstError = err
-		}
-=======
 // getMatchingAntiAffinityTopologyPairs calculates the following for "existingPod" on given node:
 // (1) Whether it has PodAntiAffinity
 // (2) Whether ANY AffinityTerm matches the incoming pod
@@ -1294,7 +1248,6 @@
 	affinity := existingPod.Spec.Affinity
 	if affinity == nil || affinity.PodAntiAffinity == nil {
 		return nil, nil
->>>>>>> d54edf18
 	}
 
 	topologyMaps := newTopologyPairsMaps()
@@ -1304,76 +1257,6 @@
 		if err != nil {
 			return nil, err
 		}
-<<<<<<< HEAD
-		nodeTopologyMaps := newTopologyPairsMaps()
-		for _, existingPod := range nodeInfo.PodsWithAffinity() {
-			affinity := existingPod.Spec.Affinity
-			if affinity == nil {
-				continue
-			}
-			for _, term := range GetPodAntiAffinityTerms(affinity.PodAntiAffinity) {
-				namespaces := priorityutil.GetNamespacesFromPodAffinityTerm(existingPod, &term)
-				selector, err := metav1.LabelSelectorAsSelector(term.LabelSelector)
-				if err != nil {
-					catchError(err)
-					return
-				}
-				if priorityutil.PodMatchesTermsNamespaceAndSelector(pod, namespaces, selector) {
-					if topologyValue, ok := node.Labels[term.TopologyKey]; ok {
-						pair := topologyPair{key: term.TopologyKey, value: topologyValue}
-						nodeTopologyMaps.addTopologyPair(pair, existingPod)
-					}
-				}
-			}
-			if len(nodeTopologyMaps.podToTopologyPairs) > 0 {
-				appendTopologyPairsMaps(nodeTopologyMaps)
-			}
-		}
-	}
-	workqueue.Parallelize(16, len(allNodeNames), processNode)
-	return topologyMaps, firstError
-}
-
-func getMatchingTopologyPairsOfExistingPod(newPod *v1.Pod, existingPod *v1.Pod, node *v1.Node) (*topologyPairsMaps, error) {
-	topologyMaps := newTopologyPairsMaps()
-	affinity := existingPod.Spec.Affinity
-	if affinity != nil && affinity.PodAntiAffinity != nil {
-		for _, term := range GetPodAntiAffinityTerms(affinity.PodAntiAffinity) {
-			namespaces := priorityutil.GetNamespacesFromPodAffinityTerm(existingPod, &term)
-			selector, err := metav1.LabelSelectorAsSelector(term.LabelSelector)
-			if err != nil {
-				return nil, err
-			}
-			if priorityutil.PodMatchesTermsNamespaceAndSelector(newPod, namespaces, selector) {
-				if topologyValue, ok := node.Labels[term.TopologyKey]; ok {
-					pair := topologyPair{key: term.TopologyKey, value: topologyValue}
-					topologyMaps.addTopologyPair(pair, existingPod)
-				}
-			}
-		}
-	}
-	return topologyMaps, nil
-}
-func (c *PodAffinityChecker) getMatchingAntiAffinityTopologyPairs(pod *v1.Pod, allPods []*v1.Pod) (*topologyPairsMaps, error) {
-	topologyMaps := newTopologyPairsMaps()
-
-	for _, existingPod := range allPods {
-		affinity := existingPod.Spec.Affinity
-		if affinity != nil && affinity.PodAntiAffinity != nil {
-			existingPodNode, err := c.info.GetNodeInfo(existingPod.Spec.NodeName)
-			if err != nil {
-				if apierrors.IsNotFound(err) {
-					glog.Errorf("Node not found, %v", existingPod.Spec.NodeName)
-					continue
-				}
-				return nil, err
-			}
-			existingPodsTopologyMaps, err := getMatchingTopologyPairsOfExistingPod(pod, existingPod, existingPodNode)
-			if err != nil {
-				return nil, err
-			}
-			topologyMaps.appendMaps(existingPodsTopologyMaps)
-=======
 		if priorityutil.PodMatchesTermsNamespaceAndSelector(newPod, namespaces, selector) {
 			if topologyValue, ok := node.Labels[term.TopologyKey]; ok {
 				pair := topologyPair{key: term.TopologyKey, value: topologyValue}
@@ -1399,7 +1282,6 @@
 		existingPodTopologyMaps, err := getMatchingAntiAffinityTopologyPairsOfPod(pod, existingPod, existingPodNode)
 		if err != nil {
 			return nil, err
->>>>>>> d54edf18
 		}
 		topologyMaps.appendMaps(existingPodTopologyMaps)
 	}
@@ -1425,11 +1307,7 @@
 			klog.Error(errMessage)
 			return ErrExistingPodsAntiAffinityRulesNotMatch, errors.New(errMessage)
 		}
-<<<<<<< HEAD
-		if topologyMaps, err = c.getMatchingAntiAffinityTopologyPairs(pod, filteredPods); err != nil {
-=======
 		if topologyMaps, err = c.getMatchingAntiAffinityTopologyPairsOfPods(pod, filteredPods); err != nil {
->>>>>>> d54edf18
 			errMessage := fmt.Sprintf("Failed to get all terms that pod %+v matches, err: %+v", podName(pod), err)
 			klog.Error(errMessage)
 			return ErrExistingPodsAntiAffinityRulesNotMatch, errors.New(errMessage)
@@ -1437,17 +1315,10 @@
 	}
 
 	// Iterate over topology pairs to get any of the pods being affected by
-<<<<<<< HEAD
-	// the scheduled pod anti-affinity rules
-	for topologyKey, topologyValue := range node.Labels {
-		if topologyMaps.topologyPairToPods[topologyPair{key: topologyKey, value: topologyValue}] != nil {
-			glog.V(10).Infof("Cannot schedule pod %+v onto node %v", podName(pod), node.Name)
-=======
 	// the scheduled pod anti-affinity terms
 	for topologyKey, topologyValue := range node.Labels {
 		if topologyMaps.topologyPairToPods[topologyPair{key: topologyKey, value: topologyValue}] != nil {
 			klog.V(10).Infof("Cannot schedule pod %+v onto node %v", podName(pod), node.Name)
->>>>>>> d54edf18
 			return ErrExistingPodsAntiAffinityRulesNotMatch, nil
 		}
 	}
@@ -1460,23 +1331,15 @@
 	return nil, nil
 }
 
-<<<<<<< HEAD
-//  nodeMatchesTopologyTerms checks whether "nodeInfo" matches
-//  topology of all the "terms" for the given "pod".
-func (c *PodAffinityChecker) nodeMatchesTopologyTerms(pod *v1.Pod, topologyPairs *topologyPairsMaps, nodeInfo *schedulercache.NodeInfo, terms []v1.PodAffinityTerm) bool {
-=======
 //  nodeMatchesAllTopologyTerms checks whether "nodeInfo" matches
 //  topology of all the "terms" for the given "pod".
 func (c *PodAffinityChecker) nodeMatchesAllTopologyTerms(pod *v1.Pod, topologyPairs *topologyPairsMaps, nodeInfo *schedulercache.NodeInfo, terms []v1.PodAffinityTerm) bool {
->>>>>>> d54edf18
 	node := nodeInfo.Node()
 	for _, term := range terms {
 		if topologyValue, ok := node.Labels[term.TopologyKey]; ok {
 			pair := topologyPair{key: term.TopologyKey, value: topologyValue}
 			if _, ok := topologyPairs.topologyPairToPods[pair]; !ok {
 				return false
-<<<<<<< HEAD
-=======
 			}
 		} else {
 			return false
@@ -1494,17 +1357,10 @@
 			pair := topologyPair{key: term.TopologyKey, value: topologyValue}
 			if _, ok := topologyPairs.topologyPairToPods[pair]; ok {
 				return true
->>>>>>> d54edf18
-			}
-		} else {
-			return false
-		}
-	}
-<<<<<<< HEAD
-	return true
-=======
+			}
+		}
+	}
 	return false
->>>>>>> d54edf18
 }
 
 // Checks if scheduling the pod onto this node would break any term of this pod.
@@ -1519,22 +1375,14 @@
 		// Check all affinity terms.
 		topologyPairsPotentialAffinityPods := predicateMeta.topologyPairsPotentialAffinityPods
 		if affinityTerms := GetPodAffinityTerms(affinity.PodAffinity); len(affinityTerms) > 0 {
-<<<<<<< HEAD
-			matchExists := c.nodeMatchesTopologyTerms(pod, topologyPairsPotentialAffinityPods, nodeInfo, affinityTerms)
-=======
 			matchExists := c.nodeMatchesAllTopologyTerms(pod, topologyPairsPotentialAffinityPods, nodeInfo, affinityTerms)
->>>>>>> d54edf18
 			if !matchExists {
 				// This pod may the first pod in a series that have affinity to themselves. In order
 				// to not leave such pods in pending state forever, we check that if no other pod
 				// in the cluster matches the namespace and selector of this pod and the pod matches
 				// its own terms, then we allow the pod to pass the affinity check.
 				if !(len(topologyPairsPotentialAffinityPods.topologyPairToPods) == 0 && targetPodMatchesAffinityOfPod(pod, pod)) {
-<<<<<<< HEAD
-					glog.V(10).Infof("Cannot schedule pod %+v onto node %v, because of PodAffinity",
-=======
 					klog.V(10).Infof("Cannot schedule pod %+v onto node %v, because of PodAffinity",
->>>>>>> d54edf18
 						podName(pod), node.Name)
 					return ErrPodAffinityRulesNotMatch, nil
 				}
@@ -1544,15 +1392,9 @@
 		// Check all anti-affinity terms.
 		topologyPairsPotentialAntiAffinityPods := predicateMeta.topologyPairsPotentialAntiAffinityPods
 		if antiAffinityTerms := GetPodAntiAffinityTerms(affinity.PodAntiAffinity); len(antiAffinityTerms) > 0 {
-<<<<<<< HEAD
-			matchExists := c.nodeMatchesTopologyTerms(pod, topologyPairsPotentialAntiAffinityPods, nodeInfo, antiAffinityTerms)
-			if matchExists {
-				glog.V(10).Infof("Cannot schedule pod %+v onto node %v, because of PodAntiAffinity",
-=======
 			matchExists := c.nodeMatchesAnyTopologyTerm(pod, topologyPairsPotentialAntiAffinityPods, nodeInfo, antiAffinityTerms)
 			if matchExists {
 				klog.V(10).Infof("Cannot schedule pod %+v onto node %v, because of PodAntiAffinity",
->>>>>>> d54edf18
 					podName(pod), node.Name)
 				return ErrPodAntiAffinityRulesNotMatch, nil
 			}
