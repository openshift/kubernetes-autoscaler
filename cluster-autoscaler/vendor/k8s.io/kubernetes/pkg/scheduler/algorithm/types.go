/*
Copyright 2014 The Kubernetes Authors.

Licensed under the Apache License, Version 2.0 (the "License");
you may not use this file except in compliance with the License.
You may obtain a copy of the License at

    http://www.apache.org/licenses/LICENSE-2.0

Unless required by applicable law or agreed to in writing, software
distributed under the License is distributed on an "AS IS" BASIS,
WITHOUT WARRANTIES OR CONDITIONS OF ANY KIND, either express or implied.
See the License for the specific language governing permissions and
limitations under the License.
*/

package algorithm

import (
	apps "k8s.io/api/apps/v1"
	"k8s.io/api/core/v1"
<<<<<<< HEAD
=======
	policyv1beta1 "k8s.io/api/policy/v1beta1"
>>>>>>> e9a81cf8
	"k8s.io/apimachinery/pkg/labels"
	schedulerapi "k8s.io/kubernetes/pkg/scheduler/api"
	schedulercache "k8s.io/kubernetes/pkg/scheduler/cache"
	schedulerinternalcache "k8s.io/kubernetes/pkg/scheduler/internal/cache"
)

// NodeFieldSelectorKeys is a map that: the key are node field selector keys; the values are
// the functions to get the value of the node field.
var NodeFieldSelectorKeys = map[string]func(*v1.Node) string{
	schedulerapi.NodeFieldSelectorKeyNodeName: func(n *v1.Node) string { return n.Name },
}

// FitPredicate is a function that indicates if a pod fits into an existing node.
// The failure information is given by the error.
type FitPredicate func(pod *v1.Pod, meta PredicateMetadata, nodeInfo *schedulercache.NodeInfo) (bool, []PredicateFailureReason, error)

// PriorityMapFunction is a function that computes per-node results for a given node.
// TODO: Figure out the exact API of this method.
// TODO: Change interface{} to a specific type.
type PriorityMapFunction func(pod *v1.Pod, meta interface{}, nodeInfo *schedulercache.NodeInfo) (schedulerapi.HostPriority, error)

// PriorityReduceFunction is a function that aggregated per-node results and computes
// final scores for all nodes.
// TODO: Figure out the exact API of this method.
// TODO: Change interface{} to a specific type.
type PriorityReduceFunction func(pod *v1.Pod, meta interface{}, nodeNameToInfo map[string]*schedulercache.NodeInfo, result schedulerapi.HostPriorityList) error

// PredicateMetadataProducer is a function that computes predicate metadata for a given pod.
type PredicateMetadataProducer func(pod *v1.Pod, nodeNameToInfo map[string]*schedulercache.NodeInfo) PredicateMetadata

// PriorityMetadataProducer is a function that computes metadata for a given pod. This
// is now used for only for priority functions. For predicates please use PredicateMetadataProducer.
type PriorityMetadataProducer func(pod *v1.Pod, nodeNameToInfo map[string]*schedulercache.NodeInfo) interface{}

// PriorityFunction is a function that computes scores for all nodes.
// DEPRECATED
// Use Map-Reduce pattern for priority functions.
type PriorityFunction func(pod *v1.Pod, nodeNameToInfo map[string]*schedulercache.NodeInfo, nodes []*v1.Node) (schedulerapi.HostPriorityList, error)

// PriorityConfig is a config used for a priority function.
type PriorityConfig struct {
	Name   string
	Map    PriorityMapFunction
	Reduce PriorityReduceFunction
	// TODO: Remove it after migrating all functions to
	// Map-Reduce pattern.
	Function PriorityFunction
	Weight   int
}

// EmptyPredicateMetadataProducer returns a no-op MetadataProducer type.
func EmptyPredicateMetadataProducer(pod *v1.Pod, nodeNameToInfo map[string]*schedulercache.NodeInfo) PredicateMetadata {
	return nil
}

// EmptyPriorityMetadataProducer returns a no-op PriorityMetadataProducer type.
func EmptyPriorityMetadataProducer(pod *v1.Pod, nodeNameToInfo map[string]*schedulercache.NodeInfo) interface{} {
	return nil
}

// PredicateFailureReason interface represents the failure reason of a predicate.
type PredicateFailureReason interface {
	GetReason() string
}

// NodeLister interface represents anything that can list nodes for a scheduler.
type NodeLister interface {
	// We explicitly return []*v1.Node, instead of v1.NodeList, to avoid
	// performing expensive copies that are unneeded.
	List() ([]*v1.Node, error)
}

// PodLister interface represents anything that can list pods for a scheduler.
type PodLister interface {
	// We explicitly return []*v1.Pod, instead of v1.PodList, to avoid
	// performing expensive copies that are unneeded.
	List(labels.Selector) ([]*v1.Pod, error)
	// This is similar to "List()", but the returned slice does not
	// contain pods that don't pass `podFilter`.
	FilteredList(podFilter schedulerinternalcache.PodFilter, selector labels.Selector) ([]*v1.Pod, error)
}

// ServiceLister interface represents anything that can produce a list of services; the list is consumed by a scheduler.
type ServiceLister interface {
	// Lists all the services
	List(labels.Selector) ([]*v1.Service, error)
	// Gets the services for the given pod
	GetPodServices(*v1.Pod) ([]*v1.Service, error)
}

// ControllerLister interface represents anything that can produce a list of ReplicationController; the list is consumed by a scheduler.
type ControllerLister interface {
	// Lists all the replication controllers
	List(labels.Selector) ([]*v1.ReplicationController, error)
	// Gets the services for the given pod
	GetPodControllers(*v1.Pod) ([]*v1.ReplicationController, error)
}

// ReplicaSetLister interface represents anything that can produce a list of ReplicaSet; the list is consumed by a scheduler.
type ReplicaSetLister interface {
	// Gets the replicasets for the given pod
	GetPodReplicaSets(*v1.Pod) ([]*apps.ReplicaSet, error)
<<<<<<< HEAD
=======
}

// PDBLister interface represents anything that can list PodDisruptionBudget objects.
type PDBLister interface {
	// List() returns a list of PodDisruptionBudgets matching the selector.
	List(labels.Selector) ([]*policyv1beta1.PodDisruptionBudget, error)
>>>>>>> e9a81cf8
}

var _ ControllerLister = &EmptyControllerLister{}

// EmptyControllerLister implements ControllerLister on []v1.ReplicationController returning empty data
type EmptyControllerLister struct{}

// List returns nil
func (f EmptyControllerLister) List(labels.Selector) ([]*v1.ReplicationController, error) {
	return nil, nil
}

// GetPodControllers returns nil
func (f EmptyControllerLister) GetPodControllers(pod *v1.Pod) (controllers []*v1.ReplicationController, err error) {
	return nil, nil
}

var _ ReplicaSetLister = &EmptyReplicaSetLister{}

// EmptyReplicaSetLister implements ReplicaSetLister on []extensions.ReplicaSet returning empty data
type EmptyReplicaSetLister struct{}

// GetPodReplicaSets returns nil
func (f EmptyReplicaSetLister) GetPodReplicaSets(pod *v1.Pod) (rss []*apps.ReplicaSet, err error) {
	return nil, nil
}

// StatefulSetLister interface represents anything that can produce a list of StatefulSet; the list is consumed by a scheduler.
type StatefulSetLister interface {
	// Gets the StatefulSet for the given pod.
	GetPodStatefulSets(*v1.Pod) ([]*apps.StatefulSet, error)
}

var _ StatefulSetLister = &EmptyStatefulSetLister{}

// EmptyStatefulSetLister implements StatefulSetLister on []apps.StatefulSet returning empty data.
type EmptyStatefulSetLister struct{}

// GetPodStatefulSets of EmptyStatefulSetLister returns nil.
func (f EmptyStatefulSetLister) GetPodStatefulSets(pod *v1.Pod) (sss []*apps.StatefulSet, err error) {
	return nil, nil
}

// PredicateMetadata interface represents anything that can access a predicate metadata.
type PredicateMetadata interface {
	ShallowCopy() PredicateMetadata
	AddPod(addedPod *v1.Pod, nodeInfo *schedulercache.NodeInfo) error
	RemovePod(deletedPod *v1.Pod) error
}<|MERGE_RESOLUTION|>--- conflicted
+++ resolved
@@ -19,10 +19,7 @@
 import (
 	apps "k8s.io/api/apps/v1"
 	"k8s.io/api/core/v1"
-<<<<<<< HEAD
-=======
 	policyv1beta1 "k8s.io/api/policy/v1beta1"
->>>>>>> e9a81cf8
 	"k8s.io/apimachinery/pkg/labels"
 	schedulerapi "k8s.io/kubernetes/pkg/scheduler/api"
 	schedulercache "k8s.io/kubernetes/pkg/scheduler/cache"
@@ -125,15 +122,12 @@
 type ReplicaSetLister interface {
 	// Gets the replicasets for the given pod
 	GetPodReplicaSets(*v1.Pod) ([]*apps.ReplicaSet, error)
-<<<<<<< HEAD
-=======
 }
 
 // PDBLister interface represents anything that can list PodDisruptionBudget objects.
 type PDBLister interface {
 	// List() returns a list of PodDisruptionBudgets matching the selector.
 	List(labels.Selector) ([]*policyv1beta1.PodDisruptionBudget, error)
->>>>>>> e9a81cf8
 }
 
 var _ ControllerLister = &EmptyControllerLister{}
