--- conflicted
+++ resolved
@@ -31,10 +31,7 @@
 	}
 	if err = watcher.AddWatch(path, inotify.InOpen|inotify.InDeleteSelf); err != nil {
 		klog.ErrorS(err, "Unable to watch lockfile")
-<<<<<<< HEAD
-=======
 		watcher.Close()
->>>>>>> 0f466983
 		return err
 	}
 	go func() {
