--- conflicted
+++ resolved
@@ -23,10 +23,7 @@
         "//pkg/credentialprovider/azure:go_default_library",
         "//pkg/credentialprovider/gcp:go_default_library",
         "//pkg/features:go_default_library",
-<<<<<<< HEAD
-=======
         "//pkg/kubelet/apis:go_default_library",
->>>>>>> e9a81cf8
         "//pkg/kubelet/apis/config:go_default_library",
         "//pkg/kubelet/apis/config/scheme:go_default_library",
         "//pkg/kubelet/apis/config/validation:go_default_library",
@@ -42,10 +39,6 @@
         "//staging/src/k8s.io/apiserver/pkg/util/flag:go_default_library",
         "//staging/src/k8s.io/apiserver/pkg/util/logs:go_default_library",
         "//staging/src/k8s.io/kubelet/config/v1beta1:go_default_library",
-<<<<<<< HEAD
-        "//vendor/github.com/golang/glog:go_default_library",
-=======
->>>>>>> e9a81cf8
         "//vendor/github.com/spf13/pflag:go_default_library",
         "//vendor/k8s.io/klog:go_default_library",
     ] + select({
