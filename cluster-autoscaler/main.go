/*
Copyright 2016 The Kubernetes Authors.

Licensed under the Apache License, Version 2.0 (the "License");
you may not use this file except in compliance with the License.
You may obtain a copy of the License at

    http://www.apache.org/licenses/LICENSE-2.0

Unless required by applicable law or agreed to in writing, software
distributed under the License is distributed on an "AS IS" BASIS,
WITHOUT WARRANTIES OR CONDITIONS OF ANY KIND, either express or implied.
See the License for the specific language governing permissions and
limitations under the License.
*/

package main

import (
	ctx "context"
	"flag"
	"fmt"
	"net/http"
	"os"
	"os/signal"
	"strconv"
	"strings"
	"syscall"
	"time"

	"k8s.io/autoscaler/cluster-autoscaler/core/scaledown/actuation"
	"k8s.io/autoscaler/cluster-autoscaler/core/scaleup/orchestrator"
	"k8s.io/autoscaler/cluster-autoscaler/debuggingsnapshot"
	"k8s.io/autoscaler/cluster-autoscaler/loop"
	"k8s.io/autoscaler/cluster-autoscaler/provisioningrequest/besteffortatomic"
	"k8s.io/autoscaler/cluster-autoscaler/provisioningrequest/checkcapacity"
	"k8s.io/autoscaler/cluster-autoscaler/provisioningrequest/provreqclient"
	"k8s.io/autoscaler/cluster-autoscaler/simulator/predicatechecker"
	kubelet_config "k8s.io/kubernetes/pkg/kubelet/apis/config"

	"github.com/spf13/pflag"

	"k8s.io/apimachinery/pkg/api/meta"
	metav1 "k8s.io/apimachinery/pkg/apis/meta/v1"
	"k8s.io/apiserver/pkg/server/mux"
	"k8s.io/apiserver/pkg/server/routes"
	utilfeature "k8s.io/apiserver/pkg/util/feature"
	"k8s.io/autoscaler/cluster-autoscaler/cloudprovider"
	cloudBuilder "k8s.io/autoscaler/cluster-autoscaler/cloudprovider/builder"
	"k8s.io/autoscaler/cluster-autoscaler/cloudprovider/gce/localssdsize"
	"k8s.io/autoscaler/cluster-autoscaler/config"
	"k8s.io/autoscaler/cluster-autoscaler/core"
	"k8s.io/autoscaler/cluster-autoscaler/core/podlistprocessor"
	"k8s.io/autoscaler/cluster-autoscaler/estimator"
	"k8s.io/autoscaler/cluster-autoscaler/expander"
	"k8s.io/autoscaler/cluster-autoscaler/metrics"
	"k8s.io/autoscaler/cluster-autoscaler/observers/loopstart"
	ca_processors "k8s.io/autoscaler/cluster-autoscaler/processors"
	"k8s.io/autoscaler/cluster-autoscaler/processors/nodegroupset"
	"k8s.io/autoscaler/cluster-autoscaler/processors/nodeinfosprovider"
	"k8s.io/autoscaler/cluster-autoscaler/processors/provreq"
	"k8s.io/autoscaler/cluster-autoscaler/processors/scaledowncandidates"
	"k8s.io/autoscaler/cluster-autoscaler/processors/scaledowncandidates/emptycandidates"
	"k8s.io/autoscaler/cluster-autoscaler/processors/scaledowncandidates/previouscandidates"
	provreqorchestrator "k8s.io/autoscaler/cluster-autoscaler/provisioningrequest/orchestrator"
	"k8s.io/autoscaler/cluster-autoscaler/simulator/clustersnapshot"
	"k8s.io/autoscaler/cluster-autoscaler/simulator/drainability/rules"
	"k8s.io/autoscaler/cluster-autoscaler/simulator/options"
	kube_util "k8s.io/autoscaler/cluster-autoscaler/utils/kubernetes"
	scheduler_util "k8s.io/autoscaler/cluster-autoscaler/utils/scheduler"
	"k8s.io/autoscaler/cluster-autoscaler/utils/units"
	"k8s.io/autoscaler/cluster-autoscaler/version"
	"k8s.io/client-go/informers"
	"k8s.io/client-go/rest"
	"k8s.io/client-go/tools/leaderelection"
	"k8s.io/client-go/tools/leaderelection/resourcelock"
	kube_flag "k8s.io/component-base/cli/flag"
	componentbaseconfig "k8s.io/component-base/config"
	componentopts "k8s.io/component-base/config/options"
	"k8s.io/component-base/logs"
	logsapi "k8s.io/component-base/logs/api/v1"
	_ "k8s.io/component-base/logs/json/register"
	"k8s.io/component-base/metrics/legacyregistry"
	"k8s.io/klog/v2"
	scheduler_config "k8s.io/kubernetes/pkg/scheduler/apis/config"
)

// MultiStringFlag is a flag for passing multiple parameters using same flag
type MultiStringFlag []string

// String returns string representation of the node groups.
func (flag *MultiStringFlag) String() string {
	return "[" + strings.Join(*flag, " ") + "]"
}

// Set adds a new configuration.
func (flag *MultiStringFlag) Set(value string) error {
	*flag = append(*flag, value)
	return nil
}

func multiStringFlag(name string, usage string) *MultiStringFlag {
	value := new(MultiStringFlag)
	flag.Var(value, name, usage)
	return value
}

var (
	clusterName             = flag.String("cluster-name", "", "Autoscaled cluster name, if available")
	address                 = flag.String("address", ":8085", "The address to expose prometheus metrics.")
	kubernetes              = flag.String("kubernetes", "", "Kubernetes master location. Leave blank for default")
	kubeConfigFile          = flag.String("kubeconfig", "", "Path to kubeconfig file with authorization and master location information.")
	kubeAPIContentType      = flag.String("kube-api-content-type", "application/vnd.kubernetes.protobuf", "Content type of requests sent to apiserver.")
	kubeClientBurst         = flag.Int("kube-client-burst", rest.DefaultBurst, "Burst value for kubernetes client.")
	kubeClientQPS           = flag.Float64("kube-client-qps", float64(rest.DefaultQPS), "QPS value for kubernetes client.")
	cloudConfig             = flag.String("cloud-config", "", "The path to the cloud provider configuration file.  Empty string for no configuration file.")
	namespace               = flag.String("namespace", "kube-system", "Namespace in which cluster-autoscaler run.")
	enforceNodeGroupMinSize = flag.Bool("enforce-node-group-min-size", false, "Should CA scale up the node group to the configured min size if needed.")
	scaleDownEnabled        = flag.Bool("scale-down-enabled", true, "Should CA scale down the cluster")
	scaleDownUnreadyEnabled = flag.Bool("scale-down-unready-enabled", true, "Should CA scale down unready nodes of the cluster")
	scaleDownDelayAfterAdd  = flag.Duration("scale-down-delay-after-add", 10*time.Minute,
		"How long after scale up that scale down evaluation resumes")
	scaleDownDelayTypeLocal = flag.Bool("scale-down-delay-type-local", false,
		"Should --scale-down-delay-after-* flags be applied locally per nodegroup or globally across all nodegroups")
	scaleDownDelayAfterDelete = flag.Duration("scale-down-delay-after-delete", 0,
		"How long after node deletion that scale down evaluation resumes, defaults to scanInterval")
	scaleDownDelayAfterFailure = flag.Duration("scale-down-delay-after-failure", config.DefaultScaleDownDelayAfterFailure,
		"How long after scale down failure that scale down evaluation resumes")
	scaleDownUnneededTime = flag.Duration("scale-down-unneeded-time", config.DefaultScaleDownUnneededTime,
		"How long a node should be unneeded before it is eligible for scale down")
	scaleDownUnreadyTime = flag.Duration("scale-down-unready-time", config.DefaultScaleDownUnreadyTime,
		"How long an unready node should be unneeded before it is eligible for scale down")
	scaleDownUtilizationThreshold = flag.Float64("scale-down-utilization-threshold", config.DefaultScaleDownUtilizationThreshold,
		"The maximum value between the sum of cpu requests and sum of memory requests of all pods running on the node divided by node's corresponding allocatable resource, below which a node can be considered for scale down")
	scaleDownGpuUtilizationThreshold = flag.Float64("scale-down-gpu-utilization-threshold", config.DefaultScaleDownGpuUtilizationThreshold,
		"Sum of gpu requests of all pods running on the node divided by node's allocatable resource, below which a node can be considered for scale down."+
			"Utilization calculation only cares about gpu resource for accelerator node. cpu and memory utilization will be ignored.")
	scaleDownNonEmptyCandidatesCount = flag.Int("scale-down-non-empty-candidates-count", 30,
		"Maximum number of non empty nodes considered in one iteration as candidates for scale down with drain."+
			"Lower value means better CA responsiveness but possible slower scale down latency."+
			"Higher value can affect CA performance with big clusters (hundreds of nodes)."+
			"Set to non positive value to turn this heuristic off - CA will not limit the number of nodes it considers.")
	scaleDownCandidatesPoolRatio = flag.Float64("scale-down-candidates-pool-ratio", 0.1,
		"A ratio of nodes that are considered as additional non empty candidates for"+
			"scale down when some candidates from previous iteration are no longer valid."+
			"Lower value means better CA responsiveness but possible slower scale down latency."+
			"Higher value can affect CA performance with big clusters (hundreds of nodes)."+
			"Set to 1.0 to turn this heuristics off - CA will take all nodes as additional candidates.")
	scaleDownCandidatesPoolMinCount = flag.Int("scale-down-candidates-pool-min-count", 50,
		"Minimum number of nodes that are considered as additional non empty candidates"+
			"for scale down when some candidates from previous iteration are no longer valid."+
			"When calculating the pool size for additional candidates we take"+
			"max(#nodes * scale-down-candidates-pool-ratio, scale-down-candidates-pool-min-count).")
	schedulerConfigFile         = flag.String(config.SchedulerConfigFileFlag, "", "scheduler-config allows changing configuration of in-tree scheduler plugins acting on PreFilter and Filter extension points")
	nodeDeletionDelayTimeout    = flag.Duration("node-deletion-delay-timeout", 2*time.Minute, "Maximum time CA waits for removing delay-deletion.cluster-autoscaler.kubernetes.io/ annotations before deleting the node.")
	nodeDeletionBatcherInterval = flag.Duration("node-deletion-batcher-interval", 0*time.Second, "How long CA ScaleDown gather nodes to delete them in batch.")
	scanInterval                = flag.Duration("scan-interval", config.DefaultScanInterval, "How often cluster is reevaluated for scale up or down")
	maxNodesTotal               = flag.Int("max-nodes-total", 0, "Maximum number of nodes in all node groups. Cluster autoscaler will not grow the cluster beyond this number.")
	coresTotal                  = flag.String("cores-total", minMaxFlagString(0, config.DefaultMaxClusterCores), "Minimum and maximum number of cores in cluster, in the format <min>:<max>. Cluster autoscaler will not scale the cluster beyond these numbers.")
	memoryTotal                 = flag.String("memory-total", minMaxFlagString(0, config.DefaultMaxClusterMemory), "Minimum and maximum number of gigabytes of memory in cluster, in the format <min>:<max>. Cluster autoscaler will not scale the cluster beyond these numbers.")
	gpuTotal                    = multiStringFlag("gpu-total", "Minimum and maximum number of different GPUs in cluster, in the format <gpu_type>:<min>:<max>. Cluster autoscaler will not scale the cluster beyond these numbers. Can be passed multiple times. CURRENTLY THIS FLAG ONLY WORKS ON GKE.")
	cloudProviderFlag           = flag.String("cloud-provider", cloudBuilder.DefaultCloudProvider,
		"Cloud provider type. Available values: ["+strings.Join(cloudBuilder.AvailableCloudProviders, ",")+"]")
	maxBulkSoftTaintCount      = flag.Int("max-bulk-soft-taint-count", 10, "Maximum number of nodes that can be tainted/untainted PreferNoSchedule at the same time. Set to 0 to turn off such tainting.")
	maxBulkSoftTaintTime       = flag.Duration("max-bulk-soft-taint-time", 3*time.Second, "Maximum duration of tainting/untainting nodes as PreferNoSchedule at the same time.")
	maxEmptyBulkDeleteFlag     = flag.Int("max-empty-bulk-delete", 10, "Maximum number of empty nodes that can be deleted at the same time.")
	maxGracefulTerminationFlag = flag.Int("max-graceful-termination-sec", 10*60, "Maximum number of seconds CA waits for pod termination when trying to scale down a node. "+
		"This flag is mutually exclusion with drain-priority-config flag which allows more configuration options.")
	maxTotalUnreadyPercentage = flag.Float64("max-total-unready-percentage", 45, "Maximum percentage of unready nodes in the cluster.  After this is exceeded, CA halts operations")
	okTotalUnreadyCount       = flag.Int("ok-total-unready-count", 3, "Number of allowed unready nodes, irrespective of max-total-unready-percentage")
	scaleUpFromZero           = flag.Bool("scale-up-from-zero", true, "Should CA scale up when there are 0 ready nodes.")
	parallelScaleUp           = flag.Bool("parallel-scale-up", false, "Whether to allow parallel node groups scale up. Experimental: may not work on some cloud providers, enable at your own risk.")
	maxNodeProvisionTime      = flag.Duration("max-node-provision-time", 15*time.Minute, "The default maximum time CA waits for node to be provisioned - the value can be overridden per node group")
	maxPodEvictionTime        = flag.Duration("max-pod-eviction-time", 2*time.Minute, "Maximum time CA tries to evict a pod before giving up")
	nodeGroupsFlag            = multiStringFlag(
		"nodes",
		"sets min,max size and other configuration data for a node group in a format accepted by cloud provider. Can be used multiple times. Format: <min>:<max>:<other...>")
	nodeGroupAutoDiscoveryFlag = multiStringFlag(
		"node-group-auto-discovery",
		"One or more definition(s) of node group auto-discovery. "+
			"A definition is expressed `<name of discoverer>:[<key>[=<value>]]`. "+
			"The `aws` and `gce` cloud providers are currently supported. AWS matches by ASG tags, e.g. `asg:tag=tagKey,anotherTagKey`. "+
			"GCE matches by IG name prefix, and requires you to specify min and max nodes per IG, e.g. `mig:namePrefix=pfx,min=0,max=10` "+
			"Can be used multiple times.")

	estimatorFlag = flag.String("estimator", estimator.BinpackingEstimatorName,
		"Type of resource estimator to be used in scale up. Available values: ["+strings.Join(estimator.AvailableEstimators, ",")+"]")

	expanderFlag = flag.String("expander", expander.RandomExpanderName, "Type of node group expander to be used in scale up. Available values: ["+strings.Join(expander.AvailableExpanders, ",")+"]. Specifying multiple values separated by commas will call the expanders in succession until there is only one option remaining. Ties still existing after this process are broken randomly.")

	grpcExpanderCert = flag.String("grpc-expander-cert", "", "Path to cert used by gRPC server over TLS")
	grpcExpanderURL  = flag.String("grpc-expander-url", "", "URL to reach gRPC expander server.")

	ignoreDaemonSetsUtilization = flag.Bool("ignore-daemonsets-utilization", false,
		"Should CA ignore DaemonSet pods when calculating resource utilization for scaling down")
	ignoreMirrorPodsUtilization = flag.Bool("ignore-mirror-pods-utilization", false,
		"Should CA ignore Mirror pods when calculating resource utilization for scaling down")

	writeStatusConfigMapFlag         = flag.Bool("write-status-configmap", true, "Should CA write status information to a configmap")
	statusConfigMapName              = flag.String("status-config-map-name", "cluster-autoscaler-status", "Status configmap name")
	maxInactivityTimeFlag            = flag.Duration("max-inactivity", 10*time.Minute, "Maximum time from last recorded autoscaler activity before automatic restart")
	maxBinpackingTimeFlag            = flag.Duration("max-binpacking-time", 5*time.Minute, "Maximum time spend on binpacking for a single scale-up. If binpacking is limited by this, scale-up will continue with the already calculated scale-up options.")
	maxFailingTimeFlag               = flag.Duration("max-failing-time", 15*time.Minute, "Maximum time from last recorded successful autoscaler run before automatic restart")
	balanceSimilarNodeGroupsFlag     = flag.Bool("balance-similar-node-groups", false, "Detect similar node groups and balance the number of nodes between them")
	nodeAutoprovisioningEnabled      = flag.Bool("node-autoprovisioning-enabled", false, "Should CA autoprovision node groups when needed.This flag is deprecated and will be removed in future releases.")
	maxAutoprovisionedNodeGroupCount = flag.Int("max-autoprovisioned-node-group-count", 15, "The maximum number of autoprovisioned groups in the cluster.This flag is deprecated and will be removed in future releases.")

	unremovableNodeRecheckTimeout = flag.Duration("unremovable-node-recheck-timeout", 5*time.Minute, "The timeout before we check again a node that couldn't be removed before")
	expendablePodsPriorityCutoff  = flag.Int("expendable-pods-priority-cutoff", -10, "Pods with priority below cutoff will be expendable. They can be killed without any consideration during scale down and they don't cause scale up. Pods with null priority (PodPriority disabled) are non expendable.")
	regional                      = flag.Bool("regional", false, "Cluster is regional.")
	newPodScaleUpDelay            = flag.Duration("new-pod-scale-up-delay", 0*time.Second, "Pods less than this old will not be considered for scale-up. Can be increased for individual pods through annotation 'cluster-autoscaler.kubernetes.io/pod-scale-up-delay'.")

	ignoreTaintsFlag          = multiStringFlag("ignore-taint", "Specifies a taint to ignore in node templates when considering to scale a node group (Deprecated, use startup-taints instead)")
	startupTaintsFlag         = multiStringFlag("startup-taint", "Specifies a taint to ignore in node templates when considering to scale a node group (Equivalent to ignore-taint)")
	statusTaintsFlag          = multiStringFlag("status-taint", "Specifies a taint to ignore in node templates when considering to scale a node group but nodes will not be treated as unready")
	balancingIgnoreLabelsFlag = multiStringFlag("balancing-ignore-label", "Specifies a label to ignore in addition to the basic and cloud-provider set of labels when comparing if two node groups are similar")
	balancingLabelsFlag       = multiStringFlag("balancing-label", "Specifies a label to use for comparing if two node groups are similar, rather than the built in heuristics. Setting this flag disables all other comparison logic, and cannot be combined with --balancing-ignore-label.")
	awsUseStaticInstanceList  = flag.Bool("aws-use-static-instance-list", false, "Should CA fetch instance types in runtime or use a static list. AWS only")

	// GCE specific flags
	concurrentGceRefreshes            = flag.Int("gce-concurrent-refreshes", 1, "Maximum number of concurrent refreshes per cloud object type.")
	gceMigInstancesMinRefreshWaitTime = flag.Duration("gce-mig-instances-min-refresh-wait-time", 5*time.Second, "The minimum time which needs to pass before GCE MIG instances from a given MIG can be refreshed.")
	_                                 = flag.Bool("gce-expander-ephemeral-storage-support", true, "Whether scale-up takes ephemeral storage resources into account for GCE cloud provider (Deprecated, to be removed in 1.30+)")

	enableProfiling                    = flag.Bool("profiling", false, "Is debug/pprof endpoint enabled")
	clusterAPICloudConfigAuthoritative = flag.Bool("clusterapi-cloud-config-authoritative", false, "Treat the cloud-config flag authoritatively (do not fallback to using kubeconfig flag). ClusterAPI only")
	cordonNodeBeforeTerminate          = flag.Bool("cordon-node-before-terminating", false, "Should CA cordon nodes before terminating during downscale process")
	daemonSetEvictionForEmptyNodes     = flag.Bool("daemonset-eviction-for-empty-nodes", false, "DaemonSet pods will be gracefully terminated from empty nodes")
	daemonSetEvictionForOccupiedNodes  = flag.Bool("daemonset-eviction-for-occupied-nodes", true, "DaemonSet pods will be gracefully terminated from non-empty nodes")
	userAgent                          = flag.String("user-agent", "cluster-autoscaler", "User agent used for HTTP calls.")
	emitPerNodeGroupMetrics            = flag.Bool("emit-per-nodegroup-metrics", false, "If true, emit per node group metrics.")
	debuggingSnapshotEnabled           = flag.Bool("debugging-snapshot-enabled", false, "Whether the debugging snapshot of cluster autoscaler feature is enabled")
	nodeInfoCacheExpireTime            = flag.Duration("node-info-cache-expire-time", 87600*time.Hour, "Node Info cache expire time for each item. Default value is 10 years.")

	initialNodeGroupBackoffDuration = flag.Duration("initial-node-group-backoff-duration", 5*time.Minute,
		"initialNodeGroupBackoffDuration is the duration of first backoff after a new node failed to start.")
	maxNodeGroupBackoffDuration = flag.Duration("max-node-group-backoff-duration", 30*time.Minute,
		"maxNodeGroupBackoffDuration is the maximum backoff duration for a NodeGroup after new nodes failed to start.")
	nodeGroupBackoffResetTimeout = flag.Duration("node-group-backoff-reset-timeout", 3*time.Hour,
		"nodeGroupBackoffResetTimeout is the time after last failed scale-up when the backoff duration is reset.")
	maxScaleDownParallelismFlag             = flag.Int("max-scale-down-parallelism", 10, "Maximum number of nodes (both empty and needing drain) that can be deleted in parallel.")
	maxDrainParallelismFlag                 = flag.Int("max-drain-parallelism", 1, "Maximum number of nodes needing drain, that can be drained and deleted in parallel.")
	recordDuplicatedEvents                  = flag.Bool("record-duplicated-events", false, "enable duplication of similar events within a 5 minute window.")
	maxNodesPerScaleUp                      = flag.Int("max-nodes-per-scaleup", 1000, "Max nodes added in a single scale-up. This is intended strictly for optimizing CA algorithm latency and not a tool to rate-limit scale-up throughput.")
	maxNodeGroupBinpackingDuration          = flag.Duration("max-nodegroup-binpacking-duration", 10*time.Second, "Maximum time that will be spent in binpacking simulation for each NodeGroup.")
	skipNodesWithSystemPods                 = flag.Bool("skip-nodes-with-system-pods", true, "If true cluster autoscaler will never delete nodes with pods from kube-system (except for DaemonSet or mirror pods)")
	skipNodesWithLocalStorage               = flag.Bool("skip-nodes-with-local-storage", true, "If true cluster autoscaler will never delete nodes with pods with local storage, e.g. EmptyDir or HostPath")
	skipNodesWithCustomControllerPods       = flag.Bool("skip-nodes-with-custom-controller-pods", true, "If true cluster autoscaler will never delete nodes with pods owned by custom controllers")
	minReplicaCount                         = flag.Int("min-replica-count", 0, "Minimum number or replicas that a replica set or replication controller should have to allow their pods deletion in scale down")
	nodeDeleteDelayAfterTaint               = flag.Duration("node-delete-delay-after-taint", 5*time.Second, "How long to wait before deleting a node after tainting it")
	scaleDownSimulationTimeout              = flag.Duration("scale-down-simulation-timeout", 30*time.Second, "How long should we run scale down simulation.")
	parallelDrain                           = flag.Bool("parallel-drain", true, "Whether to allow parallel drain of nodes. This flag is deprecated and will be removed in future releases.")
	maxCapacityMemoryDifferenceRatio        = flag.Float64("memory-difference-ratio", config.DefaultMaxCapacityMemoryDifferenceRatio, "Maximum difference in memory capacity between two similar node groups to be considered for balancing. Value is a ratio of the smaller node group's memory capacity.")
	maxFreeDifferenceRatio                  = flag.Float64("max-free-difference-ratio", config.DefaultMaxFreeDifferenceRatio, "Maximum difference in free resources between two similar node groups to be considered for balancing. Value is a ratio of the smaller node group's free resource.")
	maxAllocatableDifferenceRatio           = flag.Float64("max-allocatable-difference-ratio", config.DefaultMaxAllocatableDifferenceRatio, "Maximum difference in allocatable resources between two similar node groups to be considered for balancing. Value is a ratio of the smaller node group's allocatable resource.")
	forceDaemonSets                         = flag.Bool("force-ds", false, "Blocks scale-up of node groups too small for all suitable Daemon Sets pods.")
	dynamicNodeDeleteDelayAfterTaintEnabled = flag.Bool("dynamic-node-delete-delay-after-taint-enabled", false, "Enables dynamic adjustment of NodeDeleteDelayAfterTaint based of the latency between CA and api-server")
	bypassedSchedulers                      = pflag.StringSlice("bypassed-scheduler-names", []string{}, fmt.Sprintf("Names of schedulers to bypass. If set to non-empty value, CA will not wait for pods to reach a certain age before triggering a scale-up."))
	drainPriorityConfig                     = flag.String("drain-priority-config", "",
		"List of ',' separated pairs (priority:terminationGracePeriodSeconds) of integers separated by ':' enables priority evictor. Priority evictor groups pods into priority groups based on pod priority and evict pods in the ascending order of group priorities"+
			"--max-graceful-termination-sec flag should not be set when this flag is set. Not setting this flag will use unordered evictor by default."+
			"Priority evictor reuses the concepts of drain logic in kubelet(https://github.com/kubernetes/enhancements/tree/master/keps/sig-node/2712-pod-priority-based-graceful-node-shutdown#migration-from-the-node-graceful-shutdown-feature)."+
			"Eg. flag usage:  '10000:20,1000:100,0:60'")
	provisioningRequestsEnabled = flag.Bool("enable-provisioning-requests", false, "Whether the clusterautoscaler will be handling the ProvisioningRequest CRs.")
	frequentLoopsEnabled        = flag.Bool("frequent-loops-enabled", false, "Whether clusterautoscaler triggers new iterations more frequently when it's needed")
)

func isFlagPassed(name string) bool {
	found := false
	flag.Visit(func(f *flag.Flag) {
		if f.Name == name {
			found = true
		}
	})
	return found
}

func createAutoscalingOptions() config.AutoscalingOptions {
	minCoresTotal, maxCoresTotal, err := parseMinMaxFlag(*coresTotal)
	if err != nil {
		klog.Fatalf("Failed to parse flags: %v", err)
	}
	minMemoryTotal, maxMemoryTotal, err := parseMinMaxFlag(*memoryTotal)
	if err != nil {
		klog.Fatalf("Failed to parse flags: %v", err)
	}
	// Convert memory limits to bytes.
	minMemoryTotal = minMemoryTotal * units.GiB
	maxMemoryTotal = maxMemoryTotal * units.GiB

	parsedGpuTotal, err := parseMultipleGpuLimits(*gpuTotal)
	if err != nil {
		klog.Fatalf("Failed to parse flags: %v", err)
	}
	if *maxDrainParallelismFlag > 1 && !*parallelDrain {
		klog.Fatalf("Invalid configuration, could not use --max-drain-parallelism > 1 if --parallel-drain is false")
	}

	// in order to avoid inconsistent deletion thresholds for the legacy planner and the new actuator, the max-empty-bulk-delete,
	// and max-scale-down-parallelism flags must be set to the same value.
	if isFlagPassed("max-empty-bulk-delete") && !isFlagPassed("max-scale-down-parallelism") {
		*maxScaleDownParallelismFlag = *maxEmptyBulkDeleteFlag
		klog.Warning("The max-empty-bulk-delete flag will be deprecated in k8s version 1.29. Please use max-scale-down-parallelism instead.")
		klog.Infof("Setting max-scale-down-parallelism to %d, based on the max-empty-bulk-delete value %d", *maxScaleDownParallelismFlag, *maxEmptyBulkDeleteFlag)
	} else if !isFlagPassed("max-empty-bulk-delete") && isFlagPassed("max-scale-down-parallelism") {
		*maxEmptyBulkDeleteFlag = *maxScaleDownParallelismFlag
	}

	if isFlagPassed("node-autoprovisioning-enabled") {
		klog.Warning("The node-autoprovisioning-enabled flag is deprecated and will be removed in k8s version 1.31.")
	}

	if isFlagPassed("max-autoprovisioned-node-group-count") {
		klog.Warning("The max-autoprovisioned-node-group-count flag is deprecated and will be removed in k8s version 1.31.")
	}

	var parsedSchedConfig *scheduler_config.KubeSchedulerConfiguration
	// if scheduler config flag was set by the user
	if pflag.CommandLine.Changed(config.SchedulerConfigFileFlag) {
		parsedSchedConfig, err = scheduler_util.ConfigFromPath(*schedulerConfigFile)
	}
	if err != nil {
		klog.Fatalf("Failed to get scheduler config: %v", err)
	}

	if isFlagPassed("drain-priority-config") && isFlagPassed("max-graceful-termination-sec") {
		klog.Fatalf("Invalid configuration, could not use --drain-priority-config together with --max-graceful-termination-sec")
	}

	var drainPriorityConfigMap []kubelet_config.ShutdownGracePeriodByPodPriority
	if isFlagPassed("drain-priority-config") {
		drainPriorityConfigMap = actuation.ParseShutdownGracePeriodsAndPriorities(*drainPriorityConfig)
		if len(drainPriorityConfigMap) == 0 {
			klog.Fatalf("Invalid configuration, parsing --drain-priority-config")
		}
	}

	return config.AutoscalingOptions{
		NodeGroupDefaults: config.NodeGroupAutoscalingOptions{
			ScaleDownUtilizationThreshold:    *scaleDownUtilizationThreshold,
			ScaleDownGpuUtilizationThreshold: *scaleDownGpuUtilizationThreshold,
			ScaleDownUnneededTime:            *scaleDownUnneededTime,
			ScaleDownUnreadyTime:             *scaleDownUnreadyTime,
			IgnoreDaemonSetsUtilization:      *ignoreDaemonSetsUtilization,
			MaxNodeProvisionTime:             *maxNodeProvisionTime,
		},
		CloudConfig:                      *cloudConfig,
		CloudProviderName:                *cloudProviderFlag,
		NodeGroupAutoDiscovery:           *nodeGroupAutoDiscoveryFlag,
		MaxTotalUnreadyPercentage:        *maxTotalUnreadyPercentage,
		OkTotalUnreadyCount:              *okTotalUnreadyCount,
		ScaleUpFromZero:                  *scaleUpFromZero,
		ParallelScaleUp:                  *parallelScaleUp,
		EstimatorName:                    *estimatorFlag,
		ExpanderNames:                    *expanderFlag,
		GRPCExpanderCert:                 *grpcExpanderCert,
		GRPCExpanderURL:                  *grpcExpanderURL,
		IgnoreMirrorPodsUtilization:      *ignoreMirrorPodsUtilization,
		MaxBulkSoftTaintCount:            *maxBulkSoftTaintCount,
		MaxBulkSoftTaintTime:             *maxBulkSoftTaintTime,
		MaxEmptyBulkDelete:               *maxEmptyBulkDeleteFlag,
		MaxGracefulTerminationSec:        *maxGracefulTerminationFlag,
		MaxPodEvictionTime:               *maxPodEvictionTime,
		MaxNodesTotal:                    *maxNodesTotal,
		MaxCoresTotal:                    maxCoresTotal,
		MinCoresTotal:                    minCoresTotal,
		MaxMemoryTotal:                   maxMemoryTotal,
		MinMemoryTotal:                   minMemoryTotal,
		GpuTotal:                         parsedGpuTotal,
		NodeGroups:                       *nodeGroupsFlag,
		EnforceNodeGroupMinSize:          *enforceNodeGroupMinSize,
		ScaleDownDelayAfterAdd:           *scaleDownDelayAfterAdd,
		ScaleDownDelayTypeLocal:          *scaleDownDelayTypeLocal,
		ScaleDownDelayAfterDelete:        *scaleDownDelayAfterDelete,
		ScaleDownDelayAfterFailure:       *scaleDownDelayAfterFailure,
		ScaleDownEnabled:                 *scaleDownEnabled,
		ScaleDownUnreadyEnabled:          *scaleDownUnreadyEnabled,
		ScaleDownNonEmptyCandidatesCount: *scaleDownNonEmptyCandidatesCount,
		ScaleDownCandidatesPoolRatio:     *scaleDownCandidatesPoolRatio,
		ScaleDownCandidatesPoolMinCount:  *scaleDownCandidatesPoolMinCount,
		DrainPriorityConfig:              drainPriorityConfigMap,
		SchedulerConfig:                  parsedSchedConfig,
		WriteStatusConfigMap:             *writeStatusConfigMapFlag,
		StatusConfigMapName:              *statusConfigMapName,
		BalanceSimilarNodeGroups:         *balanceSimilarNodeGroupsFlag,
		ConfigNamespace:                  *namespace,
		ClusterName:                      *clusterName,
		NodeAutoprovisioningEnabled:      *nodeAutoprovisioningEnabled,
		MaxAutoprovisionedNodeGroupCount: *maxAutoprovisionedNodeGroupCount,
		UnremovableNodeRecheckTimeout:    *unremovableNodeRecheckTimeout,
		ExpendablePodsPriorityCutoff:     *expendablePodsPriorityCutoff,
		Regional:                         *regional,
		NewPodScaleUpDelay:               *newPodScaleUpDelay,
		StartupTaints:                    append(*ignoreTaintsFlag, *startupTaintsFlag...),
		StatusTaints:                     *statusTaintsFlag,
		BalancingExtraIgnoredLabels:      *balancingIgnoreLabelsFlag,
		BalancingLabels:                  *balancingLabelsFlag,
		KubeClientOpts: config.KubeClientOptions{
			Master:         *kubernetes,
			KubeConfigPath: *kubeConfigFile,
			APIContentType: *kubeAPIContentType,
		},
		NodeDeletionDelayTimeout: *nodeDeletionDelayTimeout,
		AWSUseStaticInstanceList: *awsUseStaticInstanceList,
		GCEOptions: config.GCEOptions{
			ConcurrentRefreshes:            *concurrentGceRefreshes,
			MigInstancesMinRefreshWaitTime: *gceMigInstancesMinRefreshWaitTime,
			LocalSSDDiskSizeProvider:       localssdsize.NewSimpleLocalSSDProvider(),
		},
		ClusterAPICloudConfigAuthoritative: *clusterAPICloudConfigAuthoritative,
		CordonNodeBeforeTerminate:          *cordonNodeBeforeTerminate,
		DaemonSetEvictionForEmptyNodes:     *daemonSetEvictionForEmptyNodes,
		DaemonSetEvictionForOccupiedNodes:  *daemonSetEvictionForOccupiedNodes,
		UserAgent:                          *userAgent,
		InitialNodeGroupBackoffDuration:    *initialNodeGroupBackoffDuration,
		MaxNodeGroupBackoffDuration:        *maxNodeGroupBackoffDuration,
		NodeGroupBackoffResetTimeout:       *nodeGroupBackoffResetTimeout,
		MaxScaleDownParallelism:            *maxScaleDownParallelismFlag,
		MaxDrainParallelism:                *maxDrainParallelismFlag,
		RecordDuplicatedEvents:             *recordDuplicatedEvents,
		MaxNodesPerScaleUp:                 *maxNodesPerScaleUp,
		MaxNodeGroupBinpackingDuration:     *maxNodeGroupBinpackingDuration,
		MaxBinpackingTime:                  *maxBinpackingTimeFlag,
		NodeDeletionBatcherInterval:        *nodeDeletionBatcherInterval,
		SkipNodesWithSystemPods:            *skipNodesWithSystemPods,
		SkipNodesWithLocalStorage:          *skipNodesWithLocalStorage,
		MinReplicaCount:                    *minReplicaCount,
		NodeDeleteDelayAfterTaint:          *nodeDeleteDelayAfterTaint,
		ScaleDownSimulationTimeout:         *scaleDownSimulationTimeout,
		ParallelDrain:                      *parallelDrain,
		SkipNodesWithCustomControllerPods:  *skipNodesWithCustomControllerPods,
		NodeGroupSetRatios: config.NodeGroupDifferenceRatios{
			MaxCapacityMemoryDifferenceRatio: *maxCapacityMemoryDifferenceRatio,
			MaxAllocatableDifferenceRatio:    *maxAllocatableDifferenceRatio,
			MaxFreeDifferenceRatio:           *maxFreeDifferenceRatio,
		},
		DynamicNodeDeleteDelayAfterTaintEnabled: *dynamicNodeDeleteDelayAfterTaintEnabled,
		BypassedSchedulers:                      scheduler_util.GetBypassedSchedulersMap(*bypassedSchedulers),
		ProvisioningRequestEnabled:              *provisioningRequestsEnabled,
	}
}

func registerSignalHandlers(autoscaler core.Autoscaler) {
	sigs := make(chan os.Signal, 1)
	signal.Notify(sigs, os.Interrupt, os.Kill, syscall.SIGTERM, syscall.SIGQUIT)
	klog.V(1).Info("Registered cleanup signal handler")

	go func() {
		<-sigs
		klog.V(1).Info("Received signal, attempting cleanup")
		autoscaler.ExitCleanUp()
		klog.V(1).Info("Cleaned up, exiting...")
		klog.Flush()
		os.Exit(0)
	}()
}

func buildAutoscaler(debuggingSnapshotter debuggingsnapshot.DebuggingSnapshotter) (core.Autoscaler, error) {
	// Create basic config from flags.
	autoscalingOptions := createAutoscalingOptions()

	autoscalingOptions.KubeClientOpts.KubeClientBurst = int(*kubeClientBurst)
	autoscalingOptions.KubeClientOpts.KubeClientQPS = float32(*kubeClientQPS)
	kubeClient := kube_util.CreateKubeClient(autoscalingOptions.KubeClientOpts)

	// Informer transform to trim ManagedFields for memory efficiency.
	trim := func(obj interface{}) (interface{}, error) {
		if accessor, err := meta.Accessor(obj); err == nil {
			accessor.SetManagedFields(nil)
		}
		return obj, nil
	}
	informerFactory := informers.NewSharedInformerFactoryWithOptions(kubeClient, 0, informers.WithTransform(trim))

	predicateChecker, err := predicatechecker.NewSchedulerBasedPredicateChecker(informerFactory, autoscalingOptions.SchedulerConfig)
	if err != nil {
		return nil, err
	}
	deleteOptions := options.NewNodeDeleteOptions(autoscalingOptions)
	drainabilityRules := rules.Default(deleteOptions)

	opts := core.AutoscalerOptions{
		AutoscalingOptions:   autoscalingOptions,
		ClusterSnapshot:      clustersnapshot.NewDeltaClusterSnapshot(),
		KubeClient:           kubeClient,
		InformerFactory:      informerFactory,
		DebuggingSnapshotter: debuggingSnapshotter,
		PredicateChecker:     predicateChecker,
		DeleteOptions:        deleteOptions,
		DrainabilityRules:    drainabilityRules,
		ScaleUpOrchestrator:  orchestrator.New(),
	}

	opts.Processors = ca_processors.DefaultProcessors(autoscalingOptions)
	opts.Processors.TemplateNodeInfoProvider = nodeinfosprovider.NewDefaultTemplateNodeInfoProvider(nodeInfoCacheExpireTime, *forceDaemonSets)
	podListProcessor := podlistprocessor.NewDefaultPodListProcessor(opts.PredicateChecker)

	if autoscalingOptions.ProvisioningRequestEnabled {
		podListProcessor.AddProcessor(provreq.NewProvisioningRequestPodsFilter(provreq.NewDefautlEventManager()))

		restConfig := kube_util.GetKubeConfig(autoscalingOptions.KubeClientOpts)
		client, err := provreqclient.NewProvisioningRequestClient(restConfig)
		if err != nil {
			return nil, err
		}
		provreqOrchestrator := provreqorchestrator.New(client, []provreqorchestrator.ProvisioningClass{
			checkcapacity.New(client),
			besteffortatomic.New(client),
		})
		scaleUpOrchestrator := provreqorchestrator.NewWrapperOrchestrator(provreqOrchestrator)

		opts.ScaleUpOrchestrator = scaleUpOrchestrator
<<<<<<< HEAD
		client, err := provreqclient.NewProvisioningRequestClient(restConfig)
		if err != nil {
			return nil, err
		}
		provreqProcesor := provreq.NewCombinedProvReqProcessor(client, []provreq.ProvisioningRequestProcessor{checkcapacity.NewCheckCapacityProcessor(client)})
=======
		provreqProcesor := provreq.NewProvReqProcessor(client)
>>>>>>> b9b8ab00
		if err != nil {
			return nil, err
		}
		opts.LoopStartNotifier = loopstart.NewObserversList([]loopstart.Observer{provreqProcesor})
		injector, err := provreq.NewProvisioningRequestPodsInjector(restConfig)
		if err != nil {
			return nil, err
		}
		podListProcessor.AddProcessor(injector)
	}
	opts.Processors.PodListProcessor = podListProcessor
	scaleDownCandidatesComparers := []scaledowncandidates.CandidatesComparer{}
	if autoscalingOptions.ParallelDrain {
		sdCandidatesSorting := previouscandidates.NewPreviousCandidates()
		scaleDownCandidatesComparers = []scaledowncandidates.CandidatesComparer{
			emptycandidates.NewEmptySortingProcessor(emptycandidates.NewNodeInfoGetter(opts.ClusterSnapshot), deleteOptions, drainabilityRules),
			sdCandidatesSorting,
		}
		opts.Processors.ScaleDownCandidatesNotifier.Register(sdCandidatesSorting)
	}

	cp := scaledowncandidates.NewCombinedScaleDownCandidatesProcessor()
	cp.Register(scaledowncandidates.NewScaleDownCandidatesSortingProcessor(scaleDownCandidatesComparers))

	if autoscalingOptions.ScaleDownDelayTypeLocal {
		sdp := scaledowncandidates.NewScaleDownCandidatesDelayProcessor()
		cp.Register(sdp)
		opts.Processors.ScaleStateNotifier.Register(sdp)

	}
	opts.Processors.ScaleDownNodeProcessor = cp

	var nodeInfoComparator nodegroupset.NodeInfoComparator
	if len(autoscalingOptions.BalancingLabels) > 0 {
		nodeInfoComparator = nodegroupset.CreateLabelNodeInfoComparator(autoscalingOptions.BalancingLabels)
	} else {
		nodeInfoComparatorBuilder := nodegroupset.CreateGenericNodeInfoComparator
		if autoscalingOptions.CloudProviderName == cloudprovider.AzureProviderName {
			nodeInfoComparatorBuilder = nodegroupset.CreateAzureNodeInfoComparator
		} else if autoscalingOptions.CloudProviderName == cloudprovider.AwsProviderName {
			nodeInfoComparatorBuilder = nodegroupset.CreateAwsNodeInfoComparator
			opts.Processors.TemplateNodeInfoProvider = nodeinfosprovider.NewAsgTagResourceNodeInfoProvider(nodeInfoCacheExpireTime, *forceDaemonSets)
		} else if autoscalingOptions.CloudProviderName == cloudprovider.GceProviderName {
			nodeInfoComparatorBuilder = nodegroupset.CreateGceNodeInfoComparator
			opts.Processors.TemplateNodeInfoProvider = nodeinfosprovider.NewAnnotationNodeInfoProvider(nodeInfoCacheExpireTime, *forceDaemonSets)
		}
		nodeInfoComparator = nodeInfoComparatorBuilder(autoscalingOptions.BalancingExtraIgnoredLabels, autoscalingOptions.NodeGroupSetRatios)
	}

	opts.Processors.NodeGroupSetProcessor = &nodegroupset.BalancingNodeGroupSetProcessor{
		Comparator: nodeInfoComparator,
	}

	// These metrics should be published only once.
	metrics.UpdateNapEnabled(autoscalingOptions.NodeAutoprovisioningEnabled)
	metrics.UpdateCPULimitsCores(autoscalingOptions.MinCoresTotal, autoscalingOptions.MaxCoresTotal)
	metrics.UpdateMemoryLimitsBytes(autoscalingOptions.MinMemoryTotal, autoscalingOptions.MaxMemoryTotal)

	// Create autoscaler.
	autoscaler, err := core.NewAutoscaler(opts, informerFactory)
	if err != nil {
		return nil, err
	}

	// Start informers. This must come after fully constructing the autoscaler because
	// additional informers might have been registered in the factory during NewAutoscaler.
	stop := make(chan struct{})
	informerFactory.Start(stop)

	return autoscaler, nil
}

func run(healthCheck *metrics.HealthCheck, debuggingSnapshotter debuggingsnapshot.DebuggingSnapshotter) {
	metrics.RegisterAll(*emitPerNodeGroupMetrics)

	autoscaler, err := buildAutoscaler(debuggingSnapshotter)
	if err != nil {
		klog.Fatalf("Failed to create autoscaler: %v", err)
	}

	// Register signal handlers for graceful shutdown.
	registerSignalHandlers(autoscaler)

	// Start updating health check endpoint.
	healthCheck.StartMonitoring()

	// Start components running in background.
	if err := autoscaler.Start(); err != nil {
		klog.Fatalf("Failed to autoscaler background components: %v", err)
	}

	// Autoscale ad infinitum.
	context, cancel := ctx.WithCancel(ctx.Background())
	defer cancel()
	if *frequentLoopsEnabled {
		podObserver := loop.StartPodObserver(context, kube_util.CreateKubeClient(createAutoscalingOptions().KubeClientOpts))
		trigger := loop.NewLoopTrigger(podObserver, autoscaler, *scanInterval)
		lastRun := time.Now()
		for {
			trigger.Wait(lastRun)
			lastRun = time.Now()
			loop.RunAutoscalerOnce(autoscaler, healthCheck, lastRun)
		}
	} else {
		for {
			time.Sleep(*scanInterval)
			loop.RunAutoscalerOnce(autoscaler, healthCheck, time.Now())
		}
	}
}

func main() {
	klog.InitFlags(nil)

	leaderElection := defaultLeaderElectionConfiguration()
	leaderElection.LeaderElect = true
	componentopts.BindLeaderElectionFlags(&leaderElection, pflag.CommandLine)

	featureGate := utilfeature.DefaultMutableFeatureGate
	loggingConfig := logsapi.NewLoggingConfiguration()

	if err := logsapi.AddFeatureGates(featureGate); err != nil {
		klog.Fatalf("Failed to add logging feature flags: %v", err)
	}

	logsapi.AddFlags(loggingConfig, pflag.CommandLine)
	featureGate.AddFlag(pflag.CommandLine)
	kube_flag.InitFlags()

	logs.InitLogs()
	if err := logsapi.ValidateAndApply(loggingConfig, featureGate); err != nil {
		klog.Fatalf("Failed to validate and apply logging configuration: %v", err)
	}

	healthCheck := metrics.NewHealthCheck(*maxInactivityTimeFlag, *maxFailingTimeFlag)

	klog.V(1).Infof("Cluster Autoscaler %s", version.ClusterAutoscalerVersion)

	debuggingSnapshotter := debuggingsnapshot.NewDebuggingSnapshotter(*debuggingSnapshotEnabled)

	go func() {
		pathRecorderMux := mux.NewPathRecorderMux("cluster-autoscaler")
		defaultMetricsHandler := legacyregistry.Handler().ServeHTTP
		pathRecorderMux.HandleFunc("/metrics", func(w http.ResponseWriter, req *http.Request) {
			defaultMetricsHandler(w, req)
		})
		if *debuggingSnapshotEnabled {
			pathRecorderMux.HandleFunc("/snapshotz", debuggingSnapshotter.ResponseHandler)
		}
		pathRecorderMux.HandleFunc("/health-check", healthCheck.ServeHTTP)
		if *enableProfiling {
			routes.Profiling{}.Install(pathRecorderMux)
		}
		err := http.ListenAndServe(*address, pathRecorderMux)
		klog.Fatalf("Failed to start metrics: %v", err)
	}()

	if !leaderElection.LeaderElect {
		run(healthCheck, debuggingSnapshotter)
	} else {
		id, err := os.Hostname()
		if err != nil {
			klog.Fatalf("Unable to get hostname: %v", err)
		}

		kubeClient := kube_util.CreateKubeClient(createAutoscalingOptions().KubeClientOpts)

		// Validate that the client is ok.
		_, err = kubeClient.CoreV1().Nodes().List(ctx.TODO(), metav1.ListOptions{})
		if err != nil {
			klog.Fatalf("Failed to get nodes from apiserver: %v", err)
		}

		lock, err := resourcelock.New(
			leaderElection.ResourceLock,
			*namespace,
			leaderElection.ResourceName,
			kubeClient.CoreV1(),
			kubeClient.CoordinationV1(),
			resourcelock.ResourceLockConfig{
				Identity:      id,
				EventRecorder: kube_util.CreateEventRecorder(kubeClient, *recordDuplicatedEvents),
			},
		)
		if err != nil {
			klog.Fatalf("Unable to create leader election lock: %v", err)
		}

		leaderelection.RunOrDie(ctx.TODO(), leaderelection.LeaderElectionConfig{
			Lock:            lock,
			LeaseDuration:   leaderElection.LeaseDuration.Duration,
			RenewDeadline:   leaderElection.RenewDeadline.Duration,
			RetryPeriod:     leaderElection.RetryPeriod.Duration,
			ReleaseOnCancel: true,
			Callbacks: leaderelection.LeaderCallbacks{
				OnStartedLeading: func(_ ctx.Context) {
					// Since we are committing a suicide after losing
					// mastership, we can safely ignore the argument.
					run(healthCheck, debuggingSnapshotter)
				},
				OnStoppedLeading: func() {
					klog.Fatalf("lost master")
				},
			},
		})
	}
}

func defaultLeaderElectionConfiguration() componentbaseconfig.LeaderElectionConfiguration {
	return componentbaseconfig.LeaderElectionConfiguration{
		LeaderElect:   false,
		LeaseDuration: metav1.Duration{Duration: defaultLeaseDuration},
		RenewDeadline: metav1.Duration{Duration: defaultRenewDeadline},
		RetryPeriod:   metav1.Duration{Duration: defaultRetryPeriod},
		ResourceLock:  resourcelock.LeasesResourceLock,
		ResourceName:  "cluster-autoscaler",
	}
}

const (
	defaultLeaseDuration = 15 * time.Second
	defaultRenewDeadline = 10 * time.Second
	defaultRetryPeriod   = 2 * time.Second
)

func parseMinMaxFlag(flag string) (int64, int64, error) {
	tokens := strings.SplitN(flag, ":", 2)
	if len(tokens) != 2 {
		return 0, 0, fmt.Errorf("wrong nodes configuration: %s", flag)
	}

	min, err := strconv.ParseInt(tokens[0], 10, 64)
	if err != nil {
		return 0, 0, fmt.Errorf("failed to set min size: %s, expected integer, err: %v", tokens[0], err)
	}

	max, err := strconv.ParseInt(tokens[1], 10, 64)
	if err != nil {
		return 0, 0, fmt.Errorf("failed to set max size: %s, expected integer, err: %v", tokens[1], err)
	}

	err = validateMinMaxFlag(min, max)
	if err != nil {
		return 0, 0, err
	}

	return min, max, nil
}

func validateMinMaxFlag(min, max int64) error {
	if min < 0 {
		return fmt.Errorf("min size must be greater or equal to  0")
	}
	if max < min {
		return fmt.Errorf("max size must be greater or equal to min size")
	}
	return nil
}

func minMaxFlagString(min, max int64) string {
	return fmt.Sprintf("%v:%v", min, max)
}

func parseMultipleGpuLimits(flags MultiStringFlag) ([]config.GpuLimits, error) {
	parsedFlags := make([]config.GpuLimits, 0, len(flags))
	for _, flag := range flags {
		parsedFlag, err := parseSingleGpuLimit(flag)
		if err != nil {
			return nil, err
		}
		parsedFlags = append(parsedFlags, parsedFlag)
	}
	return parsedFlags, nil
}

func parseSingleGpuLimit(limits string) (config.GpuLimits, error) {
	parts := strings.Split(limits, ":")
	if len(parts) != 3 {
		return config.GpuLimits{}, fmt.Errorf("incorrect gpu limit specification: %v", limits)
	}
	gpuType := parts[0]
	minVal, err := strconv.ParseInt(parts[1], 10, 64)
	if err != nil {
		return config.GpuLimits{}, fmt.Errorf("incorrect gpu limit - min is not integer: %v", limits)
	}
	maxVal, err := strconv.ParseInt(parts[2], 10, 64)
	if err != nil {
		return config.GpuLimits{}, fmt.Errorf("incorrect gpu limit - max is not integer: %v", limits)
	}
	if minVal < 0 {
		return config.GpuLimits{}, fmt.Errorf("incorrect gpu limit - min is less than 0; %v", limits)
	}
	if maxVal < 0 {
		return config.GpuLimits{}, fmt.Errorf("incorrect gpu limit - max is less than 0; %v", limits)
	}
	if minVal > maxVal {
		return config.GpuLimits{}, fmt.Errorf("incorrect gpu limit - min is greater than max; %v", limits)
	}
	parsedGpuLimits := config.GpuLimits{
		GpuType: gpuType,
		Min:     minVal,
		Max:     maxVal,
	}
	return parsedGpuLimits, nil
}<|MERGE_RESOLUTION|>--- conflicted
+++ resolved
@@ -510,15 +510,7 @@
 		scaleUpOrchestrator := provreqorchestrator.NewWrapperOrchestrator(provreqOrchestrator)
 
 		opts.ScaleUpOrchestrator = scaleUpOrchestrator
-<<<<<<< HEAD
-		client, err := provreqclient.NewProvisioningRequestClient(restConfig)
-		if err != nil {
-			return nil, err
-		}
-		provreqProcesor := provreq.NewCombinedProvReqProcessor(client, []provreq.ProvisioningRequestProcessor{checkcapacity.NewCheckCapacityProcessor(client)})
-=======
 		provreqProcesor := provreq.NewProvReqProcessor(client)
->>>>>>> b9b8ab00
 		if err != nil {
 			return nil, err
 		}
