--- conflicted
+++ resolved
@@ -259,20 +259,8 @@
 			"--max-graceful-termination-sec flag should not be set when this flag is set. Not setting this flag will use unordered evictor by default."+
 			"Priority evictor reuses the concepts of drain logic in kubelet(https://github.com/kubernetes/enhancements/tree/master/keps/sig-node/2712-pod-priority-based-graceful-node-shutdown#migration-from-the-node-graceful-shutdown-feature)."+
 			"Eg. flag usage:  '10000:20,1000:100,0:60'")
-<<<<<<< HEAD
-
-	// The following flag is a temporary workaround to allow a smoother transition from the downstream changes in
-	// https://github.com/openshift/kubernetes-autoscaler/pull/261 to the upstream ones in
-	// https://github.com/kubernetes/autoscaler/pull/6066/. It can be removed after the cluster-autoscaler-operator
-	// is updated not to set this flag anymore. See https://github.com/openshift/cluster-autoscaler-operator/pull/311
-	// for more details.
-	// Note that the flag is a no-op because the upstream behavior is guaranteed by setting up the expected
-	// CAPI environment variable, as implemented in https://github.com/openshift/cluster-autoscaler-operator/pull/297
-	_ = flag.String("scale-up-from-zero-default-arch", "", "")
-=======
 	provisioningRequestsEnabled = flag.Bool("enable-provisioning-requests", false, "Whether the clusterautoscaler will be handling the ProvisioningRequest CRs.")
 	frequentLoopsEnabled        = flag.Bool("frequent-loops-enabled", false, "Whether clusterautoscaler triggers new iterations more frequently when it's needed")
->>>>>>> 7d1f87fc
 )
 
 func isFlagPassed(name string) bool {
