--- conflicted
+++ resolved
@@ -520,15 +520,7 @@
 		scaleUpOrchestrator := provreqorchestrator.NewWrapperOrchestrator(provreqOrchestrator)
 
 		opts.ScaleUpOrchestrator = scaleUpOrchestrator
-<<<<<<< HEAD
-		client, err := provreqclient.NewProvisioningRequestClient(restConfig)
-		if err != nil {
-			return nil, err
-		}
-		provreqProcesor := provreq.NewCombinedProvReqProcessor(client, []provreq.ProvisioningRequestProcessor{checkcapacity.NewCheckCapacityProcessor(client)})
-=======
 		provreqProcesor := provreq.NewProvReqProcessor(client, opts.PredicateChecker)
->>>>>>> 8bda275b
 		if err != nil {
 			return nil, err
 		}
