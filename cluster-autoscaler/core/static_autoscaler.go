--- conflicted
+++ resolved
@@ -802,15 +802,9 @@
 		}
 		nodesToDelete := toNodes(unregisteredNodesToDelete)
 
-<<<<<<< HEAD
-		opts, err := nodeGroup.GetOptions(a.NodeGroupDefaults)
-		if err != nil && err != cloudprovider.ErrNotImplemented {
-			klog.Warningf("Failed to get node group options for %s: %s", nodeGroupId, err)
-=======
 		nodesToDelete, err = overrideNodesToDeleteForZeroOrMax(a.NodeGroupDefaults, nodeGroup, nodesToDelete)
 		if err != nil {
 			klog.Warningf("Failed to remove unregistered nodes from node group %s: %v", nodeGroupId, err)
->>>>>>> 04b1402d
 			continue
 		}
 
@@ -857,29 +851,8 @@
 		nodeGroup := nodeGroups[nodeGroupId]
 		if nodeGroup == nil {
 			err = fmt.Errorf("node group %s not found", nodeGroupId)
-<<<<<<< HEAD
-		} else {
-			var opts *config.NodeGroupAutoscalingOptions
-			opts, err = nodeGroup.GetOptions(a.NodeGroupDefaults)
-			if err != nil && err != cloudprovider.ErrNotImplemented {
-				klog.Warningf("Failed to get node group options for %s: %s", nodeGroupId, err)
-				continue
-			}
-			// If a scale-up of "ZeroOrMaxNodeScaling" node group failed, the cleanup
-			// should stick to the all-or-nothing principle. Deleting all nodes.
-			if opts != nil && opts.ZeroOrMaxNodeScaling {
-				instances, err := nodeGroup.Nodes()
-				if err != nil {
-					klog.Warningf("Failed to fill in failed nodes from group %s based on ZeroOrMaxNodeScaling option: %s", nodeGroupId, err)
-					continue
-				}
-				nodesToBeDeleted = instancesToFakeNodes(instances)
-			}
-			err = nodeGroup.DeleteNodes(nodesToBeDeleted)
-=======
 		} else if nodesToDelete, err = overrideNodesToDeleteForZeroOrMax(a.NodeGroupDefaults, nodeGroup, nodesToDelete); err == nil {
 			err = nodeGroup.DeleteNodes(nodesToDelete)
->>>>>>> 04b1402d
 		}
 
 		if err != nil {
