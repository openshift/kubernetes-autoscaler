/*
Copyright 2016 The Kubernetes Authors.

Licensed under the Apache License, Version 2.0 (the "License");
you may not use this file except in compliance with the License.
You may obtain a copy of the License at

    http://www.apache.org/licenses/LICENSE-2.0

Unless required by applicable law or agreed to in writing, software
distributed under the License is distributed on an "AS IS" BASIS,
WITHOUT WARRANTIES OR CONDITIONS OF ANY KIND, either express or implied.
See the License for the specific language governing permissions and
limitations under the License.
*/

package core

import (
	"errors"
	"fmt"
	"reflect"
	"time"

	"k8s.io/autoscaler/cluster-autoscaler/cloudprovider"
	"k8s.io/autoscaler/cluster-autoscaler/clusterstate"
	"k8s.io/autoscaler/cluster-autoscaler/clusterstate/utils"
	"k8s.io/autoscaler/cluster-autoscaler/config"
	"k8s.io/autoscaler/cluster-autoscaler/context"
	"k8s.io/autoscaler/cluster-autoscaler/core/scaledown"
	"k8s.io/autoscaler/cluster-autoscaler/core/scaledown/actuation"
	"k8s.io/autoscaler/cluster-autoscaler/core/scaledown/deletiontracker"
	"k8s.io/autoscaler/cluster-autoscaler/core/scaledown/pdb"
	"k8s.io/autoscaler/cluster-autoscaler/core/scaledown/planner"
	scaledownstatus "k8s.io/autoscaler/cluster-autoscaler/core/scaledown/status"
	"k8s.io/autoscaler/cluster-autoscaler/core/scaleup"
	"k8s.io/autoscaler/cluster-autoscaler/core/scaleup/orchestrator"
	core_utils "k8s.io/autoscaler/cluster-autoscaler/core/utils"
	"k8s.io/autoscaler/cluster-autoscaler/debuggingsnapshot"
	"k8s.io/autoscaler/cluster-autoscaler/estimator"
	"k8s.io/autoscaler/cluster-autoscaler/expander"
	"k8s.io/autoscaler/cluster-autoscaler/metrics"
	"k8s.io/autoscaler/cluster-autoscaler/observers/loopstart"
	ca_processors "k8s.io/autoscaler/cluster-autoscaler/processors"
	"k8s.io/autoscaler/cluster-autoscaler/processors/status"
	"k8s.io/autoscaler/cluster-autoscaler/simulator"
	"k8s.io/autoscaler/cluster-autoscaler/simulator/clustersnapshot"
	"k8s.io/autoscaler/cluster-autoscaler/simulator/drainability/rules"
	draprovider "k8s.io/autoscaler/cluster-autoscaler/simulator/dynamicresources/provider"
	drasnapshot "k8s.io/autoscaler/cluster-autoscaler/simulator/dynamicresources/snapshot"
	"k8s.io/autoscaler/cluster-autoscaler/simulator/framework"
	"k8s.io/autoscaler/cluster-autoscaler/simulator/options"
	"k8s.io/autoscaler/cluster-autoscaler/utils/backoff"
	caerrors "k8s.io/autoscaler/cluster-autoscaler/utils/errors"
	kube_util "k8s.io/autoscaler/cluster-autoscaler/utils/kubernetes"
	"k8s.io/autoscaler/cluster-autoscaler/utils/taints"
	"k8s.io/utils/integer"

	apiv1 "k8s.io/api/core/v1"
	"k8s.io/apimachinery/pkg/labels"
	"k8s.io/klog/v2"
)

const (
	// How old the oldest unschedulable pod should be before starting scale up.
	unschedulablePodTimeBuffer = 2 * time.Second
	// How old the oldest unschedulable pod with GPU should be before starting scale up.
	// The idea is that nodes with GPU are very expensive and we're ready to sacrifice
	// a bit more latency to wait for more pods and make a more informed scale-up decision.
	unschedulablePodWithGpuTimeBuffer = 30 * time.Second

	// NodeUpcomingAnnotation is an annotation CA adds to nodes which are upcoming.
	NodeUpcomingAnnotation = "cluster-autoscaler.k8s.io/upcoming-node"

	// podScaleUpDelayAnnotationKey is an annotation how long pod can wait to be scaled up.
	podScaleUpDelayAnnotationKey = "cluster-autoscaler.kubernetes.io/pod-scale-up-delay"
)

// StaticAutoscaler is an autoscaler which has all the core functionality of a CA but without the reconfiguration feature
type StaticAutoscaler struct {
	// AutoscalingContext consists of validated settings and options for this autoscaler
	*context.AutoscalingContext
	// ClusterState for maintaining the state of cluster nodes.
	clusterStateRegistry    *clusterstate.ClusterStateRegistry
	lastScaleUpTime         time.Time
	lastScaleDownDeleteTime time.Time
	lastScaleDownFailTime   time.Time
	scaleDownPlanner        scaledown.Planner
	scaleDownActuator       scaledown.Actuator
	scaleUpOrchestrator     scaleup.Orchestrator
	processors              *ca_processors.AutoscalingProcessors
	loopStartNotifier       *loopstart.ObserversList
	processorCallbacks      *staticAutoscalerProcessorCallbacks
	initialized             bool
	taintConfig             taints.TaintConfig
}

type staticAutoscalerProcessorCallbacks struct {
	disableScaleDownForLoop bool
	extraValues             map[string]interface{}
	scaleDownPlanner        scaledown.Planner
}

func (callbacks *staticAutoscalerProcessorCallbacks) ResetUnneededNodes() {
	callbacks.scaleDownPlanner.CleanUpUnneededNodes()
}

func newStaticAutoscalerProcessorCallbacks() *staticAutoscalerProcessorCallbacks {
	callbacks := &staticAutoscalerProcessorCallbacks{}
	callbacks.reset()
	return callbacks
}

func (callbacks *staticAutoscalerProcessorCallbacks) DisableScaleDownForLoop() {
	callbacks.disableScaleDownForLoop = true
}

func (callbacks *staticAutoscalerProcessorCallbacks) SetExtraValue(key string, value interface{}) {
	callbacks.extraValues[key] = value
}

func (callbacks *staticAutoscalerProcessorCallbacks) GetExtraValue(key string) (value interface{}, found bool) {
	value, found = callbacks.extraValues[key]
	return
}

func (callbacks *staticAutoscalerProcessorCallbacks) reset() {
	callbacks.disableScaleDownForLoop = false
	callbacks.extraValues = make(map[string]interface{})
}

// NewStaticAutoscaler creates an instance of Autoscaler filled with provided parameters
func NewStaticAutoscaler(
	opts config.AutoscalingOptions,
	fwHandle *framework.Handle,
	clusterSnapshot clustersnapshot.ClusterSnapshot,
	autoscalingKubeClients *context.AutoscalingKubeClients,
	processors *ca_processors.AutoscalingProcessors,
	loopStartNotifier *loopstart.ObserversList,
	cloudProvider cloudprovider.CloudProvider,
	expanderStrategy expander.Strategy,
	estimatorBuilder estimator.EstimatorBuilder,
	backoff backoff.Backoff,
	debuggingSnapshotter debuggingsnapshot.DebuggingSnapshotter,
	remainingPdbTracker pdb.RemainingPdbTracker,
	scaleUpOrchestrator scaleup.Orchestrator,
	deleteOptions options.NodeDeleteOptions,
	drainabilityRules rules.Rules,
	draProvider *draprovider.Provider) *StaticAutoscaler {

	klog.V(4).Infof("Creating new static autoscaler with opts: %v", opts)

	clusterStateConfig := clusterstate.ClusterStateRegistryConfig{
		MaxTotalUnreadyPercentage: opts.MaxTotalUnreadyPercentage,
		OkTotalUnreadyCount:       opts.OkTotalUnreadyCount,
	}
	clusterStateRegistry := clusterstate.NewClusterStateRegistry(cloudProvider, clusterStateConfig, autoscalingKubeClients.LogRecorder, backoff, processors.NodeGroupConfigProcessor, processors.AsyncNodeGroupStateChecker)
	processorCallbacks := newStaticAutoscalerProcessorCallbacks()
	autoscalingContext := context.NewAutoscalingContext(
		opts,
		fwHandle,
		clusterSnapshot,
		autoscalingKubeClients,
		cloudProvider,
		expanderStrategy,
		processorCallbacks,
		debuggingSnapshotter,
		remainingPdbTracker,
		clusterStateRegistry,
		draProvider)

	taintConfig := taints.NewTaintConfig(opts)
	processors.ScaleDownCandidatesNotifier.Register(clusterStateRegistry)
	processors.ScaleStateNotifier.Register(clusterStateRegistry)

	// TODO: Populate the ScaleDownActuator/Planner fields in AutoscalingContext
	// during the struct creation rather than here.
	scaleDownPlanner := planner.New(autoscalingContext, processors, deleteOptions, drainabilityRules)
	processorCallbacks.scaleDownPlanner = scaleDownPlanner

	ndt := deletiontracker.NewNodeDeletionTracker(0 * time.Second)
	scaleDownActuator := actuation.NewActuator(autoscalingContext, processors.ScaleStateNotifier, ndt, deleteOptions, drainabilityRules, processors.NodeGroupConfigProcessor)
	autoscalingContext.ScaleDownActuator = scaleDownActuator

	if scaleUpOrchestrator == nil {
		scaleUpOrchestrator = orchestrator.New()
	}
	scaleUpOrchestrator.Initialize(autoscalingContext, processors, clusterStateRegistry, estimatorBuilder, taintConfig)

	// Set the initial scale times to be less than the start time so as to
	// not start in cooldown mode.
	initialScaleTime := time.Now().Add(-time.Hour)
	return &StaticAutoscaler{
		AutoscalingContext:      autoscalingContext,
		lastScaleUpTime:         initialScaleTime,
		lastScaleDownDeleteTime: initialScaleTime,
		lastScaleDownFailTime:   initialScaleTime,
		scaleDownPlanner:        scaleDownPlanner,
		scaleDownActuator:       scaleDownActuator,
		scaleUpOrchestrator:     scaleUpOrchestrator,
		processors:              processors,
		loopStartNotifier:       loopStartNotifier,
		processorCallbacks:      processorCallbacks,
		clusterStateRegistry:    clusterStateRegistry,
		taintConfig:             taintConfig,
	}
}

// LastScaleUpTime returns last scale up time
func (a *StaticAutoscaler) LastScaleUpTime() time.Time {
	return a.lastScaleUpTime
}

// LastScaleDownDeleteTime returns the last successful scale down time
func (a *StaticAutoscaler) LastScaleDownDeleteTime() time.Time {
	return a.lastScaleDownDeleteTime
}

// Start starts components running in background.
func (a *StaticAutoscaler) Start() error {
	a.clusterStateRegistry.Start()
	return nil
}

// cleanUpIfRequired removes ToBeDeleted taints added by a previous run of CA
// the taints are removed only once per runtime
func (a *StaticAutoscaler) cleanUpIfRequired() {
	if a.initialized {
		return
	}

	// CA can die at any time. Removing taints that might have been left from the previous run.
	if allNodes, err := a.AllNodeLister().List(); err != nil {
		klog.Errorf("Failed to list ready nodes, not cleaning up taints: %v", err)
	} else {
		// Make sure we are only cleaning taints from selected node groups.
		selectedNodes := filterNodesFromSelectedGroups(a.CloudProvider, allNodes...)
		taints.CleanAllToBeDeleted(selectedNodes,
			a.AutoscalingContext.ClientSet, a.Recorder, a.CordonNodeBeforeTerminate)
		if a.AutoscalingContext.AutoscalingOptions.MaxBulkSoftTaintCount == 0 {
			// Clean old taints if soft taints handling is disabled
			taints.CleanAllDeletionCandidates(allNodes,
				a.AutoscalingContext.ClientSet, a.Recorder)
		}
	}
	a.initialized = true
}

func (a *StaticAutoscaler) initializeRemainingPdbTracker() caerrors.AutoscalerError {
	a.RemainingPdbTracker.Clear()

	pdbs, err := a.PodDisruptionBudgetLister().List()
	if err != nil {
		klog.Errorf("Failed to list pod disruption budgets: %v", err)
		return caerrors.NewAutoscalerError(caerrors.ApiCallError, err.Error())
	}
	err = a.RemainingPdbTracker.SetPdbs(pdbs)
	if err != nil {
		return caerrors.NewAutoscalerError(caerrors.InternalError, err.Error())
	}
	return nil
}

// RunOnce iterates over node groups and scales them up/down if necessary
func (a *StaticAutoscaler) RunOnce(currentTime time.Time) caerrors.AutoscalerError {
	a.cleanUpIfRequired()
	a.processorCallbacks.reset()
	a.clusterStateRegistry.PeriodicCleanup()
	a.DebuggingSnapshotter.StartDataCollection()
	defer a.DebuggingSnapshotter.Flush()

	podLister := a.AllPodLister()
	autoscalingContext := a.AutoscalingContext

	klog.V(4).Info("Starting main loop")

	stateUpdateStart := time.Now()

	var draSnapshot *drasnapshot.Snapshot
	if a.AutoscalingContext.DynamicResourceAllocationEnabled && a.AutoscalingContext.DraProvider != nil {
		var err error
		draSnapshot, err = a.AutoscalingContext.DraProvider.Snapshot()
		if err != nil {
			return caerrors.ToAutoscalerError(caerrors.ApiCallError, err)
		}
	}

	// Get nodes and pods currently living on cluster
	allNodes, readyNodes, typedErr := a.obtainNodeLists(draSnapshot)
	if typedErr != nil {
		klog.Errorf("Failed to get node list: %v", typedErr)
		return typedErr
	}

	if abortLoop, err := a.processors.ActionableClusterProcessor.ShouldAbort(
		a.AutoscalingContext, allNodes, readyNodes, currentTime); abortLoop {
		return err
	}

	originalScheduledPods, unschedulablePods, schedulerUnprocessed, err := listPods(podLister, a.BypassedSchedulers)
	if err != nil {
		return caerrors.ToAutoscalerError(caerrors.ApiCallError, err)
	}

	coresTotal, memoryTotal := calculateCoresMemoryTotal(allNodes, currentTime)
	metrics.UpdateClusterCPUCurrentCores(coresTotal)
	metrics.UpdateClusterMemoryCurrentBytes(memoryTotal)

	daemonsets, err := a.ListerRegistry.DaemonSetLister().List(labels.Everything())
	if err != nil {
		klog.Errorf("Failed to get daemonset list: %v", err)
		return caerrors.ToAutoscalerError(caerrors.ApiCallError, err)
	}

	// Snapshot scale-down actuation status before cache refresh.
	scaleDownActuationStatus := a.scaleDownActuator.CheckStatus()
	// Call CloudProvider.Refresh before any other calls to cloud provider.
	refreshStart := time.Now()
	err = a.AutoscalingContext.CloudProvider.Refresh()
	if a.AutoscalingOptions.AsyncNodeGroupsEnabled {
		// Some node groups might have been created asynchronously, without registering in CSR.
		a.clusterStateRegistry.Recalculate()
	}
	metrics.UpdateDurationFromStart(metrics.CloudProviderRefresh, refreshStart)
	if err != nil {
		klog.Errorf("Failed to refresh cloud provider config: %v", err)
		return caerrors.ToAutoscalerError(caerrors.CloudProviderError, err)
	}
	a.loopStartNotifier.Refresh()

	// Update node groups min/max and maximum number of nodes being set for all node groups after cloud provider refresh
	maxNodesCount := 0
	for _, nodeGroup := range a.AutoscalingContext.CloudProvider.NodeGroups() {
		// Don't report non-existing or upcoming node groups
		if nodeGroup.Exist() {
			metrics.UpdateNodeGroupMin(nodeGroup.Id(), nodeGroup.MinSize())
			metrics.UpdateNodeGroupMax(nodeGroup.Id(), nodeGroup.MaxSize())
			maxNodesCount += nodeGroup.MaxSize()
		}
	}
	if a.MaxNodesTotal > 0 {
		metrics.UpdateMaxNodesCount(integer.IntMin(a.MaxNodesTotal, maxNodesCount))
	} else {
		metrics.UpdateMaxNodesCount(maxNodesCount)
	}
	nonExpendableScheduledPods := core_utils.FilterOutExpendablePods(originalScheduledPods, a.ExpendablePodsPriorityCutoff)

	if err := a.ClusterSnapshot.SetClusterState(allNodes, nonExpendableScheduledPods, draSnapshot); err != nil {
		return caerrors.ToAutoscalerError(caerrors.InternalError, err).AddPrefix("failed to initialize ClusterSnapshot: ")
	}
	// Initialize Pod Disruption Budget tracking
	if typedErr := a.initializeRemainingPdbTracker(); typedErr != nil {
		return typedErr.AddPrefix("failed to initialize RemainingPdbTracker: ")
	}

	nodeInfosForGroups, autoscalerError := a.processors.TemplateNodeInfoProvider.Process(autoscalingContext, readyNodes, daemonsets, a.taintConfig, currentTime)
	if autoscalerError != nil {
		klog.Errorf("Failed to get node infos for groups: %v", autoscalerError)
		return autoscalerError.AddPrefix("failed to build node infos for node groups: ")
	}

	a.DebuggingSnapshotter.SetTemplateNodes(nodeInfosForGroups)

	if typedErr := a.updateClusterState(allNodes, nodeInfosForGroups, currentTime); typedErr != nil {
		klog.Errorf("Failed to update cluster state: %v", typedErr)
		return typedErr
	}
	metrics.UpdateDurationFromStart(metrics.UpdateState, stateUpdateStart)

	scaleUpStatus := &status.ScaleUpStatus{Result: status.ScaleUpNotTried}
	scaleUpStatusProcessorAlreadyCalled := false
	scaleDownStatus := &scaledownstatus.ScaleDownStatus{Result: scaledownstatus.ScaleDownNotTried}

	defer func() {
		// Update status information when the loop is done (regardless of reason)
		if autoscalingContext.WriteStatusConfigMap {
			status := a.clusterStateRegistry.GetStatus(currentTime)
			utils.WriteStatusConfigMap(autoscalingContext.ClientSet, autoscalingContext.ConfigNamespace,
				*status, a.AutoscalingContext.LogRecorder, a.AutoscalingContext.StatusConfigMapName, currentTime)
		}

		// This deferred processor execution allows the processors to handle a situation when a scale-(up|down)
		// wasn't even attempted because e.g. the iteration exited earlier.
		if !scaleUpStatusProcessorAlreadyCalled && a.processors != nil && a.processors.ScaleUpStatusProcessor != nil {
			a.processors.ScaleUpStatusProcessor.Process(a.AutoscalingContext, scaleUpStatus)
		}
		if a.processors != nil && a.processors.ScaleDownStatusProcessor != nil {
			// Gather status before scaledown status processor invocation
			nodeDeletionResults, nodeDeletionResultsAsOf := a.scaleDownActuator.DeletionResults()
			scaleDownStatus.NodeDeleteResults = nodeDeletionResults
			scaleDownStatus.NodeDeleteResultsAsOf = nodeDeletionResultsAsOf
			a.scaleDownActuator.ClearResultsNotNewerThan(scaleDownStatus.NodeDeleteResultsAsOf)
			scaleDownStatus.SetUnremovableNodesInfo(a.scaleDownPlanner.UnremovableNodes(), a.scaleDownPlanner.NodeUtilizationMap(), a.CloudProvider)

			a.processors.ScaleDownStatusProcessor.Process(a.AutoscalingContext, scaleDownStatus)
		}

		if a.processors != nil && a.processors.AutoscalingStatusProcessor != nil {
			err := a.processors.AutoscalingStatusProcessor.Process(a.AutoscalingContext, a.clusterStateRegistry, currentTime)
			if err != nil {
				klog.Errorf("AutoscalingStatusProcessor error: %v.", err)
			}
		}
	}()

	// Check if there are any nodes that failed to register in Kubernetes
	// master.
	unregisteredNodes := a.clusterStateRegistry.GetUnregisteredNodes()
	if len(unregisteredNodes) > 0 {
		klog.V(1).Infof("%d unregistered nodes present", len(unregisteredNodes))
		removedAny, err := a.removeOldUnregisteredNodes(unregisteredNodes,
			a.clusterStateRegistry, currentTime, autoscalingContext.LogRecorder)
		// There was a problem with removing unregistered nodes. Retry in the next loop.
		if err != nil {
			klog.Warningf("Failed to remove unregistered nodes: %v", err)
		}
		if removedAny {
			klog.V(0).Infof("Some unregistered nodes were removed")
		}
	}

	if !a.clusterStateRegistry.IsClusterHealthy() {
		klog.Warning("Cluster is not ready for autoscaling")
		a.scaleDownPlanner.CleanUpUnneededNodes()
		autoscalingContext.LogRecorder.Eventf(apiv1.EventTypeWarning, "ClusterUnhealthy", "Cluster is unhealthy")
		return nil
	}

	a.deleteCreatedNodesWithErrors()

	// Check if there has been a constant difference between the number of nodes in k8s and
	// the number of nodes on the cloud provider side.
	// TODO: andrewskim - add protection for ready AWS nodes.
	fixedSomething, err := fixNodeGroupSize(autoscalingContext, a.clusterStateRegistry, currentTime)
	if err != nil {
		klog.Errorf("Failed to fix node group sizes: %v", err)
		return caerrors.ToAutoscalerError(caerrors.CloudProviderError, err)
	}
	if fixedSomething {
		klog.V(0).Infof("Some node group target size was fixed, skipping the iteration")
		return nil
	}

	metrics.UpdateLastTime(metrics.Autoscaling, time.Now())

	// SchedulerUnprocessed might be zero here if it was disabled
	metrics.UpdateUnschedulablePodsCount(len(unschedulablePods), len(schedulerUnprocessed))
	// Treat unknown pods as unschedulable, pod list processor will remove schedulable pods
	unschedulablePods = append(unschedulablePods, schedulerUnprocessed...)
	// Upcoming nodes are recently created nodes that haven't registered in the cluster yet, or haven't become ready yet.
	upcomingCounts, registeredUpcoming := a.clusterStateRegistry.GetUpcomingNodes()
	// For each upcoming node we inject a placeholder node faked to appear ready into the cluster snapshot, so that we can pack unschedulable pods on
	// them and not trigger another scale-up.
	// The fake nodes are intentionally not added to the all nodes list, so that they are not considered as candidates for scale-down (which
	// doesn't make sense as they're not real).
	err = a.addUpcomingNodesToClusterSnapshot(upcomingCounts, nodeInfosForGroups)
	if err != nil {
		klog.Errorf("Failed adding upcoming nodes to cluster snapshot: %v", err)
		return caerrors.ToAutoscalerError(caerrors.InternalError, err)
	}
	// Some upcoming nodes can already be registered in the cluster, but not yet ready - we still inject replacements for them above. The actual registered nodes
	// have to be filtered out of the all nodes list so that scale-down can't consider them as candidates. Otherwise, with aggressive scale-down settings, we
	// could be removing the nodes before they have a chance to first become ready (the duration of which should be unrelated to the scale-down settings).
	var allRegisteredUpcoming []string
	for _, ngRegisteredUpcoming := range registeredUpcoming {
		allRegisteredUpcoming = append(allRegisteredUpcoming, ngRegisteredUpcoming...)
	}
	allNodes = subtractNodesByName(allNodes, allRegisteredUpcoming)
	// Remove the nodes from the snapshot as well so that the state is consistent.
	for _, notStartedNodeName := range allRegisteredUpcoming {
		err := a.ClusterSnapshot.RemoveNodeInfo(notStartedNodeName)
		if err != nil {
			klog.Errorf("Failed to remove NotStarted node %s from cluster snapshot: %v", notStartedNodeName, err)
			// ErrNodeNotFound shouldn't happen (so it needs to be logged above if it does), but what we care about here is that the
			// node is not in the snapshot - so we don't have to error out in that case.
			if !errors.Is(err, clustersnapshot.ErrNodeNotFound) {
				return caerrors.ToAutoscalerError(caerrors.InternalError, err)
			}
		}
	}
	l, err := a.ClusterSnapshot.ListNodeInfos()
	if err != nil {
		klog.Errorf("Unable to fetch ClusterNode List for Debugging Snapshot, %v", err)
	} else {
		a.AutoscalingContext.DebuggingSnapshotter.SetClusterNodes(l)
	}

	unschedulablePodsToHelp, err := a.processors.PodListProcessor.Process(a.AutoscalingContext, unschedulablePods)

	if err != nil {
		klog.Warningf("Failed to process unschedulable pods: %v", err)
	}

	// finally, filter out pods that are too "young" to safely be considered for a scale-up (delay is configurable)
	unschedulablePodsToHelp = a.filterOutYoungPods(unschedulablePodsToHelp, currentTime)
	preScaleUp := func() time.Time {
		scaleUpStart := time.Now()
		metrics.UpdateLastTime(metrics.ScaleUp, scaleUpStart)
		return scaleUpStart
	}

	postScaleUp := func(scaleUpStart time.Time) (bool, caerrors.AutoscalerError) {
		metrics.UpdateDurationFromStart(metrics.ScaleUp, scaleUpStart)

		if a.processors != nil && a.processors.ScaleUpStatusProcessor != nil {
			a.processors.ScaleUpStatusProcessor.Process(autoscalingContext, scaleUpStatus)
			scaleUpStatusProcessorAlreadyCalled = true
		}

		if typedErr != nil {
			klog.Errorf("Failed to scale up: %v", typedErr)
			return true, typedErr
		}
		if scaleUpStatus.Result == status.ScaleUpSuccessful {
			a.lastScaleUpTime = currentTime
			// No scale down in this iteration.
			scaleDownStatus.Result = scaledownstatus.ScaleDownInCooldown
			return true, nil
		}
		return false, nil
	}

	shouldScaleUp := true

	if len(unschedulablePodsToHelp) == 0 {
		scaleUpStatus.Result = status.ScaleUpNotNeeded
		klog.V(1).Info("No unschedulable pods")
		shouldScaleUp = false
	} else if a.MaxNodesTotal > 0 && len(readyNodes) >= a.MaxNodesTotal {
		scaleUpStatus.Result = status.ScaleUpLimitedByMaxNodesTotal
		klog.Warningf("Max total nodes in cluster reached: %v. Current number of ready nodes: %v", a.MaxNodesTotal, len(readyNodes))
		autoscalingContext.LogRecorder.Eventf(apiv1.EventTypeWarning, "MaxNodesTotalReached",
			"Max total nodes in cluster reached: %v", autoscalingContext.MaxNodesTotal)
		shouldScaleUp = false

		noScaleUpInfoForPods := []status.NoScaleUpInfo{}
		for _, pod := range unschedulablePodsToHelp {
			noScaleUpInfo := status.NoScaleUpInfo{
				Pod: pod,
			}
			noScaleUpInfoForPods = append(noScaleUpInfoForPods, noScaleUpInfo)
		}
		scaleUpStatus.PodsRemainUnschedulable = noScaleUpInfoForPods
	} else if len(a.BypassedSchedulers) == 0 && allPodsAreNew(unschedulablePodsToHelp, currentTime) {
		// The assumption here is that these pods have been created very recently and probably there
		// is more pods to come. In theory we could check the newest pod time but then if pod were created
		// slowly but at the pace of 1 every 2 seconds then no scale up would be triggered for long time.
		// We also want to skip a real scale down (just like if the pods were handled).
		// This logic only makes sense if CA is not trying to react quickly
		// by bypassing scheduler marking pods as unschedulable.
		a.processorCallbacks.DisableScaleDownForLoop()
		scaleUpStatus.Result = status.ScaleUpInCooldown
		klog.V(1).Info("Unschedulable pods are very new, waiting one iteration for more")
		shouldScaleUp = false
	}

	if shouldScaleUp || a.processors.ScaleUpEnforcer.ShouldForceScaleUp(unschedulablePodsToHelp) {
		scaleUpStart := preScaleUp()
		scaleUpStatus, typedErr = a.scaleUpOrchestrator.ScaleUp(unschedulablePodsToHelp, readyNodes, daemonsets, nodeInfosForGroups, false)
		if exit, err := postScaleUp(scaleUpStart); exit {
			return err
		}
	}

	if a.ScaleDownEnabled {
		unneededStart := time.Now()

		klog.V(4).Infof("Calculating unneeded nodes")

		var scaleDownCandidates []*apiv1.Node
		var podDestinations []*apiv1.Node

		// podDestinations and scaleDownCandidates are initialized based on allNodes variable, which contains only
		// registered nodes in cluster.
		// It does not include any upcoming nodes which can be part of clusterSnapshot. As an alternative to using
		// allNodes here, we could use nodes from clusterSnapshot and explicitly filter out upcoming nodes here but it
		// is of little (if any) benefit.

		if a.processors == nil || a.processors.ScaleDownNodeProcessor == nil {
			scaleDownCandidates = allNodes
			podDestinations = allNodes
		} else {
			var err caerrors.AutoscalerError
			scaleDownCandidates, err = a.processors.ScaleDownNodeProcessor.GetScaleDownCandidates(
				autoscalingContext, allNodes)
			if err != nil {
				klog.Error(err)
				return err
			}
			podDestinations, err = a.processors.ScaleDownNodeProcessor.GetPodDestinationCandidates(autoscalingContext, allNodes)
			if err != nil {
				klog.Error(err)
				return err
			}
		}

		typedErr := a.scaleDownPlanner.UpdateClusterState(podDestinations, scaleDownCandidates, scaleDownActuationStatus, currentTime)
		// Update clusterStateRegistry and metrics regardless of whether ScaleDown was successful or not.
		unneededNodes := a.scaleDownPlanner.UnneededNodes()
		a.processors.ScaleDownCandidatesNotifier.Update(unneededNodes, currentTime)
		metrics.UpdateUnneededNodesCount(len(unneededNodes))
		if typedErr != nil {
			scaleDownStatus.Result = scaledownstatus.ScaleDownError
			klog.Errorf("Failed to scale down: %v", typedErr)
			return typedErr
		}

		metrics.UpdateDurationFromStart(metrics.FindUnneeded, unneededStart)

		scaleDownInCooldown := a.isScaleDownInCooldown(currentTime)
		klog.V(4).Infof("Scale down status: lastScaleUpTime=%s lastScaleDownDeleteTime=%v "+
			"lastScaleDownFailTime=%s scaleDownForbidden=%v scaleDownInCooldown=%v",
			a.lastScaleUpTime, a.lastScaleDownDeleteTime, a.lastScaleDownFailTime,
			a.processorCallbacks.disableScaleDownForLoop, scaleDownInCooldown)
		metrics.UpdateScaleDownInCooldown(scaleDownInCooldown)
		// We want to delete unneeded Node Groups only if here is no current delete
		// in progress.
		_, drained := scaleDownActuationStatus.DeletionsInProgress()
		var removedNodeGroups []cloudprovider.NodeGroup
		if len(drained) == 0 {
			var err error
			removedNodeGroups, err = a.processors.NodeGroupManager.RemoveUnneededNodeGroups(autoscalingContext)
			if err != nil {
				klog.Errorf("Error while removing unneeded node groups: %v", err)
			}
			scaleDownStatus.RemovedNodeGroups = removedNodeGroups
		}

		if scaleDownInCooldown {
			scaleDownStatus.Result = scaledownstatus.ScaleDownInCooldown
			a.updateSoftDeletionTaints(allNodes)
<<<<<<< HEAD
=======
		} else if len(scaleDownCandidates) == 0 {
			klog.V(4).Infof("Starting scale down: no scale down candidates. skipping...")
			scaleDownStatus.Result = scaledownstatus.ScaleDownNoCandidates
			metrics.UpdateLastTime(metrics.ScaleDown, time.Now())
			a.updateSoftDeletionTaints(allNodes)
>>>>>>> 0fafd9ef
		} else {
			klog.V(4).Infof("Starting scale down")

			scaleDownStart := time.Now()
			metrics.UpdateLastTime(metrics.ScaleDown, scaleDownStart)
			empty, needDrain := a.scaleDownPlanner.NodesToDelete(currentTime)
			scaleDownResult, scaledDownNodes, typedErr := a.scaleDownActuator.StartDeletion(empty, needDrain)
			scaleDownStatus.Result = scaleDownResult
			scaleDownStatus.ScaledDownNodes = scaledDownNodes
			metrics.UpdateDurationFromStart(metrics.ScaleDown, scaleDownStart)
			metrics.UpdateUnremovableNodesCount(countsByReason(a.scaleDownPlanner.UnremovableNodes()))

			scaleDownStatus.RemovedNodeGroups = removedNodeGroups

			if scaleDownStatus.Result == scaledownstatus.ScaleDownNodeDeleteStarted {
				a.lastScaleDownDeleteTime = currentTime
				a.clusterStateRegistry.Recalculate()
			}
			a.updateSoftDeletionTaints(allNodes)
			if typedErr != nil {
				klog.Errorf("Failed to scale down: %v", typedErr)
				a.lastScaleDownFailTime = currentTime
				return typedErr
			}
		}
	}

	if a.EnforceNodeGroupMinSize {
		scaleUpStart := preScaleUp()
		scaleUpStatus, typedErr = a.scaleUpOrchestrator.ScaleUpToNodeGroupMinSize(readyNodes, nodeInfosForGroups)
		if exit, err := postScaleUp(scaleUpStart); exit {
			return err
		}
	}

	return nil
}

func (a *StaticAutoscaler) updateSoftDeletionTaints(allNodes []*apiv1.Node) {
	if a.AutoscalingContext.AutoscalingOptions.MaxBulkSoftTaintCount != 0 {
		taintableNodes := a.scaleDownPlanner.UnneededNodes()

		// Make sure we are only cleaning taints from selected node groups.
		selectedNodes := filterNodesFromSelectedGroups(a.CloudProvider, allNodes...)

		// This is a sanity check to make sure `taintableNodes` only includes
		// nodes from selected nodes.
		taintableNodes = intersectNodes(selectedNodes, taintableNodes)
		untaintableNodes := subtractNodes(selectedNodes, taintableNodes)
		actuation.UpdateSoftDeletionTaints(a.AutoscalingContext, taintableNodes, untaintableNodes)
	}
}

func (a *StaticAutoscaler) addUpcomingNodesToClusterSnapshot(upcomingCounts map[string]int, nodeInfosForGroups map[string]*framework.NodeInfo) error {
	nodeGroups := a.nodeGroupsById()
	upcomingNodeGroups := make(map[string]int)
	upcomingNodesFromUpcomingNodeGroups := 0
	upcomingNodeInfosPerNg, err := getUpcomingNodeInfos(upcomingCounts, nodeInfosForGroups)
	if err != nil {
		return err
	}
	for nodeGroupName, upcomingNodeInfos := range upcomingNodeInfosPerNg {
		nodeGroup := nodeGroups[nodeGroupName]
		if nodeGroup == nil {
			return fmt.Errorf("failed to find node group: %s", nodeGroupName)
		}
		isUpcomingNodeGroup := a.processors.AsyncNodeGroupStateChecker.IsUpcoming(nodeGroup)
		for _, upcomingNodeInfo := range upcomingNodeInfos {
			err := a.ClusterSnapshot.AddNodeInfo(upcomingNodeInfo)
			if err != nil {
				return fmt.Errorf("failed to add upcoming node %s to cluster snapshot: %w", upcomingNodeInfo.Node().Name, err)
			}
			if isUpcomingNodeGroup {
				upcomingNodesFromUpcomingNodeGroups++
				upcomingNodeGroups[nodeGroup.Id()] += 1
			}
		}
	}
	if len(upcomingNodeGroups) > 0 {
		klog.Infof("Injecting %d upcoming node groups with %d upcoming nodes: %v", len(upcomingNodeGroups), upcomingNodesFromUpcomingNodeGroups, upcomingNodeGroups)
	}
	return nil
}

func (a *StaticAutoscaler) isScaleDownInCooldown(currentTime time.Time) bool {
	scaleDownInCooldown := a.processorCallbacks.disableScaleDownForLoop

	if a.ScaleDownDelayTypeLocal {
		return scaleDownInCooldown
	}
	return scaleDownInCooldown ||
		a.lastScaleUpTime.Add(a.ScaleDownDelayAfterAdd).After(currentTime) ||
		a.lastScaleDownFailTime.Add(a.ScaleDownDelayAfterFailure).After(currentTime) ||
		a.lastScaleDownDeleteTime.Add(a.ScaleDownDelayAfterDelete).After(currentTime)
}

// Sets the target size of node groups to the current number of nodes in them
// if the difference was constant for a prolonged time. Returns true if managed
// to fix something.
func fixNodeGroupSize(context *context.AutoscalingContext, clusterStateRegistry *clusterstate.ClusterStateRegistry, currentTime time.Time) (bool, error) {
	fixed := false
	for _, nodeGroup := range context.CloudProvider.NodeGroups() {
		incorrectSize := clusterStateRegistry.GetIncorrectNodeGroupSize(nodeGroup.Id())
		if incorrectSize == nil {
			continue
		}
		maxNodeProvisionTime, err := clusterStateRegistry.MaxNodeProvisionTime(nodeGroup)
		if err != nil {
			return false, fmt.Errorf("failed to retrieve maxNodeProvisionTime for nodeGroup %s", nodeGroup.Id())
		}
		if incorrectSize.FirstObserved.Add(maxNodeProvisionTime).Before(currentTime) {
			delta := incorrectSize.CurrentSize - incorrectSize.ExpectedSize
			if delta < 0 {
				klog.V(0).Infof("Decreasing size of %s, expected=%d current=%d delta=%d", nodeGroup.Id(),
					incorrectSize.ExpectedSize,
					incorrectSize.CurrentSize,
					delta)
				if err := nodeGroup.DecreaseTargetSize(delta); err != nil {
					return fixed, fmt.Errorf("failed to decrease %s: %v", nodeGroup.Id(), err)
				}
				fixed = true
			}
		}
	}
	return fixed, nil
}

// removeOldUnregisteredNodes removes unregistered nodes if needed. Returns true
// if anything was removed and error if such occurred.
func (a *StaticAutoscaler) removeOldUnregisteredNodes(allUnregisteredNodes []clusterstate.UnregisteredNode,
	csr *clusterstate.ClusterStateRegistry, currentTime time.Time, logRecorder *utils.LogEventRecorder) (bool, error) {

	unregisteredNodesToRemove, err := a.oldUnregisteredNodes(allUnregisteredNodes, csr, currentTime)
	if err != nil {
		return false, err
	}

	nodeGroups := a.nodeGroupsById()
	removedAny := false
	for nodeGroupId, unregisteredNodesToDelete := range unregisteredNodesToRemove {
		nodeGroup := nodeGroups[nodeGroupId]

		klog.V(0).Infof("Removing %v unregistered nodes for node group %v", len(unregisteredNodesToDelete), nodeGroupId)
		if !a.ForceDeleteLongUnregisteredNodes {
			size, err := nodeGroup.TargetSize()
			if err != nil {
				klog.Warningf("Failed to get node group size; nodeGroup=%v; err=%v", nodeGroup.Id(), err)
				continue
			}
			possibleToDelete := size - nodeGroup.MinSize()
			if possibleToDelete <= 0 {
				klog.Warningf("Node group %s min size reached, skipping removal of %v unregistered nodes", nodeGroupId, len(unregisteredNodesToDelete))
				continue
			}
			if len(unregisteredNodesToDelete) > possibleToDelete {
				klog.Warningf("Capping node group %s unregistered node removal to %d nodes, removing all %d would exceed min size constaint", nodeGroupId, possibleToDelete, len(unregisteredNodesToDelete))
				unregisteredNodesToDelete = unregisteredNodesToDelete[:possibleToDelete]
			}
		}

		nodesToDelete := toNodes(unregisteredNodesToDelete)
		nodesToDelete, err := overrideNodesToDeleteForZeroOrMax(a.NodeGroupDefaults, nodeGroup, nodesToDelete)
		if err != nil {
			klog.Warningf("Failed to remove unregistered nodes from node group %s: %v", nodeGroupId, err)
			continue
		}

		if a.ForceDeleteLongUnregisteredNodes {
			err = nodeGroup.ForceDeleteNodes(nodesToDelete)
			if err == cloudprovider.ErrNotImplemented {
				err = nodeGroup.DeleteNodes(nodesToDelete)
			}
		} else {
			err = nodeGroup.DeleteNodes(nodesToDelete)
		}
		csr.InvalidateNodeInstancesCacheEntry(nodeGroup)
		if err != nil {
			klog.Warningf("Failed to remove %v unregistered nodes from node group %s: %v", len(nodesToDelete), nodeGroupId, err)
			for _, node := range nodesToDelete {
				logRecorder.Eventf(apiv1.EventTypeWarning, "DeleteUnregisteredFailed",
					"Failed to remove node %s: %v", node.Name, err)
			}
			return removedAny, err
		}
		for _, node := range nodesToDelete {
			logRecorder.Eventf(apiv1.EventTypeNormal, "DeleteUnregistered",
				"Removed unregistered node %v", node.Name)
		}
		metrics.RegisterOldUnregisteredNodesRemoved(len(nodesToDelete))
		removedAny = true
	}
	return removedAny, nil
}

// oldUnregisteredNodes returns old unregistered nodes grouped by their node group id.
func (a *StaticAutoscaler) oldUnregisteredNodes(allUnregisteredNodes []clusterstate.UnregisteredNode, csr *clusterstate.ClusterStateRegistry, currentTime time.Time) (map[string][]clusterstate.UnregisteredNode, error) {
	nodesByNodeGroupId := make(map[string][]clusterstate.UnregisteredNode)
	for _, unregisteredNode := range allUnregisteredNodes {
		nodeGroup, err := a.CloudProvider.NodeGroupForNode(unregisteredNode.Node)
		if err != nil {
			klog.Warningf("Failed to get node group for %s: %v", unregisteredNode.Node.Name, err)
			continue
		}
		if nodeGroup == nil || reflect.ValueOf(nodeGroup).IsNil() {
			klog.Warningf("No node group for node %s, skipping", unregisteredNode.Node.Name)
			continue
		}

		maxNodeProvisionTime, err := csr.MaxNodeProvisionTime(nodeGroup)
		if err != nil {
			return nil, fmt.Errorf("failed to retrieve maxNodeProvisionTime for node %s in nodeGroup %s", unregisteredNode.Node.Name, nodeGroup.Id())
		}

		if unregisteredNode.UnregisteredSince.Add(maxNodeProvisionTime).Before(currentTime) {
			klog.V(0).Infof("Marking unregistered node %v for removal", unregisteredNode.Node.Name)
			nodesByNodeGroupId[nodeGroup.Id()] = append(nodesByNodeGroupId[nodeGroup.Id()], unregisteredNode)
		}
	}

	return nodesByNodeGroupId, nil
}

func toNodes(unregisteredNodes []clusterstate.UnregisteredNode) []*apiv1.Node {
	nodes := []*apiv1.Node{}
	for _, n := range unregisteredNodes {
		nodes = append(nodes, n.Node)
	}
	return nodes
}

func (a *StaticAutoscaler) deleteCreatedNodesWithErrors() {
	// We always schedule deleting of incoming errornous nodes
	// TODO[lukaszos] Consider adding logic to not retry delete every loop iteration
	nodeGroups := a.nodeGroupsById()
	nodesToDeleteByNodeGroupId := a.clusterStateRegistry.GetCreatedNodesWithErrors()

	deletedAny := false

	for nodeGroupId, nodesToDelete := range nodesToDeleteByNodeGroupId {
		var err error
		klog.V(1).Infof("Deleting %v from %v node group because of create errors", len(nodesToDelete), nodeGroupId)

		nodeGroup := nodeGroups[nodeGroupId]
		if nodeGroup == nil {
			err = fmt.Errorf("node group %s not found", nodeGroupId)
		} else if nodesToDelete, err = overrideNodesToDeleteForZeroOrMax(a.NodeGroupDefaults, nodeGroup, nodesToDelete); err == nil {
			err = nodeGroup.DeleteNodes(nodesToDelete)
		}

		if err != nil {
			klog.Warningf("Error while trying to delete nodes from %v: %v", nodeGroupId, err)
		} else {
			deletedAny = true
			a.clusterStateRegistry.InvalidateNodeInstancesCacheEntry(nodeGroup)
		}
	}

	if deletedAny {
		klog.V(0).Infof("Some nodes that failed to create were removed, recalculating cluster state.")
		a.clusterStateRegistry.Recalculate()
	}
}

// overrideNodesToDeleteForZeroOrMax returns a list of nodes to delete, taking into account that
// node deletion for a "ZeroOrMaxNodeScaling" node group is atomic and should delete all nodes.
// For a non-"ZeroOrMaxNodeScaling" node group it returns the unchanged list of nodes to delete.
func overrideNodesToDeleteForZeroOrMax(defaults config.NodeGroupAutoscalingOptions, nodeGroup cloudprovider.NodeGroup, nodesToDelete []*apiv1.Node) ([]*apiv1.Node, error) {
	opts, err := nodeGroup.GetOptions(defaults)
	if err != nil && err != cloudprovider.ErrNotImplemented {
		return []*apiv1.Node{}, fmt.Errorf("Failed to get node group options for %s: %s", nodeGroup.Id(), err)
	}
	// If a scale-up of "ZeroOrMaxNodeScaling" node group failed, the cleanup
	// should stick to the all-or-nothing principle. Deleting all nodes.
	if opts != nil && opts.ZeroOrMaxNodeScaling {
		instances, err := nodeGroup.Nodes()
		if err != nil {
			return []*apiv1.Node{}, fmt.Errorf("Failed to fill in nodes to delete from group %s based on ZeroOrMaxNodeScaling option: %s", nodeGroup.Id(), err)
		}
		return instancesToFakeNodes(instances), nil
	}
	// No override needed.
	return nodesToDelete, nil
}

// instancesToNodes returns a list of fake nodes with just names populated,
// so that they can be passed as nodes to delete
func instancesToFakeNodes(instances []cloudprovider.Instance) []*apiv1.Node {
	nodes := []*apiv1.Node{}
	for _, i := range instances {
		nodes = append(nodes, clusterstate.FakeNode(i, ""))
	}
	return nodes
}

func (a *StaticAutoscaler) nodeGroupsById() map[string]cloudprovider.NodeGroup {
	nodeGroups := make(map[string]cloudprovider.NodeGroup)
	for _, nodeGroup := range a.CloudProvider.NodeGroups() {
		nodeGroups[nodeGroup.Id()] = nodeGroup
	}
	return nodeGroups
}

// Don't consider pods newer than newPodScaleUpDelay or annotated podScaleUpDelay
// seconds old as unschedulable.
func (a *StaticAutoscaler) filterOutYoungPods(allUnschedulablePods []*apiv1.Pod, currentTime time.Time) []*apiv1.Pod {
	var oldUnschedulablePods []*apiv1.Pod
	newPodScaleUpDelay := a.AutoscalingOptions.NewPodScaleUpDelay
	for _, pod := range allUnschedulablePods {
		podAge := currentTime.Sub(pod.CreationTimestamp.Time)
		podScaleUpDelay := newPodScaleUpDelay

		if podScaleUpDelayAnnotationStr, ok := pod.Annotations[podScaleUpDelayAnnotationKey]; ok {
			podScaleUpDelayAnnotation, err := time.ParseDuration(podScaleUpDelayAnnotationStr)
			if err != nil {
				klog.Errorf("Failed to parse pod %q annotation %s: %v", pod.Name, podScaleUpDelayAnnotationKey, err)
			} else {
				if podScaleUpDelayAnnotation < podScaleUpDelay {
					klog.Errorf("Failed to set pod scale up delay for %q through annotation %s: %d is less then %d", pod.Name, podScaleUpDelayAnnotationKey, podScaleUpDelayAnnotation, newPodScaleUpDelay)
				} else {
					podScaleUpDelay = podScaleUpDelayAnnotation
				}
			}
		}

		if podAge > podScaleUpDelay {
			oldUnschedulablePods = append(oldUnschedulablePods, pod)
		} else {
			klog.V(3).Infof("Pod %s is %.3f seconds old, too new to consider unschedulable", pod.Name, podAge.Seconds())
		}
	}
	return oldUnschedulablePods
}

// ExitCleanUp performs all necessary clean-ups when the autoscaler's exiting.
func (a *StaticAutoscaler) ExitCleanUp() {
	a.processors.CleanUp()
	a.DebuggingSnapshotter.Cleanup()

	if !a.AutoscalingContext.WriteStatusConfigMap {
		return
	}
	utils.DeleteStatusConfigMap(a.AutoscalingContext.ClientSet, a.AutoscalingContext.ConfigNamespace, a.AutoscalingContext.StatusConfigMapName)

	a.CloudProvider.Cleanup()

	a.clusterStateRegistry.Stop()
}

func (a *StaticAutoscaler) obtainNodeLists(draSnapshot *drasnapshot.Snapshot) ([]*apiv1.Node, []*apiv1.Node, caerrors.AutoscalerError) {
	allNodes, err := a.AllNodeLister().List()
	if err != nil {
		klog.Errorf("Failed to list all nodes: %v", err)
		return nil, nil, caerrors.ToAutoscalerError(caerrors.ApiCallError, err)
	}
	readyNodes, err := a.ReadyNodeLister().List()
	if err != nil {
		klog.Errorf("Failed to list ready nodes: %v", err)
		return nil, nil, caerrors.ToAutoscalerError(caerrors.ApiCallError, err)
	}
	a.reportTaintsCount(allNodes)

	// Handle GPU case - allocatable GPU may be equal to 0 up to 15 minutes after
	// node registers as ready. See https://github.com/kubernetes/kubernetes/issues/54959
	// Treat those nodes as unready until GPU actually becomes available and let
	// our normal handling for booting up nodes deal with this.
	// TODO: Remove this call when we handle dynamically provisioned resources.
	allNodes, readyNodes = a.processors.CustomResourcesProcessor.FilterOutNodesWithUnreadyResources(a.AutoscalingContext, allNodes, readyNodes, draSnapshot)
	allNodes, readyNodes = taints.FilterOutNodesWithStartupTaints(a.taintConfig, allNodes, readyNodes)
	return allNodes, readyNodes, nil
}

func filterNodesFromSelectedGroups(cp cloudprovider.CloudProvider, nodes ...*apiv1.Node) []*apiv1.Node {
	filtered := make([]*apiv1.Node, 0, len(nodes))
	for _, n := range nodes {
		if ng, err := cp.NodeGroupForNode(n); err != nil {
			klog.Errorf("Failed to get a nodegroup for node %q: %v", n.Name, err)
		} else if ng != nil {
			filtered = append(filtered, n)
		}
	}
	return filtered
}

func (a *StaticAutoscaler) updateClusterState(allNodes []*apiv1.Node, nodeInfosForGroups map[string]*framework.NodeInfo, currentTime time.Time) caerrors.AutoscalerError {
	err := a.clusterStateRegistry.UpdateNodes(allNodes, nodeInfosForGroups, currentTime)
	if err != nil {
		klog.Errorf("Failed to update node registry: %v", err)
		a.scaleDownPlanner.CleanUpUnneededNodes()
		return caerrors.ToAutoscalerError(caerrors.CloudProviderError, err)
	}
	core_utils.UpdateClusterStateMetrics(a.clusterStateRegistry)

	return nil
}

func (a *StaticAutoscaler) reportTaintsCount(nodes []*apiv1.Node) {
	foundTaints := taints.CountNodeTaints(nodes, a.taintConfig)
	for taintType, count := range foundTaints {
		metrics.ObserveNodeTaintsCount(taintType, float64(count))
	}
}

func allPodsAreNew(pods []*apiv1.Pod, currentTime time.Time) bool {
	if core_utils.GetOldestCreateTime(pods).Add(unschedulablePodTimeBuffer).After(currentTime) {
		return true
	}
	found, oldest := core_utils.GetOldestCreateTimeWithGpu(pods)
	return found && oldest.Add(unschedulablePodWithGpuTimeBuffer).After(currentTime)
}

func getUpcomingNodeInfos(upcomingCounts map[string]int, nodeInfos map[string]*framework.NodeInfo) (map[string][]*framework.NodeInfo, error) {
	upcomingNodes := make(map[string][]*framework.NodeInfo)
	for nodeGroup, numberOfNodes := range upcomingCounts {
		nodeTemplate, found := nodeInfos[nodeGroup]
		if !found {
			klog.Warningf("Couldn't find template for node group %s", nodeGroup)
			continue
		}

		if nodeTemplate.Node().Annotations == nil {
			nodeTemplate.Node().Annotations = make(map[string]string)
		}
		nodeTemplate.Node().Annotations[NodeUpcomingAnnotation] = "true"

		var nodes []*framework.NodeInfo
		for i := 0; i < numberOfNodes; i++ {
			// Ensure new nodes have different names because nodeName
			// will be used as a map key. Also deep copy pods (daemonsets &
			// any pods added by cloud provider on template).
			freshNodeInfo, err := simulator.SanitizedNodeInfo(nodeTemplate, fmt.Sprintf("upcoming-%d", i))
			if err != nil {
				return nil, err
			}
			nodes = append(nodes, freshNodeInfo)
		}
		upcomingNodes[nodeGroup] = nodes
	}
	return upcomingNodes, nil
}

func calculateCoresMemoryTotal(nodes []*apiv1.Node, timestamp time.Time) (int64, int64) {
	// this function is essentially similar to the calculateScaleDownCoresMemoryTotal
	// we want to check all nodes, aside from those deleting, to sum the cluster resource usage.
	var coresTotal, memoryTotal int64
	for _, node := range nodes {
		if actuation.IsNodeBeingDeleted(node, timestamp) {
			// Nodes being deleted do not count towards total cluster resources
			continue
		}
		cores, memory := core_utils.GetNodeCoresAndMemory(node)

		coresTotal += cores
		memoryTotal += memory
	}

	return coresTotal, memoryTotal
}

func countsByReason(nodes []*simulator.UnremovableNode) map[simulator.UnremovableReason]int {
	counts := make(map[simulator.UnremovableReason]int)

	for _, node := range nodes {
		counts[node.Reason]++
	}

	return counts
}

func subtractNodesByName(nodes []*apiv1.Node, namesToRemove []string) []*apiv1.Node {
	var c []*apiv1.Node
	removeSet := make(map[string]bool)
	for _, name := range namesToRemove {
		removeSet[name] = true
	}
	for _, n := range nodes {
		if removeSet[n.Name] {
			continue
		}
		c = append(c, n)
	}
	return c
}

func subtractNodes(a []*apiv1.Node, b []*apiv1.Node) []*apiv1.Node {
	return subtractNodesByName(a, nodeNames(b))
}

func filterNodesByName(nodes []*apiv1.Node, names []string) []*apiv1.Node {
	c := make([]*apiv1.Node, 0, len(names))
	filterSet := make(map[string]bool, len(names))
	for _, name := range names {
		filterSet[name] = true
	}
	for _, n := range nodes {
		if filterSet[n.Name] {
			c = append(c, n)
		}
	}
	return c
}

// intersectNodes gives intersection of 2 node lists
func intersectNodes(a []*apiv1.Node, b []*apiv1.Node) []*apiv1.Node {
	return filterNodesByName(a, nodeNames(b))
}

func nodeNames(ns []*apiv1.Node) []string {
	names := make([]string, len(ns))
	for i, node := range ns {
		names[i] = node.Name
	}
	return names
}

func listPods(podLister kube_util.PodLister, bypassedSchedulers map[string]bool) (scheduled, unschedulable, unprocessed []*apiv1.Pod, err error) {
	pods, err := podLister.List()
	if err != nil {
		klog.Errorf("Failed to list pods: %v", err)
		return nil, nil, nil, err
	}
	scheduled = kube_util.ScheduledPods(pods)
	unschedulable = kube_util.UnschedulablePods(pods)
	if len(bypassedSchedulers) > 0 {
		unprocessed = kube_util.SchedulerUnprocessedPods(pods, bypassedSchedulers)
	}
	// Skip logging in case of the boring scenario, when all pods are scheduled.
	if len(pods) != len(scheduled) {
		ignored := len(pods) - len(scheduled) - len(unschedulable) - len(unprocessed)
		klog.Infof("Found %d pods in the cluster: %d scheduled, %d unschedulable, %d unprocessed by scheduler, %d ignored (most likely using custom scheduler)",
			len(pods), len(scheduled), len(unschedulable), len(unprocessed), ignored)
	}
	return
}<|MERGE_RESOLUTION|>--- conflicted
+++ resolved
@@ -629,14 +629,11 @@
 		if scaleDownInCooldown {
 			scaleDownStatus.Result = scaledownstatus.ScaleDownInCooldown
 			a.updateSoftDeletionTaints(allNodes)
-<<<<<<< HEAD
-=======
 		} else if len(scaleDownCandidates) == 0 {
 			klog.V(4).Infof("Starting scale down: no scale down candidates. skipping...")
 			scaleDownStatus.Result = scaledownstatus.ScaleDownNoCandidates
 			metrics.UpdateLastTime(metrics.ScaleDown, time.Now())
 			a.updateSoftDeletionTaints(allNodes)
->>>>>>> 0fafd9ef
 		} else {
 			klog.V(4).Infof("Starting scale down")
 
