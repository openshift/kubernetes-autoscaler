--- conflicted
+++ resolved
@@ -1186,32 +1186,6 @@
 	}
 }
 
-<<<<<<< HEAD
-func TestCleanToBeDeleted(t *testing.T) {
-	n1 := BuildTestNode("n1", 1000, 10)
-	n2 := BuildTestNode("n2", 1000, 10)
-	n2.Spec.Taints = []apiv1.Taint{{Key: deletetaint.ToBeDeletedTaint, Value: strconv.FormatInt(time.Now().Unix()-301, 10)}}
-
-	fakeClient := &fake.Clientset{}
-	fakeClient.Fake.AddReactor("get", "nodes", func(action core.Action) (bool, runtime.Object, error) {
-		getAction := action.(core.GetAction)
-		switch getAction.GetName() {
-		case n1.Name:
-			return true, n1, nil
-		case n2.Name:
-			return true, n2, nil
-		}
-		return true, nil, fmt.Errorf("wrong node: %v", getAction.GetName())
-	})
-	fakeClient.Fake.AddReactor("update", "nodes", func(action core.Action) (bool, runtime.Object, error) {
-		update := action.(core.UpdateAction)
-		obj := update.GetObject().(*apiv1.Node)
-		switch obj.Name {
-		case n1.Name:
-			n1 = obj
-		case n2.Name:
-			n2 = obj
-=======
 func getCountOfChan(c chan string) int {
 	count := 0
 	for {
@@ -1220,7 +1194,6 @@
 			count++
 		default:
 			return count
->>>>>>> fc188e27
 		}
 	}
 }
