# See the OWNERS docs: https://git.k8s.io/community/contributors/guide/owners.md

approvers:
<<<<<<< HEAD
- elmiko
- JoelSpeed
=======
- BigDarkClown
- feiskyer
- towca
- x13n
>>>>>>> 5bcb526e
reviewers:
- enxebre
- frobware
- elmiko
- JoelSpeed<|MERGE_RESOLUTION|>--- conflicted
+++ resolved
@@ -1,17 +1,13 @@
-# See the OWNERS docs: https://git.k8s.io/community/contributors/guide/owners.md
-
 approvers:
-<<<<<<< HEAD
-- elmiko
-- JoelSpeed
-=======
 - BigDarkClown
 - feiskyer
 - towca
 - x13n
->>>>>>> 5bcb526e
 reviewers:
-- enxebre
-- frobware
-- elmiko
-- JoelSpeed+- BigDarkClown
+- feiskyer
+- x13n
+emeritus_approvers:
+- aleksandra-malinowska # 2022-09-30
+labels:
+- cluster-autoscaler