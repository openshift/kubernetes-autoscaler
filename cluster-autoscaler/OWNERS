--- conflicted
+++ resolved
@@ -1,21 +1,9 @@
-# See the OWNERS docs: https://git.k8s.io/community/contributors/guide/owners.md
-
 approvers:
-- enxebre
-- frobware
-- elmiko
-- alexander-demichev
-- JoelSpeed
+- aleksandra-malinowska
+- feiskyer
+- vivekbagade
 reviewers:
-<<<<<<< HEAD
-- enxebre
-- frobware
-- elmiko
-- alexander-demichev
-- JoelSpeed
-=======
 - aleksandra-malinowska
 - feiskyer
 - Jeffwan
-- towca
->>>>>>> 05716da9
+- towca