# See the OWNERS docs: https://git.k8s.io/community/contributors/guide/owners.md

approvers:
<<<<<<< HEAD
- enxebre
- frobware
- elmiko
- alexander-demichev
- JoelSpeed
reviewers:
- enxebre
- frobware
- elmiko
- alexander-demichev
- JoelSpeed
=======
- aleksandra-malinowska
- feiskyer
- towca
reviewers:
- aleksandra-malinowska
- feiskyer
- Jeffwan
>>>>>>> 0f466983
<|MERGE_RESOLUTION|>--- conflicted
+++ resolved
@@ -1,24 +1,8 @@
-# See the OWNERS docs: https://git.k8s.io/community/contributors/guide/owners.md
-
 approvers:
-<<<<<<< HEAD
-- enxebre
-- frobware
-- elmiko
-- alexander-demichev
-- JoelSpeed
-reviewers:
-- enxebre
-- frobware
-- elmiko
-- alexander-demichev
-- JoelSpeed
-=======
 - aleksandra-malinowska
 - feiskyer
 - towca
 reviewers:
 - aleksandra-malinowska
 - feiskyer
-- Jeffwan
->>>>>>> 0f466983
+- Jeffwan