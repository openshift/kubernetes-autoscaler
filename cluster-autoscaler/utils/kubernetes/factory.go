/*
Copyright 2016 The Kubernetes Authors.

Licensed under the Apache License, Version 2.0 (the "License");
you may not use this file except in compliance with the License.
You may obtain a copy of the License at

    http://www.apache.org/licenses/LICENSE-2.0

Unless required by applicable law or agreed to in writing, software
distributed under the License is distributed on an "AS IS" BASIS,
WITHOUT WARRANTIES OR CONDITIONS OF ANY KIND, either express or implied.
See the License for the specific language governing permissions and
limitations under the License.
*/

package kubernetes

import (
	clientv1 "k8s.io/api/core/v1"
	clientset "k8s.io/client-go/kubernetes"
	"k8s.io/client-go/kubernetes/fake"
	"k8s.io/client-go/kubernetes/scheme"
	v1core "k8s.io/client-go/kubernetes/typed/core/v1"
	kube_record "k8s.io/client-go/tools/record"
	klog "k8s.io/klog/v2"
)

// CreateEventRecorder creates an event recorder to send custom events to Kubernetes to be recorded for targeted Kubernetes objects
<<<<<<< HEAD
func CreateEventRecorder(kubeClient clientset.Interface) kube_record.EventRecorder {
	eventBroadcaster := kube_record.NewBroadcaster()
	eventBroadcaster.StartLogging(klog.V(4).Infof)
=======
func CreateEventRecorder(kubeClient clientset.Interface, recordDuplicatedEvents bool) kube_record.EventRecorder {
	var eventBroadcaster kube_record.EventBroadcaster
	if recordDuplicatedEvents {
		eventBroadcaster = kube_record.NewBroadcaster()
	} else {
		eventBroadcaster = kube_record.NewBroadcasterWithCorrelatorOptions(getCorrelationOptions())
	}
>>>>>>> e8d3e9b1
	if _, isfake := kubeClient.(*fake.Clientset); !isfake {
		actualSink := &v1core.EventSinkImpl{Interface: v1core.New(kubeClient.CoreV1().RESTClient()).Events("")}
		// EventBroadcaster has a StartLogging() method but the throttling options from getCorrelationOptions() get applied only to
		// actual sinks, which makes it throttle the actual events, but not the corresponding log lines. This leads to massive spam
		// in the Cluster Autoscaler log which can eventually fill up a whole disk. As a workaround, event logging is added
		// as a wrapper to the actual sink.
		// TODO: Do this natively if https://github.com/kubernetes/kubernetes/issues/90168 gets implemented.
		sinkWithLogging := WrapEventSinkWithLogging(actualSink)
		eventBroadcaster.StartRecordingToSink(sinkWithLogging)
	}
	return eventBroadcaster.NewRecorder(scheme.Scheme, clientv1.EventSource{Component: "cluster-autoscaler"})
}<|MERGE_RESOLUTION|>--- conflicted
+++ resolved
@@ -17,21 +17,28 @@
 package kubernetes
 
 import (
+	"strings"
+
 	clientv1 "k8s.io/api/core/v1"
 	clientset "k8s.io/client-go/kubernetes"
 	"k8s.io/client-go/kubernetes/fake"
 	"k8s.io/client-go/kubernetes/scheme"
 	v1core "k8s.io/client-go/kubernetes/typed/core/v1"
 	kube_record "k8s.io/client-go/tools/record"
-	klog "k8s.io/klog/v2"
+)
+
+const (
+	// Rate of refill for the event spam filter in client go
+	// 1 per event key per 5 minutes.
+	defaultQPS = 1. / 300.
+	// Number of events allowed per event key before rate limiting is triggered
+	// Has to greater than or equal to 1.
+	defaultBurstSize = 1
+	// Number of distinct event keys in the rate limiting cache.
+	defaultLRUCache = 8192
 )
 
 // CreateEventRecorder creates an event recorder to send custom events to Kubernetes to be recorded for targeted Kubernetes objects
-<<<<<<< HEAD
-func CreateEventRecorder(kubeClient clientset.Interface) kube_record.EventRecorder {
-	eventBroadcaster := kube_record.NewBroadcaster()
-	eventBroadcaster.StartLogging(klog.V(4).Infof)
-=======
 func CreateEventRecorder(kubeClient clientset.Interface, recordDuplicatedEvents bool) kube_record.EventRecorder {
 	var eventBroadcaster kube_record.EventBroadcaster
 	if recordDuplicatedEvents {
@@ -39,7 +46,6 @@
 	} else {
 		eventBroadcaster = kube_record.NewBroadcasterWithCorrelatorOptions(getCorrelationOptions())
 	}
->>>>>>> e8d3e9b1
 	if _, isfake := kubeClient.(*fake.Clientset); !isfake {
 		actualSink := &v1core.EventSinkImpl{Interface: v1core.New(kubeClient.CoreV1().RESTClient()).Events("")}
 		// EventBroadcaster has a StartLogging() method but the throttling options from getCorrelationOptions() get applied only to
@@ -51,4 +57,38 @@
 		eventBroadcaster.StartRecordingToSink(sinkWithLogging)
 	}
 	return eventBroadcaster.NewRecorder(scheme.Scheme, clientv1.EventSource{Component: "cluster-autoscaler"})
+}
+
+func getCorrelationOptions() kube_record.CorrelatorOptions {
+	return kube_record.CorrelatorOptions{
+		QPS:          defaultQPS,
+		BurstSize:    defaultBurstSize,
+		LRUCacheSize: defaultLRUCache,
+		SpamKeyFunc:  getCustomSpamKeyFunc(),
+	}
+}
+
+// getCustomSpamKeyFunc returns EventSpamKeyFunc to be used by EventBroadcaster.
+// By default only defaultBurstSize events are allowed to be sent per each
+// event.Source-event.InvolvedObject combination. We want to emit defaultBurstSize events per each
+// Reason-Source-InvolvedObject combination and for cluster-autoscaler-status ConfigMap we
+// want to emit all of the events, thus we provide custom SpamKeyFunc
+func getCustomSpamKeyFunc() kube_record.EventSpamKeyFunc {
+	return func(event *clientv1.Event) string {
+		elementsToJoin := []string{
+			event.Reason,
+			event.Source.Component,
+			event.Source.Host,
+			event.InvolvedObject.Kind,
+			event.InvolvedObject.Namespace,
+			event.InvolvedObject.Name,
+			string(event.InvolvedObject.UID),
+			event.InvolvedObject.APIVersion,
+		}
+		// In case of cluster-autoscaler-status config map we want to emit all of the events, so we use event.Message as a key.
+		if event.InvolvedObject.Name == "cluster-autoscaler-status" && event.InvolvedObject.Namespace == "kube-system" && event.InvolvedObject.Kind == "ConfigMap" {
+			elementsToJoin = []string{event.Message}
+		}
+		return strings.Join(elementsToJoin, "")
+	}
 }